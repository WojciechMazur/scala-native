name: Run tests Linux
on:
  pull_request:
  push:
    branches:
      - main
concurrency:
  group: linux-${{ github.head_ref }}
  cancel-in-progress: true

jobs:
  # Compile all sources for given Scala version
  # Cache external dependencies
  # Test tools, if any of them fails, further tests will not start.
  tests-tools:
    name: Compile & test tools
    runs-on: ubuntu-18.04
    strategy:
      fail-fast: false
      matrix:
        scala: [3.1.1, 2.13.8, 2.12.15, 2.11.12]
    steps:
      - uses: actions/checkout@v2
      - uses: ./.github/actions/linux-setup-env
        with:
          scala-version: ${{matrix.scala}}
          host_arch: amd64
          docker_arch: library

      - name: Test tools
        run: sbt "++ ${{ matrix.scala }} -v" "-no-colors" "-J-Xmx3G" "test-tools ${{ matrix.scala }}"

        # Make sure that Scala partest blacklisted tests contain only valid test names
      - name: Setup Ammonite
        uses: yilinwei/setup-ammonite@0.1.0
        with:
          ammonite-version: 2.3.8
          scala-version: 2.13
        env:
          ACTIONS_ALLOW_UNSECURE_COMMANDS: "true"

      - name: Check partest disabled tests list
        # No partests support for Scala 3
        if: ${{ !startsWith(matrix.scala, '3.') }}
        run: |
          sbt "++ ${{ matrix.scala }} -v" \
          "-no-colors" \
          "scalaPartest${{env.project-version}}/fetchScalaSource"
          amm scripts/partest-check-files.sc ${{ matrix.scala }}

        # Running all partests would take ~2h for each Scala version, run only single test of each kind
        # to make sure that infrastructure works correctly.
      - name: Run subset of partest tests
        # No partests support for Scala 3
        if: ${{ !startsWith(matrix.scala, '3.') }}
        run: |
          sbt "++ ${{ matrix.scala }} -v" \
          "-no-colors" \
          "-J-Xmx3G" \
          "scalaPartestTests${{env.project-version}}/testOnly -- --showDiff neg/abstract.scala pos/abstract.scala run/Course-2002-01.scala"

<<<<<<< HEAD
  # Build testing image that would be used to build and run against different platforms
  # Currently only Linux x64 is tested
  build-image:
    name: Build image
    runs-on: ubuntu-18.04
    outputs:
      image-name: ${{ steps.build-image.outputs.image-base-name }}
    strategy:
      matrix:
        host_arch: [ amd64 ]
        docker_arch: [ library, i386 ]
    steps:
      - uses: actions/checkout@v2
      # In order to minimize time spend in image build loading we're caching directory of local repository
      # Starting local registry from cache is faster then loading image tars
      # https://dev.to/dtinth/caching-docker-builds-in-github-actions-which-approach-is-the-fastest-a-research-18ei
      # This and next stage (start registry) should be used in every step using built images
      # Images are cached based on content of Dockerfile

      # Cache automatically saves content specified paths after executing all steps defined after this one.
      # It will not update cache on hit.
      - name: Cache docker
        id: cache
        uses: actions/cache@v1
        with:
          path: /tmp/docker-registry
          key: docker-registry-${{ hashFiles('ci-docker/Dockerfile') }}-${{ matrix.host_arch }}-${{ matrix.docker_arch }}
      - name: Run local image registry
        run: docker run -d -p 5000:5000 --restart=always --name registry -v /tmp/docker-registry:/var/lib/registry registry:2 && npx wait-on tcp:5000

      # Builds images and saves image base name in output - it allows to re-use it in other steps.
      - name: Build image
        id: build-image
        run: |
          imageBase="scala-native-testing:linux"
          imageName="${imageBase}-${{ matrix.docker_arch }}"
          echo "::set-output name=image-base-name::${imageBase}"
          echo "::set-output name=image-full-name::${imageName}"

          docker run --rm --privileged multiarch/qemu-user-static:register
          docker pull localhost:5000/${imageName} || true
          docker build \
          -t ${imageName} \
          --cache-from=localhost:5000/${imageName} \
          --build-arg TARGET_DOCKER_PLATFORM=${{ matrix.docker_arch }} \
          --build-arg HOST_ARCHITECTURE=${{ matrix.host_arch }}  \
          --cpuset-cpus=0 \
          ci-docker

      - name: Store image in cache
        if: steps.cache.outputs.cache-hit != 'true'
        run: |
          imageName=${{ steps.build-image.outputs.image-full-name }}
          docker tag $imageName localhost:5000/${imageName} && \
          docker push localhost:5000/${imageName}

=======
>>>>>>> 69749b9f
  #Main tests grid. Builds and runs tests agains multiple combination of GC, Build mode and Scala Version
  #It can be extended to test against different OS and Arch settings
  test-runtime:
    name: Test runtime
    runs-on: ubuntu-18.04
    needs: tests-tools
    strategy:
      fail-fast: false
      matrix:
        scala: [3.1.1, 2.13.8, 2.12.15, 2.11.12]
        build-mode: [debug, release-fast]
        gc: [boehm, immix, commix]
        host_arch: [ amd64 ]
        docker_arch: [ library, i386 ]
        # Create holes in grid to lower number of tests.
        # Excluded entries should have low impact on overall project coverage
        exclude:
          - scala: 2.13.8
            build-mode: debug
            gc: immix
          - scala: 2.12.15
            gc: immix
          - scala: 2.12.15
            gc: boehm
          - scala: 2.11.12
<<<<<<< HEAD
            build-mode: debug
            gc: commix
          - docker_arch: i386
            gc: immix
          - docker_arch: i386
            gc: commix
        include:
          - scala: 2.12.13
            build-mode: debug
            gc: immix
            host_arch: amd64
            docker_arch: library
          - scala: 2.12.13
            build-mode: release-fast
            gc: commix
            host_arch: amd64
            docker_arch: library
          - scala: 2.12.14
            build-mode: debug
            gc: immix
            host_arch: amd64
            docker_arch: library
          - scala: 2.12.14
            build-mode: release-fast
            gc: commix
            host_arch: amd64
            docker_arch: library
          - scala: 2.13.4
            build-mode: debug
            gc: immix
            host_arch: amd64
            docker_arch: library
          - scala: 2.13.4
            build-mode: release-fast
            gc: commix
            host_arch: amd64
            docker_arch: library
          - scala: 2.13.5
            build-mode: debug
            gc: immix
            host_arch: amd64
            docker_arch: library
          - scala: 2.13.5
            build-mode: release-fast
            gc: commix
            host_arch: amd64
            docker_arch: library
          - scala: 2.13.6
            build-mode: debug
            gc: commix
            host_arch: amd64
            docker_arch: library
          - scala: 2.13.6
            build-mode: release-fast
            gc: immix
            host_arch: amd64
            docker_arch: library
=======
            gc: commix
          - scala: 2.11.12
            gc: boehm
>>>>>>> 69749b9f
    steps:
      - uses: actions/checkout@v2
      - uses: ./.github/actions/linux-setup-env
        with:
          scala-version: ${{matrix.scala}}
          host_arch: ${{matrix.host_arch}}
          docker_arch: ${{matrix.docker_arch}}

      - name: Run tests
        env:
          SCALANATIVE_MODE: ${{ matrix.build-mode }}
          SCALANATIVE_GC: ${{ matrix.gc }}
          SCALANATIVE_OPTIMIZE: true
<<<<<<< HEAD
          SCALA_VERSION: ${{ matrix.scala}}
          TEST_COMMAND: "test-runtime ${{ matrix.scala }}"
        run: ./ci-docker/run-test-gha.sh "${{ needs.build-image.outputs.image-name }}-${{ matrix.docker_arch }}"
=======
        run: sbt "test-runtime ${{ matrix.scala }}"
>>>>>>> 69749b9f

  # This job is basically copy-paste of test-runtime.
  # Main difference is disabled optimization and fixed Immix GC
  test-runtime-no-opt:
    name: Test runtime no-opt
    runs-on: ubuntu-18.04
    needs: tests-tools
    strategy:
      fail-fast: false
      matrix:
        scala: [3.1.1, 2.13.8, 2.12.15, 2.11.12]
<<<<<<< HEAD
        build-mode: [debug, release-fast]
        host_arch: [ amd64 ]
        docker_arch: [ library ]
        include:
          - scala: 2.12.13
            build-mode: release-fast
            host_arch: amd64
            docker_arch: library
          - scala: 2.13.4
            build-mode: release-fast
            host_arch: amd64
            docker_arch: library
          - scala: 2.13.5
            build-mode: release-fast
            host_arch: amd64
            docker_arch: library
          - scala: 2.13.6
=======
        build-mode: [debug]
        include:
          - scala: 2.13.8
>>>>>>> 69749b9f
            build-mode: release-fast
            host_arch: amd64
            docker_arch: library
    steps:
      - uses: actions/checkout@v2
      - uses: ./.github/actions/linux-setup-env
        with:
          scala-version: ${{matrix.scala}}
          host_arch: ${{matrix.host_arch}}
          docker_arch: ${{matrix.docker_arch}}

      - name: Run tests
        env:
          SCALANATIVE_MODE: ${{ matrix.build-mode }}
          SCALANATIVE_GC: immix
          SCALANATIVE_OPTIMIZE: false
<<<<<<< HEAD
          SCALA_VERSION: ${{ matrix.scala}}
          TEST_COMMAND: "test-runtime ${{ matrix.scala }}"
        run: ./ci-docker/run-test-gha.sh "${{ needs.build-image.outputs.image-name }}-${{ matrix.docker_arch }}"
=======
        run: sbt "test-runtime ${{ matrix.scala }}"
>>>>>>> 69749b9f

  test-runtime-lto:
    name: Test runtime LTO
    runs-on: ubuntu-18.04
    needs: tests-tools
    strategy:
      fail-fast: false
      matrix:
        scala: [3.1.1, 2.13.8, 2.12.15, 2.11.12]
        lto: [thin]
        optimize: [true]
        include:
          # LTO full fails with 3.1 in the CI - we were not able to reproduce it locally
          - scala: 2.13.8
            lto: full
            optimize: true
          - scala: 2.12.15
            lto: full
            optimize: false

    steps:
      - uses: actions/checkout@v2
      - uses: ./.github/actions/linux-setup-env
        with:
          scala-version: ${{matrix.scala}}
          host_arch: amd64
          docker_arch: library

      - name: Run tests
        env:
          SCALANATIVE_MODE: release-fast
          SCALANATIVE_GC: immix
          SCALANATIVE_OPTIMIZE: ${{matrix.optimize}}
          SCALANATIVE_LTO: ${{matrix.lto}}
        run: sbt "test-runtime ${{ matrix.scala }}"

  # This job is basically copy-paste of test-runtime.
  # Scripted tests take a long time to run, ~30 minutes, and should be limited and absolute minimum.
  test-scripted:
    name: Test scripted
    runs-on: ubuntu-18.04
    strategy:
      fail-fast: false
      matrix:
        scala: [2.12.15, 3.1.1]
        host_arch: [ amd64 ]
        docker_arch: [ library ]
    steps:
      - uses: actions/checkout@v2
      - uses: ./.github/actions/linux-setup-env
        with:
          scala-version: ${{matrix.scala}}
          host_arch: ${{matrix.host_arch}}
          docker_arch: ${{matrix.docker_arch}}

      - name: Run tests
        env:
          SCALANATIVE_MODE: release-fast
          SCALANATIVE_GC: immix
          SCALANATIVE_OPTIMIZE: true
<<<<<<< HEAD
          SCALA_VERSION: ${{ matrix.scala}}
          TEST_COMMAND: "test-scripted ${{matrix.scala}}"
        run: ./ci-docker/run-test-gha.sh "${{ needs.build-image.outputs.image-name }}-${{ matrix.docker_arch }}"
=======
        run: sbt "test-scripted ${{matrix.scala}}"
>>>>>>> 69749b9f
<|MERGE_RESOLUTION|>--- conflicted
+++ resolved
@@ -59,65 +59,6 @@
           "-J-Xmx3G" \
           "scalaPartestTests${{env.project-version}}/testOnly -- --showDiff neg/abstract.scala pos/abstract.scala run/Course-2002-01.scala"
 
-<<<<<<< HEAD
-  # Build testing image that would be used to build and run against different platforms
-  # Currently only Linux x64 is tested
-  build-image:
-    name: Build image
-    runs-on: ubuntu-18.04
-    outputs:
-      image-name: ${{ steps.build-image.outputs.image-base-name }}
-    strategy:
-      matrix:
-        host_arch: [ amd64 ]
-        docker_arch: [ library, i386 ]
-    steps:
-      - uses: actions/checkout@v2
-      # In order to minimize time spend in image build loading we're caching directory of local repository
-      # Starting local registry from cache is faster then loading image tars
-      # https://dev.to/dtinth/caching-docker-builds-in-github-actions-which-approach-is-the-fastest-a-research-18ei
-      # This and next stage (start registry) should be used in every step using built images
-      # Images are cached based on content of Dockerfile
-
-      # Cache automatically saves content specified paths after executing all steps defined after this one.
-      # It will not update cache on hit.
-      - name: Cache docker
-        id: cache
-        uses: actions/cache@v1
-        with:
-          path: /tmp/docker-registry
-          key: docker-registry-${{ hashFiles('ci-docker/Dockerfile') }}-${{ matrix.host_arch }}-${{ matrix.docker_arch }}
-      - name: Run local image registry
-        run: docker run -d -p 5000:5000 --restart=always --name registry -v /tmp/docker-registry:/var/lib/registry registry:2 && npx wait-on tcp:5000
-
-      # Builds images and saves image base name in output - it allows to re-use it in other steps.
-      - name: Build image
-        id: build-image
-        run: |
-          imageBase="scala-native-testing:linux"
-          imageName="${imageBase}-${{ matrix.docker_arch }}"
-          echo "::set-output name=image-base-name::${imageBase}"
-          echo "::set-output name=image-full-name::${imageName}"
-
-          docker run --rm --privileged multiarch/qemu-user-static:register
-          docker pull localhost:5000/${imageName} || true
-          docker build \
-          -t ${imageName} \
-          --cache-from=localhost:5000/${imageName} \
-          --build-arg TARGET_DOCKER_PLATFORM=${{ matrix.docker_arch }} \
-          --build-arg HOST_ARCHITECTURE=${{ matrix.host_arch }}  \
-          --cpuset-cpus=0 \
-          ci-docker
-
-      - name: Store image in cache
-        if: steps.cache.outputs.cache-hit != 'true'
-        run: |
-          imageName=${{ steps.build-image.outputs.image-full-name }}
-          docker tag $imageName localhost:5000/${imageName} && \
-          docker push localhost:5000/${imageName}
-
-=======
->>>>>>> 69749b9f
   #Main tests grid. Builds and runs tests agains multiple combination of GC, Build mode and Scala Version
   #It can be extended to test against different OS and Arch settings
   test-runtime:
@@ -143,69 +84,9 @@
           - scala: 2.12.15
             gc: boehm
           - scala: 2.11.12
-<<<<<<< HEAD
-            build-mode: debug
-            gc: commix
-          - docker_arch: i386
-            gc: immix
-          - docker_arch: i386
-            gc: commix
-        include:
-          - scala: 2.12.13
-            build-mode: debug
-            gc: immix
-            host_arch: amd64
-            docker_arch: library
-          - scala: 2.12.13
-            build-mode: release-fast
-            gc: commix
-            host_arch: amd64
-            docker_arch: library
-          - scala: 2.12.14
-            build-mode: debug
-            gc: immix
-            host_arch: amd64
-            docker_arch: library
-          - scala: 2.12.14
-            build-mode: release-fast
-            gc: commix
-            host_arch: amd64
-            docker_arch: library
-          - scala: 2.13.4
-            build-mode: debug
-            gc: immix
-            host_arch: amd64
-            docker_arch: library
-          - scala: 2.13.4
-            build-mode: release-fast
-            gc: commix
-            host_arch: amd64
-            docker_arch: library
-          - scala: 2.13.5
-            build-mode: debug
-            gc: immix
-            host_arch: amd64
-            docker_arch: library
-          - scala: 2.13.5
-            build-mode: release-fast
-            gc: commix
-            host_arch: amd64
-            docker_arch: library
-          - scala: 2.13.6
-            build-mode: debug
-            gc: commix
-            host_arch: amd64
-            docker_arch: library
-          - scala: 2.13.6
-            build-mode: release-fast
-            gc: immix
-            host_arch: amd64
-            docker_arch: library
-=======
             gc: commix
           - scala: 2.11.12
             gc: boehm
->>>>>>> 69749b9f
     steps:
       - uses: actions/checkout@v2
       - uses: ./.github/actions/linux-setup-env
@@ -219,13 +100,7 @@
           SCALANATIVE_MODE: ${{ matrix.build-mode }}
           SCALANATIVE_GC: ${{ matrix.gc }}
           SCALANATIVE_OPTIMIZE: true
-<<<<<<< HEAD
-          SCALA_VERSION: ${{ matrix.scala}}
-          TEST_COMMAND: "test-runtime ${{ matrix.scala }}"
-        run: ./ci-docker/run-test-gha.sh "${{ needs.build-image.outputs.image-name }}-${{ matrix.docker_arch }}"
-=======
         run: sbt "test-runtime ${{ matrix.scala }}"
->>>>>>> 69749b9f
 
   # This job is basically copy-paste of test-runtime.
   # Main difference is disabled optimization and fixed Immix GC
@@ -237,29 +112,9 @@
       fail-fast: false
       matrix:
         scala: [3.1.1, 2.13.8, 2.12.15, 2.11.12]
-<<<<<<< HEAD
-        build-mode: [debug, release-fast]
-        host_arch: [ amd64 ]
-        docker_arch: [ library ]
-        include:
-          - scala: 2.12.13
-            build-mode: release-fast
-            host_arch: amd64
-            docker_arch: library
-          - scala: 2.13.4
-            build-mode: release-fast
-            host_arch: amd64
-            docker_arch: library
-          - scala: 2.13.5
-            build-mode: release-fast
-            host_arch: amd64
-            docker_arch: library
-          - scala: 2.13.6
-=======
         build-mode: [debug]
         include:
           - scala: 2.13.8
->>>>>>> 69749b9f
             build-mode: release-fast
             host_arch: amd64
             docker_arch: library
@@ -276,13 +131,7 @@
           SCALANATIVE_MODE: ${{ matrix.build-mode }}
           SCALANATIVE_GC: immix
           SCALANATIVE_OPTIMIZE: false
-<<<<<<< HEAD
-          SCALA_VERSION: ${{ matrix.scala}}
-          TEST_COMMAND: "test-runtime ${{ matrix.scala }}"
-        run: ./ci-docker/run-test-gha.sh "${{ needs.build-image.outputs.image-name }}-${{ matrix.docker_arch }}"
-=======
         run: sbt "test-runtime ${{ matrix.scala }}"
->>>>>>> 69749b9f
 
   test-runtime-lto:
     name: Test runtime LTO
@@ -343,10 +192,4 @@
           SCALANATIVE_MODE: release-fast
           SCALANATIVE_GC: immix
           SCALANATIVE_OPTIMIZE: true
-<<<<<<< HEAD
-          SCALA_VERSION: ${{ matrix.scala}}
-          TEST_COMMAND: "test-scripted ${{matrix.scala}}"
-        run: ./ci-docker/run-test-gha.sh "${{ needs.build-image.outputs.image-name }}-${{ matrix.docker_arch }}"
-=======
-        run: sbt "test-scripted ${{matrix.scala}}"
->>>>>>> 69749b9f
+        run: sbt "test-scripted ${{matrix.scala}}"