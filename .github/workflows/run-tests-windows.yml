name: Windows tests
on:
  pull_request:
  push:
    branches:
      - master

jobs:
  compile-native-source:
    name: Compile native sources
    runs-on: windows-2019
    steps:
      - uses: actions/checkout@v2
      #Prepare environment, clang needs to be installed
      #Compilation on MSVC needs c++14 or higher and expects llvm 11.0.0 or newer
      - name: Cache LLVM
        id: cache-llvm
        uses: actions/cache@v2
        with:
          path: |
            C:\Program Files\LLVM\
          key: ${{ runner.os }}-llvm-11
      - name: Install LLVM
        if: steps.cache-llvm.outputs.cache-hit != 'true'
        run: choco install llvm --version=11.0.0

      - name: Add LLVM on Path
        run: echo "${env:ProgramFiles}\LLVM\bin" | Out-File -FilePath $env:GITHUB_PATH -Encoding utf8 -Append
      - name: Assert clang installed and on path
        run: clang --version

      # Compile all files in GC and included shared directories using clang.
      - name: Compile GCs
        run: |
          $gcRoot       = (Resolve-Path -Path ".\nativelib\src\main\resources\scala-native\gc").Path
          $gcIncludes   = @{}
          $gcIncludes.Add('none',   @('shared'))
          $gcIncludes.Add('immix',  @('shared', 'immix_commix'))
          $gcIncludes.Add('commix', @('shared', 'immix_commix'))
          $gcIncludes

          ForEach($gcName in $gcIncludes.Keys){
            $gcDir        = Join-Path $gcRoot $gcName
            $includeDirs  = $gcIncludes[$gcName] | ForEach-Object{ Join-Path $gcRoot $_ }
            $includes     = $includeDirs | %{"-I" + $_ }
            $compiledDirs = @($gcDir) + $includeDirs

            echo "Compiling $gcName"
            Get-ChildItem -Path $compiledDirs -Filter *.c -Recurse -File `
            | ForEach-Object {clang -std=gnu11 -Wno-override-module $includes -c "$_"}
            Get-ChildItem -Path $compiledDirs -Filter *.cpp -Recurse -File `
            | ForEach-Object {clang++ -std=c++14 -Wno-override-module $includes -c "$_"}
          }

      - name: Compile clib
        run: |
          $codeDir      = (Resolve-Path -Path ".\clib\src\main\resources\scala-native\").Path
          Get-ChildItem -Path $codeDir -Include *.c -Recurse -File `
          | ForEach-Object {clang -std=gnu11 -c "$_"}

      - name: Compile posixlib
        run: |
          $codeDir      = (Resolve-Path -Path ".\posixlib\src\main\resources\scala-native\").Path
          Get-ChildItem -Path $codeDir -Include *.c -Recurse -File `
          | ForEach-Object {clang -std=gnu11 -c "$_"}

      # Compile nativelib excluding GC and optional dependencies
      - name: Compile nativelib
        run: |
          $codeDir      = (Resolve-Path -Path ".\nativelib\src\main\resources\scala-native\").Path

          $cSources = (Get-ChildItem -Path $codeDir -Directory -Exclude gc,optional `
          | ForEach-Object { Get-ChildItem -Path $_.FullName -File -Recurse -Include *.c,*.S }`
          ) + (Get-ChildItem -Path $codeDir -File -Filter *.c)

          $cppSources = (Get-ChildItem -Path $codeDir -Directory -Exclude gc,optional `
          | ForEach-Object { Get-ChildItem -Path $_.FullName -File -Recurse -Include *.cpp }`
          ) + (Get-ChildItem -Path $codeDir -File -Filter *.cpp)

          $cSources | ForEach-Object {clang -std=gnu11 -c "$_"}
          $cppSources | ForEach-Object {clang++ -std=c++14 -c "$_"}

  run-tests:
    name: Run tests
    runs-on: ${{matrix.os}}
    strategy:
      fail-fast: false
      matrix:
        os: [windows-2019]
        scala: [2.13.6, 2.12.14, 2.11.12]
        gc: [none, immix, commix]
    steps:
      - uses: actions/checkout@v2

      # We need to set proper Pagefile limits in advance.
      # Github actions default page file size is quite small,
      # it's not enough to run all tests, especially when using None GC.
      # We've observed that on Unix memory management is less strict,
      # you can reserve more memory than it's physically possible.
      # On Windows however you need to reserve/commit memory in advance -
      # it does not matter whether it would be used or not, the amount of all
      # reserved memory cannot exceed the amount of physically available storage.
      - name: Configure Pagefile
        uses: al-cheb/configure-pagefile-action@v1.2
        with:
          minimum-size: 4GB
          maximum-size: 16GB

      #Prepare environment, clang needs to be installed
      #Compilation on MSVC needs c++14 or higher and expects llvm 11.0.0 or newer
      #Cache commonly used files: Coursier, ivy cache
      - name: Resolve env variables
        id: resolve-env
        run: |
          echo "::set-output name=ProgramFiles::${env:ProgramFiles}"
          echo "::set-output name=LocalAppData::${env:LocalAppData}"
          echo "::set-output name=UserProfile::${env:UserProfile}"
          echo "::set-output name=VcpkgLibs::${env:VCPKG_INSTALLATION_ROOT}\installed\x64-windows-static"

      - name: Cache dependencies
        id: cache-deps
        uses: actions/cache@v2
        with:
          path: |
            ${{steps.resolve-env.outputs.ProgramFiles}}\LLVM\
            ${{steps.resolve-env.outputs.LocalAppData}}\Coursier\Cache\v1\
            ${{steps.resolve-env.outputs.UserProfile}}\.ivy2\cache
          key: ${{ runner.os }}-${{ matrix.scala }}-deps
      # Install LLVM in case if cache is missing
      - name: Install LLVM
        if: steps.cache-deps.outputs.cache-hit != 'true'
        run: choco install llvm --version=11.0.0

      - name: Add LLVM on Path
        run: echo "${env:ProgramFiles}\LLVM\bin" | Out-File -FilePath $env:GITHUB_PATH -Encoding utf8 -Append
      - name: Assert clang installed and on path
        run: clang --version

      - name: Install libs
        run: vcpkg install zlib --triplet=x64-windows-static

      - name: Test runtime
        run: >
          set SCALANATIVE_GC=${{matrix.gc}}&
          set SCALANATIVE_INCLUDE_DIRS=${{steps.resolve-env.outputs.VcpkgLibs}}\include&
          set SCALANATIVE_LIB_DIRS=${{steps.resolve-env.outputs.VcpkgLibs}}\lib&
          set SCALANATIVE &
          sbt ++${{matrix.scala}}
          sandbox/run
<<<<<<< HEAD
          "testsJVM/testOnly javalib.math.* javalib.security.* javalib.io.* javalib.nio.* javalib.util.zip.*"
          "tests/testOnly javalib.math.* javalib.security.* javalib.io.* javalib.nio.* javalib.util.zip.*"
=======
          "testsJVM/testOnly javalib.math.* javalib.security.* javalib.io.* javalib.lang.* javalib.nio.*"
          "tests/testOnly javalib.math.* javalib.security.* javalib.io.* javalib.lang.* javalib.nio.*"
>>>>>>> a4d61c00
          testsExt/test
          testsExtJVM/test
        shell: cmd<|MERGE_RESOLUTION|>--- conflicted
+++ resolved
@@ -147,13 +147,8 @@
           set SCALANATIVE &
           sbt ++${{matrix.scala}}
           sandbox/run
-<<<<<<< HEAD
-          "testsJVM/testOnly javalib.math.* javalib.security.* javalib.io.* javalib.nio.* javalib.util.zip.*"
-          "tests/testOnly javalib.math.* javalib.security.* javalib.io.* javalib.nio.* javalib.util.zip.*"
-=======
-          "testsJVM/testOnly javalib.math.* javalib.security.* javalib.io.* javalib.lang.* javalib.nio.*"
-          "tests/testOnly javalib.math.* javalib.security.* javalib.io.* javalib.lang.* javalib.nio.*"
->>>>>>> a4d61c00
+          "testsJVM/testOnly javalib.lang.* javalib.math.* javalib.security.* javalib.io.*  javalib.nio.* javalib.util.zip.*"
+          "tests/testOnly javalib.lang.* javalib.math.* javalib.security.* javalib.io.* javalib.nio.* javalib.util.zip.*"
           testsExt/test
           testsExtJVM/test
         shell: cmd