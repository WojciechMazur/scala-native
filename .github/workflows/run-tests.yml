name: Run tests
on:
  pull_request:
  push:
    branches:
      - master

jobs:
  # Compile all sources for given Scala version
  # Cache external dependencies
  # Test tools, if any of them fails, further tests will not start.
  tests-tools:
    name: Compile & test tools
    runs-on: ubuntu-18.04
    strategy:
      fail-fast: false
      matrix:
        scala: [2.13.6, 2.12.15, 2.11.12]
    steps:
      - uses: actions/checkout@v2
      - uses: actions/setup-java@v1
        with:
          java-version: 1.8
      - name: Calculate binary version
        run: |
          version=${{matrix.scala}}
          echo "binary-version=${version%.*}" >> $GITHUB_ENV

      # Build cache for library dependencies and SBT. Its crucial for performance to always load this cache
      # We're loading it here, when build, to always have ready cache in the big matrix of runtime tests.
      # Cache is generated based on Scala binary version on contents of build
      - name: Cache dependencies
        uses: actions/cache@v2
        with:
          path: |
            ~/.cache/coursier
            ~/.sbt/boot
          key: ${{ runner.os }}-deps-${{ env.binary-version }}-${{ hashFiles('**/*.sbt') }}-${{ hashFiles('**/build.properties') }}

      - name: Test tools
        run: sbt "++ ${{ matrix.scala }} -v" "-no-colors" "-J-Xmx3G" test-tools

        # Make sure that Scala partest blacklisted tests contain only valid test names
      - name: Setup Ammonite
        uses: yilinwei/setup-ammonite@0.1.0
        with:
          ammonite-version: 2.3.8
          scala-version: 2.13
        env:
          ACTIONS_ALLOW_UNSECURE_COMMANDS: 'true'

      - name: Check partest disabled tests list
        run: |
          sbt "++ ${{ matrix.scala }} -v" \
          "-no-colors" \
          "scalaPartest/fetchScalaSource"
          amm scripts/partest-check-files.sc ${{ matrix.scala }}

        # Running all partests would take ~2h for each Scala version, run only single test of each kind
        # to make sure that infrastructure works correctly.
      - name: Run subset of partest tests
        run: |
          sbt "++ ${{ matrix.scala }} -v" \
          "-no-colors" \
          "-J-Xmx3G" \
          "scalaPartestTests/testOnly -- --showDiff neg/abstract.scala pos/abstract.scala run/Course-2002-01.scala"

  # Build testing image that would be used to build and run against different platforms
  # Currently only Linux x64 is tested
  build-image:
    name: Build image
    runs-on: ubuntu-18.04
    outputs:
      image-name: ${{ steps.build-image.outputs.image-base-name }}
    strategy:
      matrix:
        host_arch: [ amd64 ]
        docker_arch: [ library, i386 ]
    steps:
      - uses: actions/checkout@v2
      # In order to minimize time spend in image build loading we're caching directory of local repository
      # Starting local registry from cache is faster then loading image tars
      # https://dev.to/dtinth/caching-docker-builds-in-github-actions-which-approach-is-the-fastest-a-research-18ei
      # This and next stage (start registry) should be used in every step using built images
      # Images are cached based on content of Dockerfile

      # Cache automatically saves content specified paths after executing all steps defined after this one.
      # It will not update cache on hit.
      - name: Cache docker
        id: cache
        uses: actions/cache@v1
        with:
          path: /tmp/docker-registry
          key: docker-registry-${{ hashFiles('ci-docker/Dockerfile') }}-${{ matrix.host_arch }}-${{ matrix.docker_arch }}
      - name: Run local image registry
        run: docker run -d -p 5000:5000 --restart=always --name registry -v /tmp/docker-registry:/var/lib/registry registry:2 && npx wait-on tcp:5000

      # Builds images and saves image base name in output - it allows to re-use it in other steps.
      - name: Build image
        id: build-image
        run: |
          imageBase="scala-native-testing:linux"
          imageName="${imageBase}-${{ matrix.docker_arch }}"
          echo "::set-output name=image-base-name::${imageBase}"
          echo "::set-output name=image-full-name::${imageName}"

          docker run --rm --privileged multiarch/qemu-user-static:register
          docker pull localhost:5000/${imageName} || true
          docker build \
          -t ${imageName} \
          --cache-from=localhost:5000/${imageName} \
          --build-arg TARGET_DOCKER_PLATFORM=${{ matrix.docker_arch }} \
          --build-arg HOST_ARCHITECTURE=${{ matrix.host_arch }}  \
          --cpuset-cpus=0 \
          ci-docker

      - name: Store image in cache
        if: steps.cache.outputs.cache-hit != 'true'
        run: |
          imageName=${{ steps.build-image.outputs.image-full-name }}
          docker tag $imageName localhost:5000/${imageName} && \
          docker push localhost:5000/${imageName}

  #Main tests grid. Builds and runs tests agains multiple combination of GC, Build mode and Scala Version
  #It can be extended to test against different OS and Arch settings
  test-runtime:
    name: Test runtime
    runs-on: ubuntu-18.04
    needs: [tests-tools, build-image]
    strategy:
      fail-fast: false
      matrix:
        scala: [2.13.6, 2.12.15, 2.11.12]
        build-mode: [ debug , release-fast ]
        gc: [ boehm, immix, commix ]
        host_arch: [ amd64 ]
        docker_arch: [ library, i386 ]
        # Create holes in grid to lower number of tests.
        # Excluded entries should have low impact on overall project coverage
        exclude:
          - scala: 2.13.6
            build-mode: debug
            gc: immix
          - scala: 2.12.15
            build-mode: debug
            gc: immix
          - scala: 2.11.12
            build-mode: debug
            gc: commix
          - docker_arch: i386
            gc: immix
          - docker_arch: i386
            gc: commix
        include:
          - scala: 2.12.13
            build-mode: debug
            gc: immix
            host_arch: amd64
            docker_arch: library
          - scala: 2.12.13
            build-mode: release-fast
            gc: commix
<<<<<<< HEAD
            host_arch: amd64
            docker_arch: library
=======
          - scala: 2.12.14
            build-mode: debug
            gc: immix
          - scala: 2.12.14
            build-mode: release-fast
            gc: commix
>>>>>>> c4078400
          - scala: 2.13.4
            build-mode: debug
            gc: immix
            host_arch: amd64
            docker_arch: library
          - scala: 2.13.4
            build-mode: release-fast
            gc: commix
            host_arch: amd64
            docker_arch: library
          - scala: 2.13.5
            build-mode: debug
            gc: immix
            host_arch: amd64
            docker_arch: library
          - scala: 2.13.5
            build-mode: release-fast
            gc: commix
            host_arch: amd64
            docker_arch: library
    steps:
      - uses: actions/checkout@v2
      - name: Calculate binary version
        run: |
          version=${{ matrix.scala }}
          echo "binary-version=${version%.*}" >> $GITHUB_ENV

      # Loads cache with dependencies created in test-tools job
      - name: Cache dependencies
        uses: actions/cache@v2
        with:
          path: |
            ~/.cache/coursier
            ~/.sbt/boot
          key: ${{ runner.os }}-deps-${{ env.binary-version }}-${{ hashFiles('**/*.sbt') }}-${{ hashFiles('**/build.properties') }}

      # Loads cached content of local docker registry containing built images.
      - name: Cache docker
        uses: actions/cache@v1
        with:
          path: /tmp/docker-registry
          key: docker-registry-${{ hashFiles('ci-docker/Dockerfile') }}-${{ matrix.host_arch }}-${{ matrix.docker_arch }}

      - name: Run tests
        env:
          SCALANATIVE_MODE: ${{ matrix.build-mode }}
          SCALANATIVE_GC: ${{ matrix.gc }}
          SCALANATIVE_OPTIMIZE: true
          SCALA_VERSION: ${{ matrix.scala}}
          TEST_COMMAND: test-runtime
        run: ./ci-docker/run-test-gha.sh "${{ needs.build-image.outputs.image-name }}-${{ matrix.docker_arch }}"

  # This job is basically copy-paste of test-runtime.
  # Main difference is disabled optimization and fixed Immix GC
  test-runtime-no-opt:
    name: Test runtime no-opt
    runs-on: ubuntu-18.04
    needs: [tests-tools, build-image]
    strategy:
      fail-fast: false
      matrix:
        scala: [ 2.13.6, 2.12.15, 2.11.12 ]
        build-mode: [ debug, release-fast ]
        host_arch: [ amd64 ]
        docker_arch: [ library ]
        include:
          - scala: 2.12.13
            build-mode: release-fast
            host_arch: amd64
            docker_arch: library
          - scala: 2.13.4
            build-mode: release-fast
            host_arch: amd64
            docker_arch: library
          - scala: 2.13.5
            build-mode: release-fast
            host_arch: amd64
            docker_arch: library
    steps:
      - uses: actions/checkout@v2
      - name: Calculate binary version
        run: |
          version=${{ matrix.scala }}
          echo "binary-version=${version%.*}" >> $GITHUB_ENV

      # Loads cache with dependencies created in test-tools job
      - name: Cache dependencies
        uses: actions/cache@v2
        with:
          path: |
            ~/.cache/coursier
            ~/.sbt/boot
          key: ${{ runner.os }}-deps-${{ env.binary-version }}-${{ hashFiles('**/*.sbt') }}-${{ hashFiles('**/build.properties') }}

      # Loads cached content of local docker registry containing built images.
      - name: Cache docker
        uses: actions/cache@v1
        with:
          path: /tmp/docker-registry
          key: docker-registry-${{ hashFiles('ci-docker/Dockerfile') }}-${{ matrix.host_arch }}-${{ matrix.docker_arch }}

      - name: Run tests
        env:
          SCALANATIVE_MODE: ${{ matrix.build-mode }}
          SCALANATIVE_GC: immix
          SCALANATIVE_OPTIMIZE: false
          SCALA_VERSION: ${{ matrix.scala}}
          TEST_COMMAND: test-runtime
        run: ./ci-docker/run-test-gha.sh "${{ needs.build-image.outputs.image-name }}-${{ matrix.docker_arch }}"

  # This job is basically copy-paste of test-runtime.
  # Scripted tests take a long time to run, ~30 minutes, and should be limited and absolute minimum.
  test-scripted:
    name: Test scripted
    runs-on: ubuntu-18.04
    needs: [tests-tools, build-image]
    strategy:
      fail-fast: false
      matrix:
<<<<<<< HEAD
        scala: [2.12.14]
        host_arch: [ amd64 ]
        docker_arch: [ library ]
=======
        scala: [2.12.15]
>>>>>>> c4078400
    steps:
      - uses: actions/checkout@v2
      - name: Calculate binary version
        run: |
          version=${{ matrix.scala }}
          echo "binary-version=${version%.*}" >> $GITHUB_ENV

      # Loads cache with dependencies created in test-tools job
      - name: Cache dependencies
        uses: actions/cache@v2
        with:
          path: |
            ~/.cache/coursier
            ~/.sbt/boot
          key: ${{ runner.os }}-deps-${{ env.binary-version }}-${{ hashFiles('**/*.sbt') }}-${{ hashFiles('**/build.properties') }}

      # Loads cached content of local docker registry containing built images.
      - name: Cache docker
        uses: actions/cache@v1
        with:
          path: /tmp/docker-registry
          key: docker-registry-${{ hashFiles('ci-docker/Dockerfile') }}-${{ matrix.host_arch }}-${{ matrix.docker_arch }}

      - name: Run tests
        env:
          SCALANATIVE_MODE: release-fast
          SCALANATIVE_GC: immix
          SCALANATIVE_OPTIMIZE: true
          SCALA_VERSION: ${{ matrix.scala}}
          TEST_COMMAND: test-scripted
        run: ./ci-docker/run-test-gha.sh "${{ needs.build-image.outputs.image-name }}-${{ matrix.docker_arch }}"<|MERGE_RESOLUTION|>--- conflicted
+++ resolved
@@ -160,17 +160,18 @@
           - scala: 2.12.13
             build-mode: release-fast
             gc: commix
-<<<<<<< HEAD
-            host_arch: amd64
-            docker_arch: library
-=======
+            host_arch: amd64
+            docker_arch: library
           - scala: 2.12.14
             build-mode: debug
             gc: immix
+            host_arch: amd64
+            docker_arch: library
           - scala: 2.12.14
             build-mode: release-fast
             gc: commix
->>>>>>> c4078400
+            host_arch: amd64
+            docker_arch: library
           - scala: 2.13.4
             build-mode: debug
             gc: immix
@@ -290,13 +291,9 @@
     strategy:
       fail-fast: false
       matrix:
-<<<<<<< HEAD
-        scala: [2.12.14]
+        scala: [2.12.15]
         host_arch: [ amd64 ]
         docker_arch: [ library ]
-=======
-        scala: [2.12.15]
->>>>>>> c4078400
     steps:
       - uses: actions/checkout@v2
       - name: Calculate binary version
