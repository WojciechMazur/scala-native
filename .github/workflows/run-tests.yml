--- conflicted
+++ resolved
@@ -251,13 +251,9 @@
     strategy:
       fail-fast: false
       matrix:
-<<<<<<< HEAD
-        scala: [2.12.13]
+        scala: [2.12.14]
         host_arch: [ amd64 ]
         docker_arch: [ library ]
-=======
-        scala: [2.12.14]
->>>>>>> 15abb846
     steps:
       - uses: actions/checkout@v2
       - name: Calculate binary version
