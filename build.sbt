import java.io.File.pathSeparator
import scala.collection.mutable
import scala.util.Try
import build.ScalaVersions._
import build.BinaryIncompatibilities
import scala.scalanative.build._
import com.typesafe.tools.mima.core.ProblemFilter

// Convert "SomeName" to "some-name".
def convertCamelKebab(name: String): String = {
  name.replaceAll("([a-z])([A-Z]+)", "$1-$2").toLowerCase
}

// Generate project name from project id.
def projectName(project: sbt.ResolvedProject): String = {
  convertCamelKebab(project.id)
}

// Provide consistent project name pattern.
lazy val nameSettings: Seq[Setting[_]] = Seq(
  name := projectName(thisProject.value) // Maven <name>
)

lazy val disabledDocsSettings: Seq[Setting[_]] = Def.settings(
  Compile / doc / sources := Nil
)

lazy val docsSettings: Seq[Setting[_]] = {
  val javaDocBaseURL: String = "https://docs.oracle.com/javase/8/docs/api/"
  // partially ported from Scala.js
  Def.settings(
    autoAPIMappings := true,
    exportJars := true, // required so ScalaDoc linking works
    Compile / doc / scalacOptions := {
      val prev = (Compile / doc / scalacOptions).value
      if (scalaVersion.value.startsWith("2.11."))
        prev.filter(_ != "-Xfatal-warnings")
      else prev
    },
    // Add Java Scaladoc mapping
    apiMappings ++= {
      val optRTJar = {
        val bootClasspath = System.getProperty("sun.boot.class.path")
        if (bootClasspath != null) {
          // JDK <= 8, there is an rt.jar (or classes.jar) on the boot classpath
          val jars = bootClasspath.split(java.io.File.pathSeparator)

          def matches(path: String, name: String): Boolean =
            path.endsWith(s"${java.io.File.separator}$name.jar")

          jars
            .find(matches(_, "rt")) // most JREs
            .map(file)
        } else {
          // JDK >= 9, maybe sbt gives us a fake rt.jar in `scala.ext.dirs`
          val scalaExtDirs = Option(System.getProperty("scala.ext.dirs"))
          scalaExtDirs.map(extDirs => file(extDirs) / "rt.jar")
        }
      }

      optRTJar.fold[Map[File, URL]] {
        Map.empty
      } { rtJar =>
        assert(rtJar.exists, s"$rtJar does not exist")
        Map(rtJar -> url(javaDocBaseURL))
      }
    },
    /* Add a second Java Scaladoc mapping for cases where Scala actually
     * understands the jrt:/ filesystem of Java 9.
     */
    apiMappings += file("/modules/java.base") -> url(javaDocBaseURL)
  )
}

// The previous releases of Scala Native with which this version is binary compatible.
<<<<<<< HEAD
val binCompatVersions = Set()
lazy val neverPublishedProjects = Map(
=======
val binCompatVersions = Set("0.4.0", "0.4.1")
lazy val neverPublishedProjects040 = Map(
>>>>>>> 3c37e764
  "2.11" -> Set(util, tools, nir, windowslib, testRunner),
  "2.12" -> Set(windowslib),
  "2.13" -> Set(util, tools, nir, windowslib, testRunner)
).mapValues(_.map(_.id))
lazy val neverPublishedProjects041 = neverPublishedProjects040
  .mapValues(_.diff(Set(windowslib.id)))

lazy val mimaSettings = Seq(
  mimaFailOnNoPrevious := false,
  mimaBinaryIssueFilters ++= BinaryIncompatibilities.moduleFilters(name.value),
  mimaPreviousArtifacts ++= {
    def wasPublishedInRelease(
        notPublishedProjectsInRelease: Map[String, Set[String]]
    ): Boolean = {
      notPublishedProjectsInRelease
        .get(scalaBinaryVersion.value)
        .exists(!_.contains(thisProject.value.id))
    }
    def wasPreviouslyPublished(version: String) = version match {
      case "0.4.0" => wasPublishedInRelease(neverPublishedProjects040)
      case "0.4.1" => wasPublishedInRelease(neverPublishedProjects041)
      case _       => false
    }
    binCompatVersions
      .filter(wasPreviouslyPublished)
      .map { version =>
        ModuleID(organization.value, moduleName.value, version)
          .cross(crossVersion.value)
      }
  }
)

// Common start but individual sub-projects may add or remove scalacOptions.
// project/build.sbt uses a less stringent set to bootstrap.
inThisBuild(
  Def.settings(
    organization := "org.scala-native", // Maven <groupId>
    version := nativeVersion, // Maven <version>
    scalaVersion := scala212,
    crossScalaVersions := libCrossScalaVersions,
    scalacOptions ++= Seq(
      "-deprecation",
      "-encoding",
      "utf8",
      "-feature",
      "-target:jvm-1.8",
      "-unchecked",
      "-Xfatal-warnings"
    )
  )
)

addCommandAlias(
  "test-all",
  Seq(
    "test-tools",
    "test-runtime",
    "test-scripted",
    "test-mima"
  ).mkString(";")
)

addCommandAlias(
  "test-tools",
  Seq(
    "testRunner/test",
    "testInterface/test",
    "tools/test",
    "test-mima"
  ).mkString(";")
)

addCommandAlias(
  "test-runtime",
  Seq(
    "sandbox/run",
    "tests/test",
    "testsJVM/test",
    "testsExt/test",
    "testsExtJVM/test",
    "junitTestOutputsJVM/test",
    "junitTestOutputsNative/test",
    "scalaPartestJunitTests/test"
  ).mkString(";")
)

addCommandAlias(
  "test-mima", {
    Seq("util", "nir", "tools") ++
      Seq("testRunner", "testInterface", "testInterfaceSbtDefs") ++
      Seq("junitRuntime") ++
      Seq("nativelib", "clib", "posixlib", "windowslib") ++
      Seq("auxlib", "javalib", "scalalib")
  }.map(_ + "/mimaReportBinaryIssues")
    .mkString(";")
)

addCommandAlias(
  "test-scripted",
  Seq(
    "sbtScalaNative/scripted"
  ).mkString(";")
)

lazy val publishSnapshot =
  taskKey[Unit]("Publish snapshot to sonatype on every commit to master.")

lazy val mavenPublishSettings: Seq[Setting[_]] = Seq(
  publishMavenStyle := true,
  pomIncludeRepository := { x => false },
  publishTo := {
    val nexus = "https://oss.sonatype.org/"
    if (version.value.trim.endsWith("SNAPSHOT"))
      Some("snapshots" at nexus + "content/repositories/snapshots")
    else
      Some("releases" at nexus + "service/local/staging/deploy/maven2")
  },
  publishSnapshot := Def.taskDyn {
    val travis = Try(sys.env("TRAVIS")).getOrElse("false") == "true"
    val pr = Try(sys.env("TRAVIS_PULL_REQUEST"))
      .getOrElse("false") != "false"
    val branch = Try(sys.env("TRAVIS_BRANCH")).getOrElse("")
    val snapshot = version.value.trim.endsWith("SNAPSHOT")

    (travis, pr, branch, snapshot) match {
      case (true, false, "master", true) =>
        println("on master, going to publish a snapshot")
        publish

      case _ =>
        println(
          "not going to publish a snapshot due to: " +
            s"travis = $travis, pr = $pr, " +
            s"branch = $branch, snapshot = $snapshot"
        )
        Def.task((): Unit)
    }
  }.value,
  credentials ++= {
    for {
      realm <- sys.env.get("MAVEN_REALM")
      domain <- sys.env.get("MAVEN_DOMAIN")
      user <- sys.env.get("MAVEN_USER")
      password <- sys.env.get("MAVEN_PASSWORD")
    } yield {
      Credentials(realm, domain, user, password)
    }
  }.toSeq
) ++ publishSettings

lazy val publishSettings: Seq[Setting[_]] = Seq(
  Compile / publishArtifact := true,
  Test / publishArtifact := false,
  Compile / packageDoc / publishArtifact :=
    !version.value.contains("SNAPSHOT"),
  Compile / packageSrc / publishArtifact :=
    !version.value.contains("SNAPSHOT"),
  homepage := Some(url("http://www.scala-native.org")),
  startYear := Some(2015),
  licenses := Seq(
    "BSD-like" -> url("http://www.scala-lang.org/downloads/license.html")
  ),
  developers += Developer(
    email = "denys.shabalin@epfl.ch",
    id = "densh",
    name = "Denys Shabalin",
    url = url("http://den.sh")
  ),
  scmInfo := Some(
    ScmInfo(
      browseUrl = url("https://github.com/scala-native/scala-native"),
      connection = "scm:git:git@github.com:scala-native/scala-native.git"
    )
  ),
  pomExtra := (
    <issueManagement>
      <system>GitHub Issues</system>
      <url>https://github.com/scala-native/scala-native/issues</url>
    </issueManagement>
  )
) ++ nameSettings ++ mimaSettings

lazy val noPublishSettings: Seq[Setting[_]] = Seq(
  publishArtifact := false,
  packagedArtifacts := Map.empty,
  publish := {},
  publishLocal := {},
  publishSnapshot := { println("no publish") },
  publish / skip := true
) ++ nameSettings ++ disabledDocsSettings

lazy val toolSettings: Seq[Setting[_]] =
  Def.settings(
    javacOptions ++= Seq("-encoding", "utf8")
  )

lazy val buildInfoJVMSettings: Seq[Setting[_]] =
  Def.settings(
    buildInfoPackage := "scala.scalanative.buildinfo",
    buildInfoObject := "ScalaNativeBuildInfo",
    buildInfoKeys := Seq[BuildInfoKey](
      version,
      sbtVersion,
      scalaVersion
    )
  )

lazy val buildInfoSettings: Seq[Setting[_]] =
  Def.settings(
    buildInfoJVMSettings,
    buildInfoKeys +=
      "nativeScalaVersion" -> (nativelib / scalaVersion).value
  )

lazy val disabledTestsSettings: Seq[Setting[_]] = {
  def testsTaskUnsupported[T] = Def.task[T] {
    throw new MessageOnlyException(
      s"""Usage of this task in ${projectName(thisProject.value)} project is not supported in this build.
         |To run tests use explicit syntax containing name of project: <project_name>/<task>.
         |You can also use one of predefined aliases: test-all, test-tools, test-runtime, test-scripted.
         |""".stripMargin
    )
  }

  Def.settings(
    inConfig(Test) {
      Seq(
        test / aggregate := false,
        test := testsTaskUnsupported.value,
        testOnly / aggregate := false,
        testOnly := testsTaskUnsupported.value,
        testQuick / aggregate := false,
        testQuick := testsTaskUnsupported.value,
        executeTests / aggregate := false,
        executeTests := testsTaskUnsupported[Tests.Output].value
      )
    }
  )
}

noPublishSettings
disabledTestsSettings

lazy val util =
  project
    .in(file("util"))
    .settings(toolSettings)
    .settings(mavenPublishSettings)

lazy val nir =
  project
    .in(file("nir"))
    .settings(toolSettings)
    .settings(mavenPublishSettings)
    .dependsOn(util)

lazy val tools =
  project
    .in(file("tools"))
    .settings(toolSettings)
    .settings(mavenPublishSettings)
    .enablePlugins(BuildInfoPlugin)
    .settings(buildInfoSettings)
    .settings(
      libraryDependencies ++= Seq(
        "org.scalacheck" %% "scalacheck" % "1.14.3" % "test",
        "org.scalatest" %% "scalatest" % "3.1.1" % "test"
      ),
      Test / fork := true,
      Test / javaOptions ++= {
        val nscpluginjar = (nscplugin / Compile / Keys.`package`).value
        val testingcompilercp =
          (testingCompiler / Compile / fullClasspath).value.files
        val allCoreLibsCp =
          (allCoreLibs / Compile / fullClasspath).value.files
        Seq(
          "-Dscalanative.nscplugin.jar=" + nscpluginjar.getAbsolutePath,
          "-Dscalanative.testingcompiler.cp=" +
            testingcompilercp.map(_.getAbsolutePath).mkString(pathSeparator),
          "-Dscalanative.nativeruntime.cp=" +
            allCoreLibsCp.map(_.getAbsolutePath).mkString(pathSeparator)
        )
      },
      scalacOptions ++= {
        CrossVersion.partialVersion(scalaVersion.value) match {
          case Some((2, 11 | 12)) => Nil
          case _                  =>
            // 2.13 and 2.11 tools are only used in partest.
            // It looks like it's impossible to provide alternative sources - it fails to compile plugin sources,
            // before attaching them to other build projects. We disable unsolvable fatal-warnings with filters below
            Seq(
              // In 2.13 lineStream_! was replaced with lazyList_!.
              "-Wconf:cat=deprecation&msg=lineStream_!:s",
              // OpenHashMap is used with value class parameter type, we cannot replace it with AnyRefMap or LongMap
              // Should not be replaced with HashMap due to performance reasons.
              "-Wconf:cat=deprecation&msg=OpenHashMap:s"
            )
        }
      },
      libraryDependencies ++= {
        CrossVersion.partialVersion(scalaVersion.value) match {
          case Some((2, 11 | 12)) => Nil
          case _ =>
            List(
              "org.scala-lang.modules" %% "scala-parallel-collections" % "1.0.0"
            )
        }
      },
      // Running tests in parallel results in `FileSystemAlreadyExistsException`
      Test / parallelExecution := false
    )
    .dependsOn(nir, util, testingCompilerInterface % Test)

lazy val nscplugin =
  project
    .in(file("nscplugin"))
    .settings(mavenPublishSettings)
    .settings(
      crossVersion := CrossVersion.full,
      Compile / unmanagedSourceDirectories ++= Seq(
        (nir / Compile / scalaSource).value,
        (util / Compile / scalaSource).value
      ),
      libraryDependencies ++= Seq(
        "org.scala-lang" % "scala-compiler" % scalaVersion.value,
        "org.scala-lang" % "scala-reflect" % scalaVersion.value
      ),
      exportJars := true
    )
    .settings(scalacOptions += "-Xno-patmat-analysis")

lazy val sbtPluginSettings: Seq[Setting[_]] =
  toolSettings ++
    mavenPublishSettings ++
    Seq(
      sbtVersion := sbt10Version,
      scriptedLaunchOpts := {
        scriptedLaunchOpts.value ++
          Seq(
            "-Xmx1024M",
            "-XX:MaxMetaspaceSize=256M",
            "-Dplugin.version=" + version.value,
            "-Dscala.version=" + (nativelib / scalaVersion).value,
            "-Dfile.encoding=UTF-8" // Windows uses Cp1250 as default
          ) ++
          ivyPaths.value.ivyHome.map(home => s"-Dsbt.ivy.home=$home").toSeq
      }
    )

lazy val sbtScalaNative =
  project
    .in(file("sbt-scala-native"))
    .enablePlugins(SbtPlugin)
    .settings(sbtPluginSettings)
    .settings(
      crossScalaVersions := Seq(sbt10ScalaVersion),
      addSbtPlugin("org.portable-scala" % "sbt-platform-deps" % "1.0.0"),
      sbtTestDirectory := (ThisBuild / baseDirectory).value / "scripted-tests",
      // publish the other projects before running scripted tests.
      scriptedDependencies := {
        import java.nio.file.{Files, StandardCopyOption}
        // Synchronize SocketHelpers used in java-net-socket test
        // Each scripted test creates it's own environment in tmp directory
        // which does not allow us to define external sources in script build
        Files.copy(
          ((javalib / Compile / scalaSource).value / "java/net/SocketHelpers.scala").toPath,
          (sbtTestDirectory.value / "run/java-net-socket/SocketHelpers.scala").toPath,
          StandardCopyOption.REPLACE_EXISTING
        )
        scriptedDependencies
          .dependsOn(
            // Compiler plugins
            nscplugin / publishLocal,
            junitPlugin / publishLocal,
            // Scala Native libraries
            nativelib / publishLocal,
            clib / publishLocal,
            posixlib / publishLocal,
            windowslib / publishLocal,
            javalib / publishLocal,
            auxlib / publishLocal,
            scalalib / publishLocal,
            testInterfaceSbtDefs / publishLocal,
            testInterface / publishLocal,
            junitRuntime / publishLocal,
            // JVM libraries
            util / publishLocal,
            nir / publishLocal,
            tools / publishLocal,
            testRunner / publishLocal
          )
          .value
      }
    )
    .dependsOn(tools, testRunner)

lazy val nativelib =
  project
    .in(file("nativelib"))
    .enablePlugins(MyScalaNativePlugin)
    .settings(mavenPublishSettings)
    .settings(docsSettings)
    .settings(
      libraryDependencies += "org.scala-lang" % "scala-reflect" % scalaVersion.value,
      exportJars := true
    )
    .dependsOn(nscplugin % "plugin")

lazy val clib =
  project
    .in(file("clib"))
    .enablePlugins(MyScalaNativePlugin)
    .settings(mavenPublishSettings)
    .dependsOn(nscplugin % "plugin", nativelib)

lazy val posixlib =
  project
    .in(file("posixlib"))
    .enablePlugins(MyScalaNativePlugin)
    .settings(mavenPublishSettings)
    .dependsOn(nscplugin % "plugin", nativelib)

lazy val windowslib =
  project
    .in(file("windowslib"))
    .enablePlugins(MyScalaNativePlugin)
    .settings(mavenPublishSettings)
    .dependsOn(nscplugin % "plugin", nativelib, clib)

lazy val javalibCommonSettings = Def.settings(
  disabledDocsSettings,
  // This is required to have incremental compilation to work in javalib.
  // We put our classes on scalac's `javabootclasspath` so that it uses them
  // when compiling rather than the definitions from the JDK.
  Compile / scalacOptions := {
    val previous = (Compile / scalacOptions).value
    val javaBootClasspath =
      scala.tools.util.PathResolver.Environment.javaBootClassPath
    val classDir = (Compile / classDirectory).value.getAbsolutePath
    val separator = sys.props("path.separator")
    "-javabootclasspath" +: s"$classDir$separator$javaBootClasspath" +: previous
  },
  // Don't include classfiles for javalib in the packaged jar.
  Compile / packageBin / mappings := {
    val previous = (Compile / packageBin / mappings).value
    previous.filter {
      case (_, path) =>
        !path.endsWith(".class")
    }
  },
  exportJars := true
)

lazy val javalib =
  project
    .in(file("javalib"))
    .enablePlugins(MyScalaNativePlugin)
    .settings(mavenPublishSettings)
    .settings(javalibCommonSettings)
    .dependsOn(nscplugin % "plugin", posixlib, windowslib, clib)

lazy val javalibExtDummies = project
  .in(file("javalib-ext-dummies"))
  .enablePlugins(MyScalaNativePlugin)
  .settings(noPublishSettings)
  .settings(javalibCommonSettings)
  .dependsOn(nscplugin % "plugin", nativelib)

val fetchScalaSource =
  taskKey[File]("Fetches the scala source for the current scala version")

lazy val auxlib =
  project
    .in(file("auxlib"))
    .enablePlugins(MyScalaNativePlugin)
    .settings(mavenPublishSettings)
    .settings(
      exportJars := true
    )
    .dependsOn(nscplugin % "plugin", nativelib)

lazy val scalalib =
  project
    .in(file("scalalib"))
    .enablePlugins(MyScalaNativePlugin)
    .settings(
      scalacOptions -= "-deprecation",
      scalacOptions += "-deprecation:false",
      // The option below is needed since Scala 2.12.12.
      scalacOptions += "-language:postfixOps",
      // The option below is needed since Scala 2.13.0.
      scalacOptions += "-language:implicitConversions",
      scalacOptions += "-language:higherKinds",
      /* Used to disable fatal warnings due to problems with compilation of `@nowarn` annotation */
      scalacOptions --= {
        CrossVersion.partialVersion(scalaVersion.value) match {
          case Some((2, 12))
              if scalaVersion.value
                .stripPrefix("2.12.")
                .takeWhile(_.isDigit)
                .toInt >= 13 =>
            Seq("-Xfatal-warnings")
          case _ => Nil
        }
      }
    )
    .settings(mavenPublishSettings)
    .settings(disabledDocsSettings)
    .settings(
      // Code to fetch scala sources adapted, with gratitude, from
      // Scala.js Build.scala at the suggestion of @sjrd.
      // https://github.com/scala-js/scala-js/blob/\
      //    1761f94ee31902b61c579d5cb121117c9dc08295/\
      //    project/Build.scala#L1125-L1233
      //
      // By intent, the Scala Native code below is as identical as feasible.
      // Scala Native build.sbt uses a slightly different baseDirectory
      // than Scala.js. See commented starting with "SN Port:" below.
      libraryDependencies +=
        "org.scala-lang" % "scala-library" % scalaVersion.value classifier "sources",
      fetchScalaSource / artifactPath :=
        target.value / "scalaSources" / scalaVersion.value,
      // Scala.js original comment modified to clarify issue is Scala.js.
      /* Work around for https://github.com/scala-js/scala-js/issues/2649
       * We would like to always use `update`, but
       * that fails if the scalaVersion we're looking for happens to be the
       * version of Scala used by sbt itself. This is clearly a bug in sbt,
       * which we work around here by using `updateClassifiers` instead in
       * that case.
       */
      fetchScalaSource / update := Def.taskDyn {
        if (scalaVersion.value == scala.util.Properties.versionNumberString)
          updateClassifiers
        else
          update
      }.value,
      fetchScalaSource := {
        val s = streams.value
        val cacheDir = s.cacheDirectory
        val ver = scalaVersion.value
        val trgDir = (fetchScalaSource / artifactPath).value

        val report = (fetchScalaSource / update).value
        val scalaLibSourcesJar = report
          .select(
            configuration = configurationFilter("compile"),
            module = moduleFilter(name = "scala-library"),
            artifact = artifactFilter(classifier = "sources")
          )
          .headOption
          .getOrElse {
            throw new Exception(
              s"Could not fetch scala-library sources for version $ver"
            )
          }

        FileFunction.cached(
          cacheDir / s"fetchScalaSource-$ver",
          FilesInfo.lastModified,
          FilesInfo.exists
        ) { dependencies =>
          s.log.info(s"Unpacking Scala library sources to $trgDir...")

          if (trgDir.exists)
            IO.delete(trgDir)
          IO.createDirectory(trgDir)
          IO.unzip(scalaLibSourcesJar, trgDir)
        }(Set(scalaLibSourcesJar))

        trgDir
      },
      Compile / unmanagedSourceDirectories := {
        // Calculates all prefixes of the current Scala version
        // (including the empty prefix) to construct override
        // directories like the following:
        // - override-2.13.0-RC1
        // - override-2.13.0
        // - override-2.13
        // - override-2
        // - override

        val ver = scalaVersion.value

        // SN Port: sjs uses baseDirectory.value.getParentFile here.
        val base = baseDirectory.value
        val parts = ver.split(Array('.', '-'))
        val verList = parts.inits.map { ps =>
          val len = ps.mkString(".").length
          // re-read version, since we lost '.' and '-'
          ver.substring(0, len)
        }
        def dirStr(v: String) =
          if (v.isEmpty) "overrides" else s"overrides-$v"
        val dirs = verList.map(base / dirStr(_))
        val collectionsDir = CrossVersion.partialVersion(ver) match {
          case Some((2, 11 | 12)) => baseDirectory.value / "old-collections"
          case _                  => baseDirectory.value / "new-collections"
        }
        // most specific shadow less specific and special dirs
        (dirs.toSeq :+ collectionsDir).filter(_.exists)
      },
      // Compute sources
      // Files in earlier src dirs shadow files in later dirs
      Compile / sources := {
        // Sources coming from the sources of Scala
        val scalaSrcDir = fetchScalaSource.value

        // All source directories (overrides shadow scalaSrcDir)
        val sourceDirectories =
          (Compile / unmanagedSourceDirectories).value :+ scalaSrcDir

        // Filter sources with overrides
        def normPath(f: File): String =
          f.getPath.replace(java.io.File.separator, "/")

        val sources = mutable.ListBuffer.empty[File]
        val paths = mutable.Set.empty[String]

        val s = streams.value
        val fileTree = fileTreeView.value
        def listFilesInOrder(patterns: Glob*) =
          patterns.flatMap(fileTree.list(_))

        var failedToApplyPatches = false
        for {
          srcDir <- sourceDirectories
          normSrcDir = normPath(srcDir)
          scalaGlob = srcDir.toGlob / ** / "*.scala"
          patchGlob = srcDir.toGlob / ** / "*.scala.patch"
          (sourcePath, _) <- listFilesInOrder(scalaGlob, patchGlob)
          path = normPath(sourcePath.toFile).substring(normSrcDir.length)
        } {
          def addSource(path: String)(optSource: => Option[File]): Unit = {
            if (paths.contains(path)) s.log.debug(s"not including $path")
            else {
              optSource.foreach { source =>
                paths += path
                sources += source
              }
            }
          }

          def copy(source: File, destination: File) = {
            import java.nio.file.Files
            import java.nio.file.StandardCopyOption._
            Files.copy(
              source.toPath(),
              destination.toPath(),
              COPY_ATTRIBUTES,
              REPLACE_EXISTING
            )
          }

          def tryApplyPatch(sourceName: String): Option[File] = {
            val scalaSourcePath = scalaSrcDir / sourceName
            val scalaSourceCopyPath = scalaSrcDir / (sourceName + ".copy")
            val outputFile = crossTarget.value / "patched" / sourceName
            val outputDir = outputFile.getParentFile
            if (!outputDir.exists()) {
              IO.createDirectory(outputDir)
            }
            // There is not a single JVM library for diff that can apply
            // patches in a fuzzy way (using context lines). We also
            // canot use jgit to apply patches - it fails due to "invalid hunk headers".
            // Becouse of that we use git apply instead.
            // We need to create copy of original file and restore it after creating
            // patched file to allow for recompilation of sources (re-applying patches)
            // git apply command needs to be used from within fetchedScalaSource directory.
            try {
              import scala.sys.process._
              copy(scalaSourcePath, scalaSourceCopyPath)
              Process(
                command = Seq(
                  "git",
                  "apply",
                  "--whitespace=fix",
                  "--recount",
                  sourcePath.toAbsolutePath().toString()
                ),
                cwd = scalaSrcDir
              ) !! s.log

              copy(scalaSourcePath, outputFile)
              Some(outputFile)
            } catch {
              case _: Exception =>
                // Postpone failing to check which other patches do not apply
                failedToApplyPatches = true
                val path = sourcePath.toFile.relativeTo(srcDir.getParentFile)
                s.log.error(s"Cannot apply patch for $path")
                None
            } finally {
              if (scalaSourceCopyPath.exists()) {
                copy(scalaSourceCopyPath, scalaSourcePath)
                scalaSourceCopyPath.delete()
              }
            }
          }

          val useless =
            path.contains("/scala/collection/parallel/") ||
              path.contains("/scala/util/parsing/")
          if (!useless) {
            if (!patchGlob.matches(sourcePath))
              addSource(path)(Some(sourcePath.toFile))
            else {
              val sourceName = path.stripSuffix(".patch")
              addSource(sourceName)(
                tryApplyPatch(sourceName)
              )
            }
          }
        }

        if (failedToApplyPatches) {
          throw new Exception(
            "Failed to apply some of scalalib patches, check logs for more information"
          )
        }
        sources.result()
      },
      // Don't include classfiles for scalalib in the packaged jar.
      Compile / packageBin / mappings := {
        val previous = (Compile / packageBin / mappings).value
        previous.filter {
          case (file, path) =>
            !path.endsWith(".class")
        }
      },
      // Sources in scalalib are only internal overrides, we don't include them in the resulting sources jar
      Compile / packageSrc / mappings := Seq.empty,
      exportJars := true
    )
    .dependsOn(nscplugin % "plugin", auxlib, nativelib, javalib)

// Shortcut for further Native projects to depend on all core libraries
lazy val allCoreLibs: Project =
  scalalib // scalalib transitively depends on all the other core libraries

// Get all blacklisted tests from a file
def blacklistedFromFile(file: File) =
  IO.readLines(file)
    .filter(l => l.nonEmpty && !l.startsWith("#"))
    .toSet

// Get all scala sources from a directory
def allScalaFromDir(dir: File): Seq[(String, java.io.File)] =
  (dir ** "*.scala").get.flatMap { file =>
    file.relativeTo(dir) match {
      case Some(rel) => List((rel.toString.replace('\\', '/'), file))
      case None      => Nil
    }
  }

// Check the coherence of the blacklist against the files found.
def checkBlacklistCoherency(
    blacklist: Set[String],
    sources: Seq[(String, File)]
) = {
  val allClasses = sources.map(_._1).toSet
  val nonexistentBlacklisted = blacklist.diff(allClasses)
  if (nonexistentBlacklisted.nonEmpty) {
    throw new AssertionError(
      s"Sources not found for blacklisted tests:\n$nonexistentBlacklisted"
    )
  }
}

def sharedTestSource(withBlacklist: Boolean) = Def.settings(
  Test / unmanagedSources ++= {
    val blacklist: Set[String] =
      if (withBlacklist)
        blacklistedFromFile(
          (Test / resourceDirectory).value / "BlacklistedTests.txt"
        )
      else Set.empty

    val sharedSources = allScalaFromDir(
      baseDirectory.value.getParentFile / "shared/src/test"
    )

    checkBlacklistCoherency(blacklist, sharedSources)

    sharedSources.collect {
      case (path, file) if !blacklist.contains(path) => file
    }
  }
)

lazy val testsCommonSettings = Def.settings(
  scalacOptions -= "-deprecation",
  scalacOptions += "-deprecation:false",
  Test / testOptions ++= Seq(
    Tests.Argument(TestFrameworks.JUnit, "-a", "-s", "-v")
  ),
  Test / envVars ++= Map(
    "USER" -> "scala-native",
    "HOME" -> System.getProperty("user.home"),
    "SCALA_NATIVE_ENV_WITH_EQUALS" -> "1+1=2",
    "SCALA_NATIVE_ENV_WITHOUT_VALUE" -> "",
    "SCALA_NATIVE_ENV_WITH_UNICODE" -> 0x2192.toChar.toString,
    "SCALA_NATIVE_USER_DIR" -> System.getProperty("user.dir")
  ),
  // Some of the tests are designed with an assumptions about default encoding
  // Make sure that tests run on JVM are using default defaults
  Test / javaOptions ++= Seq(
    "-Dfile.encoding=UTF-8" // Windows uses Cp1250 as default
  )
)

lazy val tests =
  project
    .in(file("unit-tests/native"))
    .enablePlugins(MyScalaNativePlugin, BuildInfoPlugin)
    .settings(buildInfoSettings)
    .settings(noPublishSettings)
    .settings(
      nativeConfig ~= {
        _.withLinkStubs(true)
      },
      testsCommonSettings,
      sharedTestSource(withBlacklist = false),
      Test / unmanagedSourceDirectories ++= {
        CrossVersion.partialVersion(scalaVersion.value) match {
          case Some((2, n)) if n >= 12 =>
            Seq((Test / sourceDirectory).value / "scala-2.12+")
          case _ => Nil
        }
      }
    )
    .dependsOn(
      nscplugin % "plugin",
      junitPlugin % "plugin",
      allCoreLibs,
      testInterface,
      junitRuntime
    )

lazy val testsJVM =
  project
    .in(file("unit-tests/jvm"))
    .enablePlugins(BuildInfoPlugin)
    .settings(buildInfoJVMSettings)
    .settings(noPublishSettings)
    .settings(
      Test / fork := true,
      Test / parallelExecution := false,
      testsCommonSettings,
      sharedTestSource(withBlacklist = true),
      libraryDependencies ++= jUnitJVMDependencies
    )
    .dependsOn(junitAsyncJVM % "test")

lazy val testsExtCommonSettings = Def.settings(
  Test / testOptions ++= Seq(
    Tests.Argument(TestFrameworks.JUnit, "-a", "-s", "-v")
  )
)

lazy val testsExt = project
  .in(file("unit-tests-ext/native"))
  .enablePlugins(MyScalaNativePlugin)
  .settings(noPublishSettings)
  .settings(
    nativeLinkStubs := true,
    testsExtCommonSettings,
    sharedTestSource(withBlacklist = false)
  )
  .dependsOn(
    nscplugin % "plugin",
    junitPlugin % "plugin",
    testInterface % "test",
    tests,
    junitRuntime,
    javalibExtDummies
  )

lazy val testsExtJVM = project
  .in(file("unit-tests-ext/jvm"))
  .settings(noPublishSettings)
  .settings(
    testsExtCommonSettings,
    sharedTestSource(withBlacklist = true),
    libraryDependencies ++= jUnitJVMDependencies
  )
  .dependsOn(junitAsyncJVM % "test")

lazy val sandbox =
  project
    .in(file("sandbox"))
    .enablePlugins(MyScalaNativePlugin)
    .settings(scalacOptions -= "-Xfatal-warnings")
    .settings(noPublishSettings)
    .dependsOn(nscplugin % "plugin", allCoreLibs, testInterface % Test)

lazy val testingCompilerInterface =
  project
    .in(file("testing-compiler-interface"))
    .settings(noPublishSettings)
    .settings(
      crossPaths := false,
      crossVersion := CrossVersion.disabled,
      autoScalaLibrary := false
    )

lazy val testingCompiler =
  project
    .in(file("testing-compiler"))
    .settings(noPublishSettings)
    .settings(
      libraryDependencies ++= Seq(
        "org.scala-lang" % "scala-compiler" % scalaVersion.value,
        "org.scala-lang" % "scala-reflect" % scalaVersion.value
      ),
      Compile / unmanagedSourceDirectories ++= {
        val oldCompat: File = baseDirectory.value / "src/main/compat-old"
        val newCompat: File = baseDirectory.value / "src/main/compat-new"
        CrossVersion
          .partialVersion(scalaVersion.value)
          .collect {
            case (2, 11) => oldCompat
            case (2, 12) =>
              val revision =
                scalaVersion.value
                  .stripPrefix("2.12.")
                  .takeWhile(_.isDigit)
                  .toInt
              if (revision < 13) oldCompat
              else newCompat
            case (2, 13) => newCompat
          }
          .toSeq
      },
      exportJars := true
    )
    .dependsOn(testingCompilerInterface)

lazy val testInterfaceCommonSourcesSettings: Seq[Setting[_]] = Seq(
  Compile / unmanagedSourceDirectories += baseDirectory.value.getParentFile / "test-interface-common/src/main/scala",
  Test / unmanagedSourceDirectories += baseDirectory.value.getParentFile / "test-interface-common/src/test/scala"
)

lazy val testInterface =
  project
    .in(file("test-interface"))
    .enablePlugins(MyScalaNativePlugin)
    .settings(mavenPublishSettings)
    .settings(testInterfaceCommonSourcesSettings)
    .dependsOn(
      nscplugin % "plugin",
      junitPlugin % "plugin",
      allCoreLibs,
      testInterfaceSbtDefs,
      junitRuntime,
      junitAsyncNative % "test"
    )

lazy val testInterfaceSbtDefs =
  project
    .in(file("test-interface-sbt-defs"))
    .enablePlugins(MyScalaNativePlugin)
    .settings(mavenPublishSettings)
    .settings(docsSettings)
    .dependsOn(nscplugin % "plugin", allCoreLibs)

lazy val testRunner =
  project
    .in(file("test-runner"))
    .settings(mavenPublishSettings)
    .settings(testInterfaceCommonSourcesSettings)
    .settings(
      libraryDependencies += "org.scala-sbt" % "test-interface" % "1.0",
      libraryDependencies ++= jUnitJVMDependencies
    )
    .dependsOn(tools, junitAsyncJVM % "test")

// JUnit modules and settings ------------------------------------------------

lazy val jUnitJVMDependencies = Seq(
  "com.novocode" % "junit-interface" % "0.11" % "test",
  "junit" % "junit" % "4.13.2" % "test"
)

lazy val junitRuntime =
  project
    .in(file("junit-runtime"))
    .enablePlugins(MyScalaNativePlugin)
    .settings(mavenPublishSettings)
    .settings(nameSettings)
    .dependsOn(
      nscplugin % "plugin",
      testInterfaceSbtDefs
    )

lazy val junitPlugin =
  project
    .in(file("junit-plugin"))
    .settings(mavenPublishSettings)
    .settings(
      crossVersion := CrossVersion.full,
      libraryDependencies += "org.scala-lang" % "scala-compiler" % scalaVersion.value,
      exportJars := true
    )

val commonJUnitTestOutputsSettings = Def.settings(
  nameSettings,
  noPublishSettings,
  Compile / publishArtifact := false,
  Test / parallelExecution := false,
  Test / unmanagedSourceDirectories +=
    baseDirectory.value.getParentFile / "shared/src/test/scala",
  Test / testOptions ++= Seq(
    Tests.Argument(TestFrameworks.JUnit, "-a", "-s", "-v"),
    Tests.Filter(_.endsWith("Assertions"))
  ),
  Test / scalacOptions --= Seq("-deprecation", "-Xfatal-warnings"),
  Test / scalacOptions += "-deprecation:false"
)

lazy val junitTestOutputsNative =
  project
    .in(file("junit-test/output-native"))
    .enablePlugins(MyScalaNativePlugin)
    .settings(
      commonJUnitTestOutputsSettings,
      Test / scalacOptions ++= {
        val jar = (junitPlugin / Compile / packageBin).value
        Seq(s"-Xplugin:$jar")
      }
    )
    .dependsOn(
      nscplugin % "plugin",
      junitRuntime % "test",
      junitAsyncNative % "test",
      testInterface % "test"
    )

lazy val junitTestOutputsJVM =
  project
    .in(file("junit-test/output-jvm"))
    .settings(
      commonJUnitTestOutputsSettings,
      libraryDependencies ++= jUnitJVMDependencies
    )
    .dependsOn(junitAsyncJVM % "test")

lazy val junitAsyncNative =
  project
    .in(file("junit-async/native"))
    .enablePlugins(MyScalaNativePlugin)
    .settings(
      nameSettings,
      Compile / publishArtifact := false
    )
    .dependsOn(nscplugin % "plugin", allCoreLibs)

lazy val junitAsyncJVM =
  project
    .in(file("junit-async/jvm"))
    .settings(
      nameSettings,
      publishArtifact := false
    )

lazy val shouldPartest = settingKey[Boolean](
  "Whether we should partest the current scala version (or skip if we can't)"
)

def shouldPartestSetting: Seq[Def.Setting[_]] = {
  Def.settings(
    shouldPartest := {
      baseDirectory.value.getParentFile / "scala-partest-tests" / "src" / "test" / "resources" /
        "scala" / "tools" / "partest" / "scalanative" / scalaVersion.value
    }.exists()
  )
}

lazy val scalaPartest = project
  .in(file("scala-partest"))
  .settings(
    noPublishSettings,
    shouldPartestSetting,
    resolvers += Resolver.typesafeIvyRepo("releases"),
    fetchScalaSource / artifactPath :=
      baseDirectory.value / "fetchedSources" / scalaVersion.value,
    fetchScalaSource := {
      import org.eclipse.jgit.api._

      val s = streams.value
      val ver = scalaVersion.value
      val trgDir = (fetchScalaSource / artifactPath).value

      if (!trgDir.exists) {
        s.log.info(s"Fetching Scala source version $ver")

        // Make parent dirs and stuff
        IO.createDirectory(trgDir)

        // Clone scala source code
        new CloneCommand()
          .setDirectory(trgDir)
          .setURI("https://github.com/scala/scala.git")
          .call()
      }

      // Checkout proper ref. We do this anyway so we fail if
      // something is wrong
      val git = Git.open(trgDir)
      s.log.info(s"Checking out Scala source version $ver")
      git.checkout().setName(s"v$ver").call()

      trgDir
    },
    Compile / unmanagedSourceDirectories ++= {
      if (!shouldPartest.value) Nil
      else {
        Seq(CrossVersion.partialVersion(scalaVersion.value) match {
          case Some((2, 11)) =>
            sourceDirectory.value / "main" / "legacy-partest"
          case _ => sourceDirectory.value / "main" / "new-partest"
        })
      }
    },
    libraryDependencies ++= {
      if (!shouldPartest.value) Nil
      else
        Seq(
          "org.scala-sbt" % "test-interface" % "1.0",
          CrossVersion.partialVersion(scalaVersion.value) match {
            case Some((2, 11)) =>
              "org.scala-lang.modules" %% "scala-partest" % "1.0.16"
            case _ => "org.scala-lang" % "scala-partest" % scalaVersion.value
          }
        )
    },
    Compile / sources := {
      if (!shouldPartest.value) Nil
      else (Compile / sources).value
    }
  )
  .dependsOn(nscplugin, tools)

lazy val scalaPartestTests: Project = project
  .in(file("scala-partest-tests"))
  .settings(
    noPublishSettings,
    shouldPartestSetting,
    Test / fork := true,
    Test / javaOptions += "-Xmx1G",
    Test / definedTests ++= Def
      .taskDyn[Seq[sbt.TestDefinition]] {
        if (shouldPartest.value) Def.task {
          val _ = (scalaPartest / fetchScalaSource).value
          Seq(
            new sbt.TestDefinition(
              s"partest-${scalaVersion.value}",
              // marker fingerprint since there are no test classes
              // to be discovered by sbt:
              new sbt.testing.AnnotatedFingerprint {
                def isModule = true
                def annotationName = "partest"
              },
              true,
              Array()
            )
          )
        }
        else {
          Def.task(Seq())
        }
      }
      .value,
    testOptions += {
      val nativeCp = Seq(
        (auxlib / Compile / packageBin).value,
        (scalalib / Compile / packageBin).value,
        (scalaPartestRuntime / Compile / packageBin).value
      ).map(_.absolutePath).mkString(pathSeparator)

      Tests.Argument(s"--nativeClasspath=$nativeCp")
    },
    // Override the dependency of partest - see Scala.js issue #1889
    dependencyOverrides += "org.scala-lang" % "scala-library" % scalaVersion.value % "test",
    testFrameworks ++= {
      if (shouldPartest.value)
        Seq(new TestFramework("scala.tools.partest.scalanative.Framework"))
      else Seq()
    }
  )
  .dependsOn(scalaPartest % "test", javalib)

lazy val scalaPartestRuntime = project
  .in(file("scala-partest-runtime"))
  .enablePlugins(MyScalaNativePlugin)
  .settings(noPublishSettings)
  .settings(
    Compile / unmanagedSources ++= {
      if (!(scalaPartest / shouldPartest).value) Nil
      else {
        val upstreamDir = (scalaPartest / fetchScalaSource).value
        CrossVersion.partialVersion(scalaVersion.value) match {
          case Some((2, 11 | 12)) => Seq.empty[File]
          case _ =>
            val testkit = upstreamDir / "src/testkit/scala/tools/testkit"
            val partest = upstreamDir / "src/partest/scala/tools/partest"
            Seq(
              testkit / "AssertUtil.scala",
              partest / "Util.scala"
            )
        }
      }
    },
    Compile / unmanagedSourceDirectories ++= {
      if (!(scalaPartest / shouldPartest).value) Nil
      else
        Seq(
          (junitRuntime / Compile / scalaSource).value / "org"
        )
    }
  )
  .dependsOn(nscplugin % "plugin", scalalib)

lazy val scalaPartestJunitTests = project
  .in(file("scala-partest-junit-tests"))
  .enablePlugins(MyScalaNativePlugin)
  .settings(
    noPublishSettings,
    scalacOptions ++= Seq(
      "-language:higherKinds"
    ),
    scalacOptions ++= {
      // Suppress deprecation warnings for Scala partest sources
      CrossVersion.partialVersion(scalaVersion.value) match {
        case Some((2, 11)) => Nil
        case _ =>
          Seq("-Wconf:cat=deprecation:s")
      }
    },
    scalacOptions --= Seq(
      "-Xfatal-warnings"
    ),
    testOptions += Tests.Argument(TestFrameworks.JUnit, "-a", "-s", "-v"),
    shouldPartest := {
      (Test / resourceDirectory).value / scalaVersion.value
    }.exists(),
    Compile / unmanagedSources ++= {
      if (!shouldPartest.value) Nil
      else {
        val upstreamDir = (scalaPartest / fetchScalaSource).value
        CrossVersion.partialVersion(scalaVersion.value) match {
          case Some((2, 11 | 12)) => Seq.empty[File]
          case _ =>
            Seq(
              upstreamDir / "src/testkit/scala/tools/testkit/AssertUtil.scala"
            )
        }
      }
    },
    Test / unmanagedSources ++= {
      if (!shouldPartest.value) Nil
      else {
        val blacklist: Set[String] =
          blacklistedFromFile(
            (Test / resourceDirectory).value / scalaVersion.value / "BlacklistedTests.txt"
          )

        val jUnitTestsPath =
          (scalaPartest / fetchScalaSource).value / "test" / "junit"

        val scalaScalaJUnitSources = allScalaFromDir(jUnitTestsPath)

        checkBlacklistCoherency(blacklist, scalaScalaJUnitSources)

        scalaScalaJUnitSources.collect {
          case (rel, file) if !blacklist.contains(rel) => file
        }
      }
    }
  )
  .dependsOn(
    nscplugin % "plugin",
    junitPlugin % "plugin",
    junitRuntime,
    testInterface % "test"
  )<|MERGE_RESOLUTION|>--- conflicted
+++ resolved
@@ -73,13 +73,8 @@
 }
 
 // The previous releases of Scala Native with which this version is binary compatible.
-<<<<<<< HEAD
 val binCompatVersions = Set()
-lazy val neverPublishedProjects = Map(
-=======
-val binCompatVersions = Set("0.4.0", "0.4.1")
 lazy val neverPublishedProjects040 = Map(
->>>>>>> 3c37e764
   "2.11" -> Set(util, tools, nir, windowslib, testRunner),
   "2.12" -> Set(windowslib),
   "2.13" -> Set(util, tools, nir, windowslib, testRunner)
