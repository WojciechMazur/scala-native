--- conflicted
+++ resolved
@@ -1,4 +1,3 @@
-<<<<<<< HEAD
 import build.Build
 
 // scalafmt: { align.preset = most}
@@ -34,136 +33,8 @@
 lazy val sandbox                  = Build.sandbox
 lazy val scalaPartest             = Build.scalaPartest
 lazy val scalaPartestTests        = Build.scalaPartestTests
+lazy val scalaPartestJunitTests   = Build.scalaPartestJunitTests
 lazy val scalaPartestRuntime      = Build.scalaPartestRuntime
-=======
-import java.io.File.pathSeparator
-import scala.collection.mutable
-import scala.util.Try
-import build.ScalaVersions._
-import build.BinaryIncompatibilities
-import com.typesafe.tools.mima.core.ProblemFilter
-
-// Convert "SomeName" to "some-name".
-def convertCamelKebab(name: String): String = {
-  name.replaceAll("([a-z])([A-Z]+)", "$1-$2").toLowerCase
-}
-
-// Generate project name from project id.
-def projectName(project: sbt.ResolvedProject): String = {
-  convertCamelKebab(project.id)
-}
-
-// Provide consistent project name pattern.
-lazy val nameSettings: Seq[Setting[_]] = Seq(
-  name := projectName(thisProject.value) // Maven <name>
-)
-
-lazy val disabledDocsSettings: Seq[Setting[_]] = Def.settings(
-  Compile / doc / sources := Nil
-)
-
-lazy val docsSettings: Seq[Setting[_]] = {
-  val javaDocBaseURL: String = "https://docs.oracle.com/javase/8/docs/api/"
-  // partially ported from Scala.js
-  Def.settings(
-    autoAPIMappings := true,
-    exportJars := true, // required so ScalaDoc linking works
-    Compile / doc / scalacOptions := {
-      val prev = (Compile / doc / scalacOptions).value
-      if (scalaVersion.value.startsWith("2.11."))
-        prev.filter(_ != "-Xfatal-warnings")
-      else prev
-    },
-    // Add Java Scaladoc mapping
-    apiMappings ++= {
-      val optRTJar = {
-        val bootClasspath = System.getProperty("sun.boot.class.path")
-        if (bootClasspath != null) {
-          // JDK <= 8, there is an rt.jar (or classes.jar) on the boot classpath
-          val jars = bootClasspath.split(java.io.File.pathSeparator)
-
-          def matches(path: String, name: String): Boolean =
-            path.endsWith(s"${java.io.File.separator}$name.jar")
-
-          jars
-            .find(matches(_, "rt")) // most JREs
-            .map(file)
-        } else {
-          // JDK >= 9, maybe sbt gives us a fake rt.jar in `scala.ext.dirs`
-          val scalaExtDirs = Option(System.getProperty("scala.ext.dirs"))
-          scalaExtDirs.map(extDirs => file(extDirs) / "rt.jar")
-        }
-      }
-
-      optRTJar.fold[Map[File, URL]] {
-        Map.empty
-      } { rtJar =>
-        assert(rtJar.exists, s"$rtJar does not exist")
-        Map(rtJar -> url(javaDocBaseURL))
-      }
-    },
-    /* Add a second Java Scaladoc mapping for cases where Scala actually
-     * understands the jrt:/ filesystem of Java 9.
-     */
-    apiMappings += file("/modules/java.base") -> url(javaDocBaseURL)
-  )
-}
-
-// The previous releases of Scala Native with which this version is binary compatible.
-val binCompatVersions = Set("0.4.0", "0.4.1")
-lazy val neverPublishedProjects040 = Map(
-  "2.11" -> Set(util, tools, nir, windowslib, testRunner),
-  "2.12" -> Set(windowslib),
-  "2.13" -> Set(util, tools, nir, windowslib, testRunner)
-).mapValues(_.map(_.id))
-lazy val neverPublishedProjects041 = neverPublishedProjects040
-  .mapValues(_.diff(Set(windowslib.id)))
-
-lazy val mimaSettings = Seq(
-  mimaFailOnNoPrevious := false,
-  mimaBinaryIssueFilters ++= BinaryIncompatibilities.moduleFilters(name.value),
-  mimaPreviousArtifacts ++= {
-    def wasPublishedInRelease(
-        notPublishedProjectsInRelease: Map[String, Set[String]]
-    ): Boolean = {
-      notPublishedProjectsInRelease
-        .get(scalaBinaryVersion.value)
-        .exists(!_.contains(thisProject.value.id))
-    }
-    def wasPreviouslyPublished(version: String) = version match {
-      case "0.4.0" => wasPublishedInRelease(neverPublishedProjects040)
-      case "0.4.1" => wasPublishedInRelease(neverPublishedProjects041)
-      case _       => false
-    }
-    binCompatVersions
-      .filter(wasPreviouslyPublished)
-      .map { version =>
-        ModuleID(organization.value, moduleName.value, version)
-          .cross(crossVersion.value)
-      }
-  }
-)
-
-// Common start but individual sub-projects may add or remove scalacOptions.
-// project/build.sbt uses a less stringent set to bootstrap.
-inThisBuild(
-  Def.settings(
-    organization := "org.scala-native", // Maven <groupId>
-    version := nativeVersion, // Maven <version>
-    scalaVersion := scala212,
-    crossScalaVersions := libCrossScalaVersions,
-    scalacOptions ++= Seq(
-      "-deprecation",
-      "-encoding",
-      "utf8",
-      "-feature",
-      "-target:jvm-1.8",
-      "-unchecked",
-      "-Xfatal-warnings"
-    )
-  )
-)
->>>>>>> 2fb65920
 
 addCommandAlias(
   "test-all",
@@ -215,1188 +86,4 @@
   Seq(
     "sbtScalaNative/scripted"
   ).mkString(";")
-<<<<<<< HEAD
-)
-=======
-)
-
-lazy val publishSnapshot =
-  taskKey[Unit]("Publish snapshot to sonatype on every commit to master.")
-
-lazy val mavenPublishSettings: Seq[Setting[_]] = Seq(
-  publishMavenStyle := true,
-  pomIncludeRepository := { x => false },
-  publishTo := {
-    val nexus = "https://oss.sonatype.org/"
-    if (version.value.trim.endsWith("SNAPSHOT"))
-      Some("snapshots" at nexus + "content/repositories/snapshots")
-    else
-      Some("releases" at nexus + "service/local/staging/deploy/maven2")
-  },
-  publishSnapshot := Def.taskDyn {
-    val travis = Try(sys.env("TRAVIS")).getOrElse("false") == "true"
-    val pr = Try(sys.env("TRAVIS_PULL_REQUEST"))
-      .getOrElse("false") != "false"
-    val branch = Try(sys.env("TRAVIS_BRANCH")).getOrElse("")
-    val snapshot = version.value.trim.endsWith("SNAPSHOT")
-
-    (travis, pr, branch, snapshot) match {
-      case (true, false, "master", true) =>
-        println("on master, going to publish a snapshot")
-        publish
-
-      case _ =>
-        println(
-          "not going to publish a snapshot due to: " +
-            s"travis = $travis, pr = $pr, " +
-            s"branch = $branch, snapshot = $snapshot"
-        )
-        Def.task((): Unit)
-    }
-  }.value,
-  credentials ++= {
-    for {
-      realm <- sys.env.get("MAVEN_REALM")
-      domain <- sys.env.get("MAVEN_DOMAIN")
-      user <- sys.env.get("MAVEN_USER")
-      password <- sys.env.get("MAVEN_PASSWORD")
-    } yield {
-      Credentials(realm, domain, user, password)
-    }
-  }.toSeq
-) ++ publishSettings
-
-lazy val publishSettings: Seq[Setting[_]] = Seq(
-  Compile / publishArtifact := true,
-  Test / publishArtifact := false,
-  Compile / packageDoc / publishArtifact :=
-    !version.value.contains("SNAPSHOT"),
-  Compile / packageSrc / publishArtifact :=
-    !version.value.contains("SNAPSHOT"),
-  homepage := Some(url("http://www.scala-native.org")),
-  startYear := Some(2015),
-  licenses := Seq(
-    "BSD-like" -> url("http://www.scala-lang.org/downloads/license.html")
-  ),
-  developers += Developer(
-    email = "denys.shabalin@epfl.ch",
-    id = "densh",
-    name = "Denys Shabalin",
-    url = url("http://den.sh")
-  ),
-  scmInfo := Some(
-    ScmInfo(
-      browseUrl = url("https://github.com/scala-native/scala-native"),
-      connection = "scm:git:git@github.com:scala-native/scala-native.git"
-    )
-  ),
-  pomExtra := (
-    <issueManagement>
-      <system>GitHub Issues</system>
-      <url>https://github.com/scala-native/scala-native/issues</url>
-    </issueManagement>
-  )
-) ++ nameSettings ++ mimaSettings
-
-lazy val noPublishSettings: Seq[Setting[_]] = Seq(
-  publishArtifact := false,
-  packagedArtifacts := Map.empty,
-  publish := {},
-  publishLocal := {},
-  publishSnapshot := { println("no publish") },
-  publish / skip := true
-) ++ nameSettings ++ disabledDocsSettings
-
-lazy val toolSettings: Seq[Setting[_]] =
-  Def.settings(
-    javacOptions ++= Seq("-encoding", "utf8")
-  )
-
-lazy val buildInfoJVMSettings: Seq[Setting[_]] =
-  Def.settings(
-    buildInfoPackage := "scala.scalanative.buildinfo",
-    buildInfoObject := "ScalaNativeBuildInfo",
-    buildInfoKeys := Seq[BuildInfoKey](
-      version,
-      sbtVersion,
-      scalaVersion
-    )
-  )
-
-lazy val buildInfoSettings: Seq[Setting[_]] =
-  Def.settings(
-    buildInfoJVMSettings,
-    buildInfoKeys +=
-      "nativeScalaVersion" -> (nativelib / scalaVersion).value
-  )
-
-lazy val disabledTestsSettings: Seq[Setting[_]] = {
-  def testsTaskUnsupported[T] = Def.task[T] {
-    throw new MessageOnlyException(
-      s"""Usage of this task in ${projectName(thisProject.value)} project is not supported in this build.
-         |To run tests use explicit syntax containing name of project: <project_name>/<task>.
-         |You can also use one of predefined aliases: test-all, test-tools, test-runtime, test-scripted.
-         |""".stripMargin
-    )
-  }
-
-  Def.settings(
-    inConfig(Test) {
-      Seq(
-        test / aggregate := false,
-        test := testsTaskUnsupported.value,
-        testOnly / aggregate := false,
-        testOnly := testsTaskUnsupported.value,
-        testQuick / aggregate := false,
-        testQuick := testsTaskUnsupported.value,
-        executeTests / aggregate := false,
-        executeTests := testsTaskUnsupported[Tests.Output].value
-      )
-    }
-  )
-}
-
-noPublishSettings
-disabledTestsSettings
-
-lazy val util =
-  project
-    .in(file("util"))
-    .settings(toolSettings)
-    .settings(mavenPublishSettings)
-
-lazy val nir =
-  project
-    .in(file("nir"))
-    .settings(toolSettings)
-    .settings(mavenPublishSettings)
-    .dependsOn(util)
-
-lazy val tools =
-  project
-    .in(file("tools"))
-    .settings(toolSettings)
-    .settings(mavenPublishSettings)
-    .enablePlugins(BuildInfoPlugin)
-    .settings(buildInfoSettings)
-    .settings(
-      libraryDependencies ++= Seq(
-        "org.scalacheck" %% "scalacheck" % "1.14.3" % "test",
-        "org.scalatest" %% "scalatest" % "3.1.1" % "test"
-      ),
-      Test / fork := true,
-      Test / javaOptions ++= {
-        val nscpluginjar = (nscplugin / Compile / Keys.`package`).value
-        val testingcompilercp =
-          (testingCompiler / Compile / fullClasspath).value.files
-        val allCoreLibsCp =
-          (allCoreLibs / Compile / fullClasspath).value.files
-        Seq(
-          "-Dscalanative.nscplugin.jar=" + nscpluginjar.getAbsolutePath,
-          "-Dscalanative.testingcompiler.cp=" +
-            testingcompilercp.map(_.getAbsolutePath).mkString(pathSeparator),
-          "-Dscalanative.nativeruntime.cp=" +
-            allCoreLibsCp.map(_.getAbsolutePath).mkString(pathSeparator)
-        )
-      },
-      scalacOptions ++= {
-        CrossVersion.partialVersion(scalaVersion.value) match {
-          case Some((2, 11 | 12)) => Nil
-          case _                  =>
-            // 2.13 and 2.11 tools are only used in partest.
-            // It looks like it's impossible to provide alternative sources - it fails to compile plugin sources,
-            // before attaching them to other build projects. We disable unsolvable fatal-warnings with filters below
-            Seq(
-              // In 2.13 lineStream_! was replaced with lazyList_!.
-              "-Wconf:cat=deprecation&msg=lineStream_!:s",
-              // OpenHashMap is used with value class parameter type, we cannot replace it with AnyRefMap or LongMap
-              // Should not be replaced with HashMap due to performance reasons.
-              "-Wconf:cat=deprecation&msg=OpenHashMap:s"
-            )
-        }
-      },
-      libraryDependencies ++= {
-        CrossVersion.partialVersion(scalaVersion.value) match {
-          case Some((2, 11 | 12)) => Nil
-          case _ =>
-            List(
-              "org.scala-lang.modules" %% "scala-parallel-collections" % "1.0.0"
-            )
-        }
-      },
-      // Running tests in parallel results in `FileSystemAlreadyExistsException`
-      Test / parallelExecution := false
-    )
-    .dependsOn(nir, util, testingCompilerInterface % Test)
-
-lazy val nscplugin =
-  project
-    .in(file("nscplugin"))
-    .settings(mavenPublishSettings)
-    .settings(
-      crossVersion := CrossVersion.full,
-      Compile / unmanagedSourceDirectories ++= Seq(
-        (nir / Compile / scalaSource).value,
-        (util / Compile / scalaSource).value
-      ),
-      libraryDependencies ++= Seq(
-        "org.scala-lang" % "scala-compiler" % scalaVersion.value,
-        "org.scala-lang" % "scala-reflect" % scalaVersion.value
-      ),
-      exportJars := true
-    )
-    .settings(scalacOptions += "-Xno-patmat-analysis")
-
-lazy val sbtPluginSettings: Seq[Setting[_]] =
-  toolSettings ++
-    mavenPublishSettings ++
-    Seq(
-      sbtVersion := sbt10Version,
-      scriptedLaunchOpts := {
-        scriptedLaunchOpts.value ++
-          Seq(
-            "-Xmx1024M",
-            "-XX:MaxMetaspaceSize=256M",
-            "-Dplugin.version=" + version.value,
-            "-Dscala.version=" + (nativelib / scalaVersion).value,
-            "-Dfile.encoding=UTF-8" // Windows uses Cp1250 as default
-          ) ++
-          ivyPaths.value.ivyHome.map(home => s"-Dsbt.ivy.home=$home").toSeq
-      }
-    )
-
-lazy val sbtScalaNative =
-  project
-    .in(file("sbt-scala-native"))
-    .enablePlugins(SbtPlugin)
-    .settings(sbtPluginSettings)
-    .settings(
-      crossScalaVersions := Seq(sbt10ScalaVersion),
-      addSbtPlugin("org.portable-scala" % "sbt-platform-deps" % "1.0.0"),
-      sbtTestDirectory := (ThisBuild / baseDirectory).value / "scripted-tests",
-      // publish the other projects before running scripted tests.
-      scriptedDependencies := {
-        import java.nio.file.{Files, StandardCopyOption}
-        // Synchronize SocketHelpers used in java-net-socket test
-        // Each scripted test creates it's own environment in tmp directory
-        // which does not allow us to define external sources in script build
-        Files.copy(
-          ((javalib / Compile / scalaSource).value / "java/net/SocketHelpers.scala").toPath,
-          (sbtTestDirectory.value / "run/java-net-socket/SocketHelpers.scala").toPath,
-          StandardCopyOption.REPLACE_EXISTING
-        )
-        scriptedDependencies
-          .dependsOn(
-            // Compiler plugins
-            nscplugin / publishLocal,
-            junitPlugin / publishLocal,
-            // Scala Native libraries
-            nativelib / publishLocal,
-            clib / publishLocal,
-            posixlib / publishLocal,
-            windowslib / publishLocal,
-            javalib / publishLocal,
-            auxlib / publishLocal,
-            scalalib / publishLocal,
-            testInterfaceSbtDefs / publishLocal,
-            testInterface / publishLocal,
-            junitRuntime / publishLocal,
-            // JVM libraries
-            util / publishLocal,
-            nir / publishLocal,
-            tools / publishLocal,
-            testRunner / publishLocal
-          )
-          .value
-      }
-    )
-    .dependsOn(tools, testRunner)
-
-lazy val nativelib =
-  project
-    .in(file("nativelib"))
-    .enablePlugins(MyScalaNativePlugin)
-    .settings(mavenPublishSettings)
-    .settings(docsSettings)
-    .settings(
-      libraryDependencies += "org.scala-lang" % "scala-reflect" % scalaVersion.value,
-      exportJars := true
-    )
-    .dependsOn(nscplugin % "plugin")
-
-lazy val clib =
-  project
-    .in(file("clib"))
-    .enablePlugins(MyScalaNativePlugin)
-    .settings(mavenPublishSettings)
-    .dependsOn(nscplugin % "plugin", nativelib)
-
-lazy val posixlib =
-  project
-    .in(file("posixlib"))
-    .enablePlugins(MyScalaNativePlugin)
-    .settings(mavenPublishSettings)
-    .dependsOn(nscplugin % "plugin", nativelib)
-
-lazy val windowslib =
-  project
-    .in(file("windowslib"))
-    .enablePlugins(MyScalaNativePlugin)
-    .settings(mavenPublishSettings)
-    .dependsOn(nscplugin % "plugin", nativelib, clib)
-
-lazy val javalibCommonSettings = Def.settings(
-  disabledDocsSettings,
-  // This is required to have incremental compilation to work in javalib.
-  // We put our classes on scalac's `javabootclasspath` so that it uses them
-  // when compiling rather than the definitions from the JDK.
-  Compile / scalacOptions := {
-    val previous = (Compile / scalacOptions).value
-    val javaBootClasspath =
-      scala.tools.util.PathResolver.Environment.javaBootClassPath
-    val classDir = (Compile / classDirectory).value.getAbsolutePath
-    val separator = sys.props("path.separator")
-    "-javabootclasspath" +: s"$classDir$separator$javaBootClasspath" +: previous
-  },
-  // Don't include classfiles for javalib in the packaged jar.
-  Compile / packageBin / mappings := {
-    val previous = (Compile / packageBin / mappings).value
-    previous.filter {
-      case (_, path) =>
-        !path.endsWith(".class")
-    }
-  },
-  exportJars := true
-)
-
-lazy val javalib =
-  project
-    .in(file("javalib"))
-    .enablePlugins(MyScalaNativePlugin)
-    .settings(mavenPublishSettings)
-    .settings(javalibCommonSettings)
-    .dependsOn(nscplugin % "plugin", posixlib, windowslib, clib)
-
-lazy val javalibExtDummies = project
-  .in(file("javalib-ext-dummies"))
-  .enablePlugins(MyScalaNativePlugin)
-  .settings(noPublishSettings)
-  .settings(javalibCommonSettings)
-  .dependsOn(nscplugin % "plugin", nativelib)
-
-val fetchScalaSource =
-  taskKey[File]("Fetches the scala source for the current scala version")
-
-lazy val auxlib =
-  project
-    .in(file("auxlib"))
-    .enablePlugins(MyScalaNativePlugin)
-    .settings(mavenPublishSettings)
-    .settings(
-      exportJars := true
-    )
-    .dependsOn(nscplugin % "plugin", nativelib)
-
-lazy val scalalib =
-  project
-    .in(file("scalalib"))
-    .enablePlugins(MyScalaNativePlugin)
-    .settings(
-      scalacOptions -= "-deprecation",
-      scalacOptions += "-deprecation:false",
-      // The option below is needed since Scala 2.12.12.
-      scalacOptions += "-language:postfixOps",
-      // The option below is needed since Scala 2.13.0.
-      scalacOptions += "-language:implicitConversions",
-      scalacOptions += "-language:higherKinds",
-      /* Used to disable fatal warnings due to problems with compilation of `@nowarn` annotation */
-      scalacOptions --= {
-        CrossVersion.partialVersion(scalaVersion.value) match {
-          case Some((2, 12))
-              if scalaVersion.value
-                .stripPrefix("2.12.")
-                .takeWhile(_.isDigit)
-                .toInt >= 13 =>
-            Seq("-Xfatal-warnings")
-          case _ => Nil
-        }
-      }
-    )
-    .settings(mavenPublishSettings)
-    .settings(disabledDocsSettings)
-    .settings(
-      // Code to fetch scala sources adapted, with gratitude, from
-      // Scala.js Build.scala at the suggestion of @sjrd.
-      // https://github.com/scala-js/scala-js/blob/\
-      //    1761f94ee31902b61c579d5cb121117c9dc08295/\
-      //    project/Build.scala#L1125-L1233
-      //
-      // By intent, the Scala Native code below is as identical as feasible.
-      // Scala Native build.sbt uses a slightly different baseDirectory
-      // than Scala.js. See commented starting with "SN Port:" below.
-      libraryDependencies +=
-        "org.scala-lang" % "scala-library" % scalaVersion.value classifier "sources",
-      fetchScalaSource / artifactPath :=
-        target.value / "scalaSources" / scalaVersion.value,
-      // Scala.js original comment modified to clarify issue is Scala.js.
-      /* Work around for https://github.com/scala-js/scala-js/issues/2649
-       * We would like to always use `update`, but
-       * that fails if the scalaVersion we're looking for happens to be the
-       * version of Scala used by sbt itself. This is clearly a bug in sbt,
-       * which we work around here by using `updateClassifiers` instead in
-       * that case.
-       */
-      fetchScalaSource / update := Def.taskDyn {
-        if (scalaVersion.value == scala.util.Properties.versionNumberString)
-          updateClassifiers
-        else
-          update
-      }.value,
-      fetchScalaSource := {
-        val s = streams.value
-        val cacheDir = s.cacheDirectory
-        val ver = scalaVersion.value
-        val trgDir = (fetchScalaSource / artifactPath).value
-
-        val report = (fetchScalaSource / update).value
-        val scalaLibSourcesJar = report
-          .select(
-            configuration = configurationFilter("compile"),
-            module = moduleFilter(name = "scala-library"),
-            artifact = artifactFilter(classifier = "sources")
-          )
-          .headOption
-          .getOrElse {
-            throw new Exception(
-              s"Could not fetch scala-library sources for version $ver"
-            )
-          }
-
-        FileFunction.cached(
-          cacheDir / s"fetchScalaSource-$ver",
-          FilesInfo.lastModified,
-          FilesInfo.exists
-        ) { dependencies =>
-          s.log.info(s"Unpacking Scala library sources to $trgDir...")
-
-          if (trgDir.exists)
-            IO.delete(trgDir)
-          IO.createDirectory(trgDir)
-          IO.unzip(scalaLibSourcesJar, trgDir)
-        }(Set(scalaLibSourcesJar))
-
-        trgDir
-      },
-      Compile / unmanagedSourceDirectories := {
-        // Calculates all prefixes of the current Scala version
-        // (including the empty prefix) to construct override
-        // directories like the following:
-        // - override-2.13.0-RC1
-        // - override-2.13.0
-        // - override-2.13
-        // - override-2
-        // - override
-
-        val ver = scalaVersion.value
-
-        // SN Port: sjs uses baseDirectory.value.getParentFile here.
-        val base = baseDirectory.value
-        val parts = ver.split(Array('.', '-'))
-        val verList = parts.inits.map { ps =>
-          val len = ps.mkString(".").length
-          // re-read version, since we lost '.' and '-'
-          ver.substring(0, len)
-        }
-        def dirStr(v: String) =
-          if (v.isEmpty) "overrides" else s"overrides-$v"
-        val dirs = verList.map(base / dirStr(_))
-        val collectionsDir = CrossVersion.partialVersion(ver) match {
-          case Some((2, 11 | 12)) => baseDirectory.value / "old-collections"
-          case _                  => baseDirectory.value / "new-collections"
-        }
-        // most specific shadow less specific and special dirs
-        (dirs.toSeq :+ collectionsDir).filter(_.exists)
-      },
-      // Compute sources
-      // Files in earlier src dirs shadow files in later dirs
-      Compile / sources := {
-        // Sources coming from the sources of Scala
-        val scalaSrcDir = fetchScalaSource.value
-
-        // All source directories (overrides shadow scalaSrcDir)
-        val sourceDirectories =
-          (Compile / unmanagedSourceDirectories).value :+ scalaSrcDir
-
-        // Filter sources with overrides
-        def normPath(f: File): String =
-          f.getPath.replace(java.io.File.separator, "/")
-
-        val sources = mutable.ListBuffer.empty[File]
-        val paths = mutable.Set.empty[String]
-
-        val s = streams.value
-        val fileTree = fileTreeView.value
-        def listFilesInOrder(patterns: Glob*) =
-          patterns.flatMap(fileTree.list(_))
-
-        var failedToApplyPatches = false
-        for {
-          srcDir <- sourceDirectories
-          normSrcDir = normPath(srcDir)
-          scalaGlob = srcDir.toGlob / ** / "*.scala"
-          patchGlob = srcDir.toGlob / ** / "*.scala.patch"
-          (sourcePath, _) <- listFilesInOrder(scalaGlob, patchGlob)
-          path = normPath(sourcePath.toFile).substring(normSrcDir.length)
-        } {
-          def addSource(path: String)(optSource: => Option[File]): Unit = {
-            if (paths.contains(path)) s.log.debug(s"not including $path")
-            else {
-              optSource.foreach { source =>
-                paths += path
-                sources += source
-              }
-            }
-          }
-
-          def copy(source: File, destination: File) = {
-            import java.nio.file.Files
-            import java.nio.file.StandardCopyOption._
-            Files.copy(
-              source.toPath(),
-              destination.toPath(),
-              COPY_ATTRIBUTES,
-              REPLACE_EXISTING
-            )
-          }
-
-          def tryApplyPatch(sourceName: String): Option[File] = {
-            val scalaSourcePath = scalaSrcDir / sourceName
-            val scalaSourceCopyPath = scalaSrcDir / (sourceName + ".copy")
-            val outputFile = crossTarget.value / "patched" / sourceName
-            val outputDir = outputFile.getParentFile
-            if (!outputDir.exists()) {
-              IO.createDirectory(outputDir)
-            }
-            // There is not a single JVM library for diff that can apply
-            // patches in a fuzzy way (using context lines). We also
-            // canot use jgit to apply patches - it fails due to "invalid hunk headers".
-            // Becouse of that we use git apply instead.
-            // We need to create copy of original file and restore it after creating
-            // patched file to allow for recompilation of sources (re-applying patches)
-            // git apply command needs to be used from within fetchedScalaSource directory.
-            try {
-              import scala.sys.process._
-              copy(scalaSourcePath, scalaSourceCopyPath)
-              Process(
-                command = Seq(
-                  "git",
-                  "apply",
-                  "--whitespace=fix",
-                  "--recount",
-                  sourcePath.toAbsolutePath().toString()
-                ),
-                cwd = scalaSrcDir
-              ) !! s.log
-
-              copy(scalaSourcePath, outputFile)
-              Some(outputFile)
-            } catch {
-              case _: Exception =>
-                // Postpone failing to check which other patches do not apply
-                failedToApplyPatches = true
-                val path = sourcePath.toFile.relativeTo(srcDir.getParentFile)
-                s.log.error(s"Cannot apply patch for $path")
-                None
-            } finally {
-              if (scalaSourceCopyPath.exists()) {
-                copy(scalaSourceCopyPath, scalaSourcePath)
-                scalaSourceCopyPath.delete()
-              }
-            }
-          }
-
-          val useless =
-            path.contains("/scala/collection/parallel/") ||
-              path.contains("/scala/util/parsing/")
-          if (!useless) {
-            if (!patchGlob.matches(sourcePath))
-              addSource(path)(Some(sourcePath.toFile))
-            else {
-              val sourceName = path.stripSuffix(".patch")
-              addSource(sourceName)(
-                tryApplyPatch(sourceName)
-              )
-            }
-          }
-        }
-
-        if (failedToApplyPatches) {
-          throw new Exception(
-            "Failed to apply some of scalalib patches, check logs for more information"
-          )
-        }
-        sources.result()
-      },
-      // Don't include classfiles for scalalib in the packaged jar.
-      Compile / packageBin / mappings := {
-        val previous = (Compile / packageBin / mappings).value
-        previous.filter {
-          case (file, path) =>
-            !path.endsWith(".class")
-        }
-      },
-      // Sources in scalalib are only internal overrides, we don't include them in the resulting sources jar
-      Compile / packageSrc / mappings := Seq.empty,
-      exportJars := true
-    )
-    .dependsOn(nscplugin % "plugin", auxlib, nativelib, javalib)
-
-// Shortcut for further Native projects to depend on all core libraries
-lazy val allCoreLibs: Project =
-  scalalib // scalalib transitively depends on all the other core libraries
-
-// Get all blacklisted tests from a file
-def blacklistedFromFile(file: File) =
-  IO.readLines(file)
-    .filter(l => l.nonEmpty && !l.startsWith("#"))
-    .toSet
-
-// Get all scala sources from a directory
-def allScalaFromDir(dir: File): Seq[(String, java.io.File)] =
-  (dir ** "*.scala").get.flatMap { file =>
-    file.relativeTo(dir) match {
-      case Some(rel) => List((rel.toString.replace('\\', '/'), file))
-      case None      => Nil
-    }
-  }
-
-// Check the coherence of the blacklist against the files found.
-def checkBlacklistCoherency(
-    blacklist: Set[String],
-    sources: Seq[(String, File)]
-) = {
-  val allClasses = sources.map(_._1).toSet
-  val nonexistentBlacklisted = blacklist.diff(allClasses)
-  if (nonexistentBlacklisted.nonEmpty) {
-    throw new AssertionError(
-      s"Sources not found for blacklisted tests:\n$nonexistentBlacklisted"
-    )
-  }
-}
-
-def sharedTestSource(withBlacklist: Boolean) = Def.settings(
-  Test / unmanagedSources ++= {
-    val blacklist: Set[String] =
-      if (withBlacklist)
-        blacklistedFromFile(
-          (Test / resourceDirectory).value / "BlacklistedTests.txt"
-        )
-      else Set.empty
-
-    val sharedSources = allScalaFromDir(
-      baseDirectory.value.getParentFile / "shared/src/test"
-    )
-
-    checkBlacklistCoherency(blacklist, sharedSources)
-
-    sharedSources.collect {
-      case (path, file) if !blacklist.contains(path) => file
-    }
-  }
-)
-
-lazy val testsCommonSettings = Def.settings(
-  scalacOptions -= "-deprecation",
-  scalacOptions += "-deprecation:false",
-  Test / testOptions ++= Seq(
-    Tests.Argument(TestFrameworks.JUnit, "-a", "-s", "-v")
-  ),
-  Test / envVars ++= Map(
-    "USER" -> "scala-native",
-    "HOME" -> System.getProperty("user.home"),
-    "SCALA_NATIVE_ENV_WITH_EQUALS" -> "1+1=2",
-    "SCALA_NATIVE_ENV_WITHOUT_VALUE" -> "",
-    "SCALA_NATIVE_ENV_WITH_UNICODE" -> 0x2192.toChar.toString,
-    "SCALA_NATIVE_USER_DIR" -> System.getProperty("user.dir")
-  ),
-  // Some of the tests are designed with an assumptions about default encoding
-  // Make sure that tests run on JVM are using default defaults
-  Test / javaOptions ++= Seq(
-    "-Dfile.encoding=UTF-8" // Windows uses Cp1250 as default
-  )
-)
-
-lazy val tests =
-  project
-    .in(file("unit-tests/native"))
-    .enablePlugins(MyScalaNativePlugin, BuildInfoPlugin)
-    .settings(buildInfoSettings)
-    .settings(noPublishSettings)
-    .settings(
-      nativeLinkStubs := true,
-      testsCommonSettings,
-      sharedTestSource(withBlacklist = false),
-      Test / unmanagedSourceDirectories ++= {
-        CrossVersion.partialVersion(scalaVersion.value) match {
-          case Some((2, n)) if n >= 12 =>
-            Seq((Test / sourceDirectory).value / "scala-2.12+")
-          case _ => Nil
-        }
-      }
-    )
-    .dependsOn(
-      nscplugin % "plugin",
-      junitPlugin % "plugin",
-      allCoreLibs,
-      testInterface,
-      junitRuntime
-    )
-
-lazy val testsJVM =
-  project
-    .in(file("unit-tests/jvm"))
-    .enablePlugins(BuildInfoPlugin)
-    .settings(buildInfoJVMSettings)
-    .settings(noPublishSettings)
-    .settings(
-      Test / fork := true,
-      Test / parallelExecution := false,
-      testsCommonSettings,
-      sharedTestSource(withBlacklist = true),
-      libraryDependencies ++= jUnitJVMDependencies
-    )
-    .dependsOn(junitAsyncJVM % "test")
-
-lazy val testsExtCommonSettings = Def.settings(
-  Test / testOptions ++= Seq(
-    Tests.Argument(TestFrameworks.JUnit, "-a", "-s", "-v")
-  )
-)
-
-lazy val testsExt = project
-  .in(file("unit-tests-ext/native"))
-  .enablePlugins(MyScalaNativePlugin)
-  .settings(noPublishSettings)
-  .settings(
-    nativeLinkStubs := true,
-    testsExtCommonSettings,
-    sharedTestSource(withBlacklist = false)
-  )
-  .dependsOn(
-    nscplugin % "plugin",
-    junitPlugin % "plugin",
-    testInterface % "test",
-    tests,
-    junitRuntime,
-    javalibExtDummies
-  )
-
-lazy val testsExtJVM = project
-  .in(file("unit-tests-ext/jvm"))
-  .settings(noPublishSettings)
-  .settings(
-    testsExtCommonSettings,
-    sharedTestSource(withBlacklist = true),
-    libraryDependencies ++= jUnitJVMDependencies
-  )
-  .dependsOn(junitAsyncJVM % "test")
-
-lazy val sandbox =
-  project
-    .in(file("sandbox"))
-    .enablePlugins(MyScalaNativePlugin)
-    .settings(scalacOptions -= "-Xfatal-warnings")
-    .settings(noPublishSettings)
-    .dependsOn(nscplugin % "plugin", allCoreLibs, testInterface % Test)
-
-lazy val testingCompilerInterface =
-  project
-    .in(file("testing-compiler-interface"))
-    .settings(noPublishSettings)
-    .settings(
-      crossPaths := false,
-      crossVersion := CrossVersion.disabled,
-      autoScalaLibrary := false
-    )
-
-lazy val testingCompiler =
-  project
-    .in(file("testing-compiler"))
-    .settings(noPublishSettings)
-    .settings(
-      libraryDependencies ++= Seq(
-        "org.scala-lang" % "scala-compiler" % scalaVersion.value,
-        "org.scala-lang" % "scala-reflect" % scalaVersion.value
-      ),
-      Compile / unmanagedSourceDirectories ++= {
-        val oldCompat: File = baseDirectory.value / "src/main/compat-old"
-        val newCompat: File = baseDirectory.value / "src/main/compat-new"
-        CrossVersion
-          .partialVersion(scalaVersion.value)
-          .collect {
-            case (2, 11) => oldCompat
-            case (2, 12) =>
-              val revision =
-                scalaVersion.value
-                  .stripPrefix("2.12.")
-                  .takeWhile(_.isDigit)
-                  .toInt
-              if (revision < 13) oldCompat
-              else newCompat
-            case (2, 13) => newCompat
-          }
-          .toSeq
-      },
-      exportJars := true
-    )
-    .dependsOn(testingCompilerInterface)
-
-lazy val testInterfaceCommonSourcesSettings: Seq[Setting[_]] = Seq(
-  Compile / unmanagedSourceDirectories += baseDirectory.value.getParentFile / "test-interface-common/src/main/scala",
-  Test / unmanagedSourceDirectories += baseDirectory.value.getParentFile / "test-interface-common/src/test/scala"
-)
-
-lazy val testInterface =
-  project
-    .in(file("test-interface"))
-    .enablePlugins(MyScalaNativePlugin)
-    .settings(mavenPublishSettings)
-    .settings(testInterfaceCommonSourcesSettings)
-    .dependsOn(
-      nscplugin % "plugin",
-      junitPlugin % "plugin",
-      allCoreLibs,
-      testInterfaceSbtDefs,
-      junitRuntime,
-      junitAsyncNative % "test"
-    )
-
-lazy val testInterfaceSbtDefs =
-  project
-    .in(file("test-interface-sbt-defs"))
-    .enablePlugins(MyScalaNativePlugin)
-    .settings(mavenPublishSettings)
-    .settings(docsSettings)
-    .dependsOn(nscplugin % "plugin", allCoreLibs)
-
-lazy val testRunner =
-  project
-    .in(file("test-runner"))
-    .settings(mavenPublishSettings)
-    .settings(testInterfaceCommonSourcesSettings)
-    .settings(
-      libraryDependencies += "org.scala-sbt" % "test-interface" % "1.0",
-      libraryDependencies ++= jUnitJVMDependencies
-    )
-    .dependsOn(tools, junitAsyncJVM % "test")
-
-// JUnit modules and settings ------------------------------------------------
-
-lazy val jUnitJVMDependencies = Seq(
-  "com.novocode" % "junit-interface" % "0.11" % "test",
-  "junit" % "junit" % "4.13.2" % "test"
-)
-
-lazy val junitRuntime =
-  project
-    .in(file("junit-runtime"))
-    .enablePlugins(MyScalaNativePlugin)
-    .settings(mavenPublishSettings)
-    .settings(nameSettings)
-    .dependsOn(
-      nscplugin % "plugin",
-      testInterfaceSbtDefs
-    )
-
-lazy val junitPlugin =
-  project
-    .in(file("junit-plugin"))
-    .settings(mavenPublishSettings)
-    .settings(
-      crossVersion := CrossVersion.full,
-      libraryDependencies += "org.scala-lang" % "scala-compiler" % scalaVersion.value,
-      exportJars := true
-    )
-
-val commonJUnitTestOutputsSettings = Def.settings(
-  nameSettings,
-  noPublishSettings,
-  Compile / publishArtifact := false,
-  Test / parallelExecution := false,
-  Test / unmanagedSourceDirectories +=
-    baseDirectory.value.getParentFile / "shared/src/test/scala",
-  Test / testOptions ++= Seq(
-    Tests.Argument(TestFrameworks.JUnit, "-a", "-s", "-v"),
-    Tests.Filter(_.endsWith("Assertions"))
-  ),
-  Test / scalacOptions --= Seq("-deprecation", "-Xfatal-warnings"),
-  Test / scalacOptions += "-deprecation:false"
-)
-
-lazy val junitTestOutputsNative =
-  project
-    .in(file("junit-test/output-native"))
-    .enablePlugins(MyScalaNativePlugin)
-    .settings(
-      commonJUnitTestOutputsSettings,
-      Test / scalacOptions ++= {
-        val jar = (junitPlugin / Compile / packageBin).value
-        Seq(s"-Xplugin:$jar")
-      }
-    )
-    .dependsOn(
-      nscplugin % "plugin",
-      junitRuntime % "test",
-      junitAsyncNative % "test",
-      testInterface % "test"
-    )
-
-lazy val junitTestOutputsJVM =
-  project
-    .in(file("junit-test/output-jvm"))
-    .settings(
-      commonJUnitTestOutputsSettings,
-      libraryDependencies ++= jUnitJVMDependencies
-    )
-    .dependsOn(junitAsyncJVM % "test")
-
-lazy val junitAsyncNative =
-  project
-    .in(file("junit-async/native"))
-    .enablePlugins(MyScalaNativePlugin)
-    .settings(
-      nameSettings,
-      Compile / publishArtifact := false
-    )
-    .dependsOn(nscplugin % "plugin", allCoreLibs)
-
-lazy val junitAsyncJVM =
-  project
-    .in(file("junit-async/jvm"))
-    .settings(
-      nameSettings,
-      publishArtifact := false
-    )
-
-lazy val shouldPartest = settingKey[Boolean](
-  "Whether we should partest the current scala version (or skip if we can't)"
-)
-
-def shouldPartestSetting: Seq[Def.Setting[_]] = {
-  Def.settings(
-    shouldPartest := {
-      baseDirectory.value.getParentFile / "scala-partest-tests" / "src" / "test" / "resources" /
-        "scala" / "tools" / "partest" / "scalanative" / scalaVersion.value
-    }.exists()
-  )
-}
-
-lazy val scalaPartest = project
-  .in(file("scala-partest"))
-  .settings(
-    noPublishSettings,
-    shouldPartestSetting,
-    resolvers += Resolver.typesafeIvyRepo("releases"),
-    fetchScalaSource / artifactPath :=
-      baseDirectory.value / "fetchedSources" / scalaVersion.value,
-    fetchScalaSource := {
-      import org.eclipse.jgit.api._
-
-      val s = streams.value
-      val ver = scalaVersion.value
-      val trgDir = (fetchScalaSource / artifactPath).value
-
-      if (!trgDir.exists) {
-        s.log.info(s"Fetching Scala source version $ver")
-
-        // Make parent dirs and stuff
-        IO.createDirectory(trgDir)
-
-        // Clone scala source code
-        new CloneCommand()
-          .setDirectory(trgDir)
-          .setURI("https://github.com/scala/scala.git")
-          .call()
-      }
-
-      // Checkout proper ref. We do this anyway so we fail if
-      // something is wrong
-      val git = Git.open(trgDir)
-      s.log.info(s"Checking out Scala source version $ver")
-      git.checkout().setName(s"v$ver").call()
-
-      trgDir
-    },
-    Compile / unmanagedSourceDirectories ++= {
-      if (!shouldPartest.value) Nil
-      else {
-        Seq(CrossVersion.partialVersion(scalaVersion.value) match {
-          case Some((2, 11)) =>
-            sourceDirectory.value / "main" / "legacy-partest"
-          case _ => sourceDirectory.value / "main" / "new-partest"
-        })
-      }
-    },
-    libraryDependencies ++= {
-      if (!shouldPartest.value) Nil
-      else
-        Seq(
-          "org.scala-sbt" % "test-interface" % "1.0",
-          CrossVersion.partialVersion(scalaVersion.value) match {
-            case Some((2, 11)) =>
-              "org.scala-lang.modules" %% "scala-partest" % "1.0.16"
-            case _ => "org.scala-lang" % "scala-partest" % scalaVersion.value
-          }
-        )
-    },
-    Compile / sources := {
-      if (!shouldPartest.value) Nil
-      else (Compile / sources).value
-    }
-  )
-  .dependsOn(nscplugin, tools)
-
-lazy val scalaPartestTests: Project = project
-  .in(file("scala-partest-tests"))
-  .settings(
-    noPublishSettings,
-    shouldPartestSetting,
-    Test / fork := true,
-    Test / javaOptions += "-Xmx1G",
-    Test / definedTests ++= Def
-      .taskDyn[Seq[sbt.TestDefinition]] {
-        if (shouldPartest.value) Def.task {
-          val _ = (scalaPartest / fetchScalaSource).value
-          Seq(
-            new sbt.TestDefinition(
-              s"partest-${scalaVersion.value}",
-              // marker fingerprint since there are no test classes
-              // to be discovered by sbt:
-              new sbt.testing.AnnotatedFingerprint {
-                def isModule = true
-                def annotationName = "partest"
-              },
-              true,
-              Array()
-            )
-          )
-        }
-        else {
-          Def.task(Seq())
-        }
-      }
-      .value,
-    testOptions += {
-      val nativeCp = Seq(
-        (auxlib / Compile / packageBin).value,
-        (scalalib / Compile / packageBin).value,
-        (scalaPartestRuntime / Compile / packageBin).value
-      ).map(_.absolutePath).mkString(pathSeparator)
-
-      Tests.Argument(s"--nativeClasspath=$nativeCp")
-    },
-    // Override the dependency of partest - see Scala.js issue #1889
-    dependencyOverrides += "org.scala-lang" % "scala-library" % scalaVersion.value % "test",
-    testFrameworks ++= {
-      if (shouldPartest.value)
-        Seq(new TestFramework("scala.tools.partest.scalanative.Framework"))
-      else Seq()
-    }
-  )
-  .dependsOn(scalaPartest % "test", javalib)
-
-lazy val scalaPartestRuntime = project
-  .in(file("scala-partest-runtime"))
-  .enablePlugins(MyScalaNativePlugin)
-  .settings(noPublishSettings)
-  .settings(
-    Compile / unmanagedSources ++= {
-      if (!(scalaPartest / shouldPartest).value) Nil
-      else {
-        val upstreamDir = (scalaPartest / fetchScalaSource).value
-        CrossVersion.partialVersion(scalaVersion.value) match {
-          case Some((2, 11 | 12)) => Seq.empty[File]
-          case _ =>
-            val testkit = upstreamDir / "src/testkit/scala/tools/testkit"
-            val partest = upstreamDir / "src/partest/scala/tools/partest"
-            Seq(
-              testkit / "AssertUtil.scala",
-              partest / "Util.scala"
-            )
-        }
-      }
-    },
-    Compile / unmanagedSourceDirectories ++= {
-      if (!(scalaPartest / shouldPartest).value) Nil
-      else
-        Seq(
-          (junitRuntime / Compile / scalaSource).value / "org"
-        )
-    }
-  )
-  .dependsOn(nscplugin % "plugin", scalalib)
-
-lazy val scalaPartestJunitTests = project
-  .in(file("scala-partest-junit-tests"))
-  .enablePlugins(MyScalaNativePlugin)
-  .settings(
-    noPublishSettings,
-    scalacOptions ++= Seq(
-      "-language:higherKinds"
-    ),
-    scalacOptions ++= {
-      // Suppress deprecation warnings for Scala partest sources
-      CrossVersion.partialVersion(scalaVersion.value) match {
-        case Some((2, 11)) => Nil
-        case _ =>
-          Seq("-Wconf:cat=deprecation:s")
-      }
-    },
-    scalacOptions --= Seq(
-      "-Xfatal-warnings"
-    ),
-    testOptions += Tests.Argument(TestFrameworks.JUnit, "-a", "-s", "-v"),
-    shouldPartest := {
-      (Test / resourceDirectory).value / scalaVersion.value
-    }.exists(),
-    Compile / unmanagedSources ++= {
-      if (!shouldPartest.value) Nil
-      else {
-        val upstreamDir = (scalaPartest / fetchScalaSource).value
-        CrossVersion.partialVersion(scalaVersion.value) match {
-          case Some((2, 11 | 12)) => Seq.empty[File]
-          case _ =>
-            Seq(
-              upstreamDir / "src/testkit/scala/tools/testkit/AssertUtil.scala"
-            )
-        }
-      }
-    },
-    Test / unmanagedSources ++= {
-      if (!shouldPartest.value) Nil
-      else {
-        val blacklist: Set[String] =
-          blacklistedFromFile(
-            (Test / resourceDirectory).value / scalaVersion.value / "BlacklistedTests.txt"
-          )
-
-        val jUnitTestsPath =
-          (scalaPartest / fetchScalaSource).value / "test" / "junit"
-
-        val scalaScalaJUnitSources = allScalaFromDir(jUnitTestsPath)
-
-        checkBlacklistCoherency(blacklist, scalaScalaJUnitSources)
-
-        scalaScalaJUnitSources.collect {
-          case (rel, file) if !blacklist.contains(rel) => file
-        }
-      }
-    }
-  )
-  .dependsOn(
-    nscplugin % "plugin",
-    junitPlugin % "plugin",
-    junitRuntime,
-    testInterface % "test"
-  )
->>>>>>> 2fb65920
+)