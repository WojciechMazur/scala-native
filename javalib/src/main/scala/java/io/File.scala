package java.io

import java.nio.file.{FileSystems, Path}
import java.net.URI
import java.nio.charset.StandardCharsets
import java.nio.file.WindowsException
import scala.annotation.tailrec
import scalanative.annotation.{alwaysinline, stub}
import scalanative.posix.{limits, unistd, utime}
import scalanative.posix.sys.stat
import scalanative.unsigned._
import scalanative.unsafe._
import scalanative.libc._
import stdlib._
import stdio._
import string._
import scalanative.nio.fs.FileHelpers
import scalanative.runtime.{DeleteOnExit, Platform}
import unistd._
import scala.scalanative.meta.LinktimeInfo.isWindows
import scala.scalanative.windows
import windows.FileApi._
import windows.FileApiExt._
import scala.scalanative.windows.WinBaseApi._
import scala.scalanative.windows.winnt.AccessRights._
import java.util.WindowsHelperMethods._

class File(_path: String) extends Serializable with Comparable[File] {
  import File._

  if (_path == null) throw new NullPointerException()
  private val path: String = fixSlashes(_path)
  private[io] val properPath: String = File.properPath(path)

  def this(parent: String, child: String) =
    this(
      Option(parent).map(p => p + File.separatorChar + child).getOrElse(child)
    )

  def this(parent: File, child: String) =
    this(Option(parent).map(_.path).orNull, child)

  def this(uri: URI) =
    this(File.checkURI(uri).getPath())

  def compareTo(file: File): Int = {
    if (caseSensitive) getPath().compareTo(file.getPath())
    else getPath().compareToIgnoreCase(file.getPath())
  }

  def canExecute(): Boolean =
    Zone { implicit z =>
      if (isWindows) ???
      else access(toCString(path), unistd.X_OK) == 0
    }

  def canRead(): Boolean =
    Zone { implicit z =>
      if (isWindows) ???
      else access(toCString(path), unistd.R_OK) == 0
    }

  def canWrite(): Boolean =
    Zone { implicit z =>
      if (isWindows) ???
      else access(toCString(path), unistd.W_OK) == 0
    }

  def setExecutable(executable: Boolean): Boolean =
    setExecutable(executable, ownerOnly = true)

  def setExecutable(executable: Boolean, ownerOnly: Boolean): Boolean = {
    if (isWindows) ???
    else {
      import stat._
      val mask = if (!ownerOnly) S_IXUSR | S_IXGRP | S_IXOTH else S_IXUSR
      updatePermissionsUnix(mask, executable)
    }
  }

  def setReadable(readable: Boolean): Boolean =
    setReadable(readable, ownerOnly = true)

  def setReadable(readable: Boolean, ownerOnly: Boolean): Boolean = {
    if (isWindows) ???
    else {
      import stat._
      val mask = if (!ownerOnly) S_IRUSR | S_IRGRP | S_IROTH else S_IRUSR
      updatePermissionsUnix(mask, readable)
    }
  }

  def setWritable(writable: Boolean): Boolean =
    setWritable(writable, ownerOnly = true)

  def setWritable(writable: Boolean, ownerOnly: Boolean = true): Boolean = {
    if (isWindows) ???
    else {
      import stat._
      val mask = if (!ownerOnly) S_IWUSR | S_IWGRP | S_IWOTH else S_IWUSR
      updatePermissionsUnix(mask, writable)
    }
  }

  private def updatePermissionsUnix(
      mask: stat.mode_t,
      grant: Boolean
  ): Boolean =
    Zone { implicit z =>
      if (grant) {
        stat.chmod(toCString(path), accessMode() | mask) == 0
      } else {
        stat.chmod(toCString(path), accessMode() & (~mask)) == 0
      }
    }

  @inline
  def exists(): Boolean = FileHelpers.exists(path)

  def toPath(): Path =
    FileSystems.getDefault().getPath(this.getPath(), Array.empty)

  def getPath(): String = path

  def delete(): Boolean =
    if (path.nonEmpty && isDirectory()) {
      deleteDirImpl()
    } else {
      deleteFileImpl()
    }

  private def deleteDirImpl(): Boolean = Zone { implicit z =>
    if (isWindows) ???
    else remove(toCString(path)) == 0
  }

  private def deleteFileImpl(): Boolean = Zone { implicit z =>
    if (isWindows) {
      setReadOnlyWindows(enabled = false)
      DeleteFileW(toCWideStringUTF16LE(path))
    } else {
      unlink(toCString(path)) == 0
    }
  }

  override def equals(that: Any): Boolean =
    that match {
      case that: File if caseSensitive =>
        this.path == that.path
      case that: File =>
        this.path.toLowerCase == that.path.toLowerCase
      case _ =>
        false
    }

  def getAbsolutePath(): String = properPath

  def getAbsoluteFile(): File = new File(this.getAbsolutePath())

  def getCanonicalPath(): String =
    Zone { implicit z =>
      if (exists()) {
        fromCString(simplifyExistingPath(toCString(properPath)))
      } else {
        simplifyNonExistingPath(fromCString(resolve(toCString(properPath))))
      }
    }

  /** Finds the canonical path for `path`, using `realpath`. The file must
   *  exist, because the result of `realpath` doesn't match that of Java on
   *  non-existing file.
   */
  private def simplifyExistingPath(path: CString)(implicit z: Zone): CString = {
    if (isWindows) ???
    else {
      val resolvedName = alloc[Byte](limits.PATH_MAX)
      if (realpath(path, resolvedName) == null) {
        throw new IOException(
          s"realpath can't resolve: ${fromCString(resolvedName)}"
        )
      }
      resolvedName
    }
  }

  /** Finds the canonical path for `path`.
   */
  private def simplifyNonExistingPath(path: String): String =
    path
      .split(separatorChar)
      .foldLeft(List.empty[String]) {
        case (acc, "..") => if (acc.isEmpty) List("..") else acc.tail
        case (acc, ".")  => acc
        case (acc, "")   => acc
        case (acc, seg)  => seg :: acc
      }
      .reverse
      .filterNot(_.isEmpty())
      .mkString(separator, separator, "")

  @throws(classOf[IOException])
  def getCanonicalFile(): File = new File(getCanonicalPath())

  def getName(): String = {
    val separatorIndex: Int = path.lastIndexOf(separatorChar)
    if (separatorIndex < 0) path
    else path.substring(separatorIndex + 1, path.length())
  }

  def getParent(): String =
    path.split(separatorChar).filterNot(_.isEmpty()) match {
      case Array() if !isAbsolute()  => null
      case Array(_) if !isAbsolute() => null
      case parts if !isAbsolute()    => parts.init.mkString(separator)
      case parts if isAbsolute() =>
        parts.init.mkString(separator, separator, "")
    }

  def getParentFile(): File = {
    val parent = getParent()
    if (parent == null) null
    else new File(parent)
  }

  override def hashCode(): Int =
    if (caseSensitive) path.hashCode ^ 1234321
    else path.toLowerCase.hashCode ^ 1234321

  def isAbsolute(): Boolean =
    File.isAbsolute(path)

  def isDirectory(): Boolean =
    Zone { implicit z =>
      if (isWindows)
        fileAttributeIsSet(FILE_ATTRIBUTE_DIRECTORY)
      else
        stat.S_ISDIR(accessMode()) != 0
    }

  def isFile(): Boolean =
    Zone { implicit z =>
      if (isWindows)
        fileAttributeIsSet(FILE_ATTRIBUTE_NORMAL) || !isDirectory()
      else
        stat.S_ISREG(accessMode()) != 0
    }

  def isHidden(): Boolean = {
    if (isWindows)
      fileAttributeIsSet(FILE_ATTRIBUTE_HIDDEN)
    else getName().startsWith(".")
  }

  def lastModified(): Long =
    Zone { implicit z =>
      if (isWindows) ???
      else {
        val buf = alloc[stat.stat]
        if (stat.stat(toCString(path), buf) == 0) {
          buf._8 * 1000L
        } else {
          0L
        }
      }
    }

  private def accessMode()(implicit z: Zone): stat.mode_t = {
    val buf = alloc[stat.stat]
    if (stat.stat(toCString(path), buf) == 0) {
      buf._13
    } else {
      0.toUInt
    }
  }

  @alwaysinline
  private def fileAttributeIsSet(attribute: windows.DWord): Boolean = Zone {
    implicit z =>
      (GetFileAttributesW(toCWideStringUTF16LE(path)) & attribute) == attribute
  }

  def setLastModified(time: Long): Boolean =
    if (time < 0) {
      throw new IllegalArgumentException("Negative time")
    } else
      Zone { implicit z =>
<<<<<<< HEAD
        val statbuf = alloc[stat.stat]
        if (stat.stat(toCString(path), statbuf) == 0) {
          val timebuf = alloc[utime.utimbuf]
          timebuf._1 = statbuf._8
          timebuf._2 = time.toSize / 1000
          utime.utime(toCString(path), timebuf) == 0
        } else {
          false
=======
        if (isWindows) ???
        else {
          val statbuf = alloc[stat.stat]
          if (stat.stat(toCString(path), statbuf) == 0) {
            val timebuf = alloc[utime.utimbuf]
            timebuf._1 = statbuf._8
            timebuf._2 = time / 1000L
            utime.utime(toCString(path), timebuf) == 0
          } else {
            false
          }
>>>>>>> e036ca53
        }
      }

  def setReadOnly(): Boolean =
    Zone { implicit z =>
      if (isWindows) setReadOnlyWindows(enabled = true)
      else {
        import stat._
        val mask =
          S_ISUID | S_ISGID | S_ISVTX | S_IRUSR | S_IXUSR | S_IRGRP | S_IXGRP | S_IROTH | S_IXOTH
        val newMode = accessMode() & mask
        chmod(toCString(path), newMode) == 0
      }
    }

  private def setReadOnlyWindows(enabled: Boolean)(implicit z: Zone) = {
    val filename = toCWideStringUTF16LE(path)
    val currentAttributes = GetFileAttributesW(filename)

    def newAttributes =
      if (enabled) currentAttributes | FILE_ATTRIBUTE_READONLY
      else currentAttributes & ~FILE_ATTRIBUTE_READONLY

    def setNewAttributes() = SetFileAttributesW(filename, newAttributes)

    currentAttributes != INVALID_FILE_ATTRIBUTES && setNewAttributes()
  }

  def length(): Long = Zone { implicit z =>
    if (isWindows) {
      withFileOpen(path, access = FILE_READ_ATTRIBUTES) { handle =>
        val size = stackalloc[windows.LargeInteger]
        if (GetFileSizeEx(handle, size)) (!size).toLong
        else 0L
      }
    } else {
      val buf = alloc[stat.stat]
      if (stat.stat(toCString(path), buf) == 0) {
        buf._6.toLong
      } else {
        0L
      }
    }
  }

  def list(): Array[String] =
    list(FilenameFilter.allPassFilter)

  def list(filter: FilenameFilter): Array[String] =
    if (!isDirectory() || !canRead()) {
      null
    } else
      Zone { implicit z =>
        val elements =
          FileHelpers.list(properPath, (n, _) => n, allowEmpty = true)
        if (elements == null)
          Array.empty[String]
        else
          elements.filter(filter.accept(this, _))
      }

  def listFiles(): Array[File] =
    listFiles(FilenameFilter.allPassFilter)

  def listFiles(filter: FilenameFilter): Array[File] =
    list(filter).map(new File(this, _))

  def listFiles(filter: FileFilter): Array[File] = {
    val filenameFilter =
      new FilenameFilter {
        override def accept(dir: File, name: String): Boolean =
          filter.accept(new File(dir, name))
      }
    listFiles(filenameFilter)
  }

  def mkdir(): Boolean =
    Zone { implicit z =>
      if (isWindows) ???
      else {
        val mode = octal("0777")
        stat.mkdir(toCString(path), mode) == 0
      }
    }

  def mkdirs(): Boolean =
    if (exists()) {
      false
    } else if (mkdir()) {
      true
    } else {
      val parent = getParentFile()
      if (parent == null) {
        false
      } else {
        parent.mkdirs() && mkdir()
      }
    }

  def createNewFile(): Boolean =
    FileHelpers.createNewFile(path, throwOnError = true)

  def renameTo(dest: File): Boolean =
    Zone { implicit z =>
      rename(toCString(properPath), toCString(dest.properPath)) == 0
    }

  override def toString(): String = path

  def deleteOnExit(): Unit = DeleteOnExit.addFile(this.getAbsolutePath())

  @stub
  def toURL(): java.net.URL = ???

  // Ported from Apache Harmony
  def toURI(): URI = {
    val path = getAbsolutePath().replace('\\', '/')
    if (!path.startsWith("/")) {
      // start with sep.
      new URI(
        "file",
        null,
        new StringBuilder(path.length + 1).append('/').append(path).toString,
        null,
        null
      )
    } else if (path.startsWith("//")) {
      // UNC path
      new URI("file", "", path, null)
    } else {
      new URI("file", null, path, null, null)
    }
  }
}

object File {

  private val `1U` = 1.toUInt
  private val `4096U` = 4096.toUInt
  private val `4095U` = 4095.toUInt

  private val random = new java.util.Random()

  private def octal(v: String): UInt =
    Integer.parseInt(v, 8).toUInt

  private def getUserDir(): String =
    Zone { implicit z =>
      if (isWindows) {
        val buffSize = GetCurrentDirectoryW(0.toUInt, null)
        val buff = alloc[windows.WChar](buffSize + 1.toUInt)
        if (GetCurrentDirectoryW(buffSize, buff) == 0) {
          throw WindowsException("error in trying to get user directory")
        }
        fromCWideString(buff, StandardCharsets.UTF_16LE)
      } else {
        val buff: CString = alloc[CChar](4096.toUInt)
        if (getcwd(buff, 4095.toUInt) == 0) {
          val errMsg = fromCString(string.strerror(errno.errno))
          throw new IOException(
            s"error in trying to get user directory - $errMsg"
          )
        }
        fromCString(buff)
      }
    }

  /** The purpose of this method is to take a path and fix the slashes up. This
   *  includes changing them all to the current platforms fileSeparator and
   *  removing duplicates.
   */
  // Ported from Apache Harmony
  private def fixSlashes(path: String): String = {
    val length = path.length
    var newLength = 0

    var uncIndex =
      if (separatorChar == '/') 0 // UNIX world
      else if (length > 2 && path.charAt(1) == ':')
        2 // Windows, but starts with C:...
      else 1 // Possible UNC path name

    var foundSlash = false
    val newPath = path.toCharArray()
    var i = 0
    while (i < length) {
      val currentChar = newPath(i)

      if ((separatorChar == '\\' && currentChar == '\\') || currentChar == '/') {
        // UNC Name requires 2 leading slashes
        if ((foundSlash && i == uncIndex) || !foundSlash) {
          newPath(newLength) = separatorChar
          newLength += 1
          foundSlash = true
        }
      } else {
        // check for leading slashes before a drive
        if (currentChar == ':'
            && uncIndex > 0
            && (newLength == 2 || (newLength == 3 && newPath(
              1
            ) == separatorChar))
            && newPath(0) == separatorChar) {
          newPath(0) = newPath(newLength - 1)
          newLength = 1
          // allow trailing slash after drive letter
          uncIndex = 2
        }
        newPath(newLength) = currentChar
        newLength += 1
        foundSlash = false
      }

      i += 1
    }

    if (foundSlash && (newLength > (uncIndex + 1) || (newLength == 2 && newPath(
          0
        ) != separatorChar))) {
      newLength -= 1
    }

    new String(newPath, 0, newLength)
  }

  /** Returns a string representing the proper path of this file. If this file
   *  path is absolute, the user.dir property is not prepended, otherwise it is.
   */
  // Ported from Apache Harmony
  private def properPath(path: String): String = {
    if (isAbsolute(path)) path
    else if (isWindows) Zone { implicit z =>
      val pathCString = toCWideStringUTF16LE(path)
      val bufSize = GetFullPathNameW(pathCString, 0.toUInt, null, null)
      val buf = stackalloc[windows.WChar](bufSize)
      if (GetFullPathNameW(
            pathCString,
            bufferLength = bufSize,
            buffer = buf,
            filePart = null
          ) == 0.toUInt) {
        throw new IOException("Failed to resolve correct path")
      }
      fromCWideString(buf, StandardCharsets.UTF_16LE)
    }
    else {
      val userdir = getUserDir()
      if (path.isEmpty()) userdir
      else if (userdir.endsWith(separator)) userdir + path
      else userdir + separator + path
    }
  }

  def isAbsolute(path: String): Boolean =
    if (separatorChar == '\\') { // Windows. Must start with `\\` or `X:(\|/)`
      (path.length > 1 && path.startsWith(separator + separator)) ||
      (path.length > 2 && path(0).isLetter && path(1) == ':' && (path(
        2
      ) == '/' || path(2) == '\\'))
    } else {
      path.length > 0 && path.startsWith(separator)
    }

  /** Resolve a symbolic link. While the path resolves to an existing path, keep
   *  resolving. If an absolute link is found, resolve the parent directories if
   *  resolveAbsolute is true.
   */
  // Ported from Apache Harmony
  private def resolveLink(
      path: CString,
      resolveAbsolute: Boolean,
      restart: Boolean = false
  )(implicit z: Zone): CString = {
    val resolved =
      readLink(path) match {
        // path is not a symlink
        case null =>
          path

        // found an absolute path. continue from there.
        case link if link(0) == separatorChar =>
          resolveLink(link, resolveAbsolute, restart = resolveAbsolute)

        // found a relative path. append to the current path, and continue.
        case link =>
          val linkLength = strlen(link)
          val pathLength = strlen(path)
          val `1US` = 1.toUSize
          var last = pathLength - `1US`
          while (path(last) != separatorChar) last -= `1US`
          last += `1US`

          // previous path up to last /, plus result of resolving the link.
          val newPathLength = last + linkLength + `1US`
          val newPath = alloc[Byte](newPathLength)
          strncpy(newPath, path, last)
          strncat(newPath, link, linkLength)

          resolveLink(newPath, resolveAbsolute, restart)
      }

    if (restart) resolve(resolved)
    else resolved
  }

  @tailrec private def resolve(path: CString, start: UInt = 0.toUInt)(implicit
      z: Zone
  ): CString = {
    val partSize =
      if (isWindows) windows.FileApiExt.MAX_PATH
      else limits.PATH_MAX.toUInt
    val part: CString = alloc[Byte](partSize)
    val `1U` = 1.toUInt
    // Find the next separator
    var i = start
    while (i < strlen(path) && path(i) != separatorChar) i += `1U`

    if (i == strlen(path).toUInt) resolveLink(path, resolveAbsolute = true)
    else {
      // copy path from start to next separator.
      // and resolve that subpart.
      strncpy(part, path, i + `1U`)

      val resolved = resolveLink(part, resolveAbsolute = true)

      strcpy(part, resolved)
      strcat(part, path + i + `1U`)

      if (strncmp(resolved, path, i + `1U`) == 0) {
        // Nothing changed. Continue from the next segment.
        resolve(part, i + `1U`)
      } else {
        // The path has changed. Start over.
        resolve(part, 0.toUInt)
      }
    }

  }

  /** If `link` is a symlink, follows it and returns the path pointed to.
   *  Otherwise, returns `None`.
   */
  private def readLink(link: CString)(implicit z: Zone): CString = {
    val bufferSize =
      if (isWindows) ???
      else limits.PATH_MAX - `1U`
    val buffer: CString = alloc[Byte](bufferSize)
    if (isWindows) ???
    else {
      readlink(link, buffer, bufferSize) match {
        case -1 =>
          null
        case read =>
          // readlink doesn't null-terminate the result.
          buffer(read) = 0.toByte
          buffer
      }
    }
  }

  val pathSeparatorChar: Char = if (Platform.isWindows()) ';' else ':'
  val pathSeparator: String = pathSeparatorChar.toString
  val separatorChar: Char = if (Platform.isWindows()) '\\' else '/'
  val separator: String = separatorChar.toString
  private var counter: Int = 0
  private var counterBase: Int = 0
  private val caseSensitive: Boolean = !Platform.isWindows()

  def listRoots(): Array[File] =
    if (Platform.isWindows()) ???
    else {
      var array = new Array[File](1)
      array(0) = new File("/")
      return array
    }

  @throws(classOf[IOException])
  def createTempFile(prefix: String, suffix: String): File =
    createTempFile(prefix, suffix, null)

  @throws(classOf[IOException])
  def createTempFile(prefix: String, suffix: String, directory: File): File =
    FileHelpers.createTempFile(
      prefix,
      suffix,
      directory,
      minLength = true,
      throwOnError = true
    )

  // Ported from Apache Harmony
  private def checkURI(uri: URI): URI = {
    def throwExc(msg: String): Unit =
      throw new IllegalArgumentException(s"$msg: $uri")
    def compMsg(comp: String): String =
      s"Found $comp component in URI"

    if (!uri.isAbsolute()) {
      throwExc("URI is not absolute")
    } else if (!uri.getRawSchemeSpecificPart().startsWith("/")) {
      throwExc("URI is not hierarchical")
    } else if (uri.getScheme() == null || !(uri.getScheme() == "file")) {
      throwExc("Expected file scheme in URI")
    } else if (uri.getRawPath() == null || uri.getRawPath().length() == 0) {
      throwExc("Expected non-empty path in URI")
    } else if (uri.getRawAuthority() != null) {
      throwExc(compMsg("authority"))
    } else if (uri.getRawQuery() != null) {
      throwExc(compMsg("query"))
    } else if (uri.getRawFragment() != null) {
      throwExc(compMsg("fragment"))
    }
    uri
    // else URI is ok
  }
}<|MERGE_RESOLUTION|>--- conflicted
+++ resolved
@@ -284,28 +284,17 @@
       throw new IllegalArgumentException("Negative time")
     } else
       Zone { implicit z =>
-<<<<<<< HEAD
-        val statbuf = alloc[stat.stat]
-        if (stat.stat(toCString(path), statbuf) == 0) {
-          val timebuf = alloc[utime.utimbuf]
-          timebuf._1 = statbuf._8
-          timebuf._2 = time.toSize / 1000
-          utime.utime(toCString(path), timebuf) == 0
-        } else {
-          false
-=======
         if (isWindows) ???
         else {
           val statbuf = alloc[stat.stat]
           if (stat.stat(toCString(path), statbuf) == 0) {
             val timebuf = alloc[utime.utimbuf]
             timebuf._1 = statbuf._8
-            timebuf._2 = time / 1000L
+            timebuf._2 = time.toSize / 1000
             utime.utime(toCString(path), timebuf) == 0
           } else {
             false
           }
->>>>>>> e036ca53
         }
       }
 
