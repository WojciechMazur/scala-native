--- conflicted
+++ resolved
@@ -1,12 +1,13 @@
 package java.io
 
 import java.{lang => jl}
-<<<<<<< HEAD
-
-import scalanative.unsafe.{toCString, Zone, UnsafeRichLong}
-=======
-import scalanative.unsafe.{Zone, stackalloc, toCString, toCWideStringUTF16LE}
->>>>>>> 6a369108
+import scalanative.unsafe.{
+  Zone,
+  UnsafeRichLong,
+  stackalloc,
+  toCString,
+  toCWideStringUTF16LE
+}
 import scalanative.libc.stdio
 import scalanative.posix.{fcntl, unistd}
 import scalanative.posix.sys.stat
@@ -47,10 +48,6 @@
     fd
 
   def getFilePointer(): Long = {
-<<<<<<< HEAD
-    if (isWindows) ???
-    else unistd.lseek(fd.fd, 0, stdio.SEEK_CUR).toLong
-=======
     if (isWindows) {
       val filePointer = stackalloc[LargeInteger]
       FileApi.SetFilePointerEx(
@@ -63,7 +60,6 @@
     } else {
       unistd.lseek(fd.fd, 0, stdio.SEEK_CUR).toLong
     }
->>>>>>> 6a369108
   }
 
   def length(): Long =
@@ -158,10 +154,6 @@
     in.readUTF()
 
   def seek(pos: Long): Unit =
-<<<<<<< HEAD
-    if (isWindows) ???
-    else unistd.lseek(fd.fd, pos.toSize, stdio.SEEK_SET)
-=======
     if (isWindows)
       FileApi.SetFilePointerEx(
         fd.handle,
@@ -169,8 +161,7 @@
         null,
         FILE_BEGIN
       )
-    else unistd.lseek(fd.fd, pos, stdio.SEEK_SET)
->>>>>>> 6a369108
+    else unistd.lseek(fd.fd, pos.toSize, stdio.SEEK_SET)
 
   def setLength(newLength: Long): Unit =
     if (!mode.contains("w")) {
@@ -178,11 +169,6 @@
     } else {
       val currentPosition = getFilePointer()
       val hasSucceded =
-<<<<<<< HEAD
-        if (isWindows) ???
-        else {
-          unistd.ftruncate(fd.fd, newLength.toSize) == 0
-=======
         if (isWindows) {
           FileApi.SetFilePointerEx(
             fd.handle,
@@ -192,8 +178,7 @@
           ) &&
           FileApi.SetEndOfFile(fd.handle)
         } else {
-          unistd.ftruncate(fd.fd, newLength) == 0
->>>>>>> 6a369108
+          unistd.ftruncate(fd.fd, newLength.toSize) == 0
         }
       if (!hasSucceded) {
         throw new IOException("Failed to truncate file")
