--- conflicted
+++ resolved
@@ -17,17 +17,13 @@
 import scala.scalanative.runtime.{fromRawPtr, NativeThread}
 import scala.scalanative.runtime.NativeThread.{State => _, _}
 import scala.scalanative.runtime.NativeThread.State._
-<<<<<<< HEAD
 import scala.scalanative.libc.atomic.{CAtomicLongLong, atomic_thread_fence}
 import scala.scalanative.libc.atomic.memory_order.{
   memory_order_acquire,
   memory_order_release
 }
 
-=======
 import scala.scalanative.runtime.JoinNonDeamonThreads
-import scala.scalanative.libc.atomic
->>>>>>> ab1dd870
 import scala.scalanative.meta.LinktimeInfo
 import java.lang.annotation.Native
 
@@ -303,7 +299,6 @@
         inheritableThreadLocals = new ThreadLocal.Values()
       ) {
     override private[java] val threadId: scala.Long = 0L
-    def getNativeThread = nativeThread
     nativeThread = nativeCompanion.create(this, 0L)
     setName("main")
     JoinNonDeamonThreads.registerExitHook()
