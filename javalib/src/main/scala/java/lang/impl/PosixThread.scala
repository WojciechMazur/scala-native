--- conflicted
+++ resolved
@@ -1,6 +1,5 @@
 package java.lang.impl
 
-<<<<<<< HEAD
 import java.util.concurrent.TimeUnit
 import java.util.concurrent.locks.LockSupport
 
@@ -20,15 +19,13 @@
 import scala.scalanative.posix.sched._
 import scala.scalanative.posix.schedOps._
 import scala.scalanative.posix.pthread._
-import scala.scalanative.posix.signal.{pthread_kill => _, _}
+import scala.scalanative.posix.signal._
 import scala.scalanative.posix.signalOps._
-import scala.scalanative.posix.errno.{ETIMEDOUT, EINTR}
+import scala.scalanative.posix.errno._
 import scala.scalanative.posix.sys.eventfd._
 import scala.scalanative.posix.poll._
 import scala.scalanative.posix.unistd._
 
-import scala.scalanative.libc.errno
-import scala.scalanative.libc.signal.{SIGUSR1 => _, _}
 import scala.scalanative.libc.string.strerror
 import scala.scalanative.libc.stdlib.malloc
 import scala.scalanative.libc.atomic._
@@ -37,20 +34,12 @@
     extends NativeThread {
   import NativeThread._
   import PosixThread._
-=======
-import scala.annotation.tailrec
-import scala.scalanative.posix.errno._
-import scala.scalanative.posix.time._
-import scala.scalanative.posix.timeOps._
-import scala.scalanative.unsafe._
->>>>>>> 29cad8b0
 
   private[this] val _state = new scala.Array[scala.Byte](StateSize)
   @volatile private[impl] var sleepEvent = UnsetEvent
   @volatile private var counter: Int = 0
   @volatile private var conditionIdx = -1 // index of currently used condition
 
-<<<<<<< HEAD
   assert(
     0 == pthread_mutex_init(lock, mutexAttr),
     "PosixThread: mutext init failed"
@@ -66,10 +55,6 @@
     0 == pthread_cond_init(condition(ConditionAbsoluteIdx), null),
     "PosixThread: condition abs init failed"
   )
-=======
-        case -1 if errno == EINTR =>
-          doSleep(remaining)
->>>>>>> 29cad8b0
 
   private val handle: pthread_t =
     if (isMainThread) 0.toULong // main thread
@@ -224,8 +209,8 @@
           val status = poll(fds, 1.toUInt, (millis min Int.MaxValue).toInt)
           state = State.Running
           assert(
-            status >= 0 || errno.errno == EINTR,
-            s"sleep, errno=${errno.errno}"
+            status >= 0 || errno == EINTR,
+            s"sleep, errno=$errno"
           )
           if (Thread.interrupted()) throw new InterruptedException()
 
