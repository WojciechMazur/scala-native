package java.lang.ref

abstract class Reference[T >: Null <: AnyRef] {

  /* volatile */
  private[this] var referent: T = _

  var queue: ReferenceQueue[_ >: T] = _

  var next: Reference[_ <: AnyRef] = _

  def this(referent: T) = {
    this()
    this.referent = referent
  }

  def this(referent: T, q: ReferenceQueue[_ >: T]) = {
    this()
    this.queue = q
    this.referent = referent
  }

  def get(): T = referent

  def clear(): Unit = referent = null
<<<<<<< HEAD

  def isEnqueued: Boolean = next != null

  def enqueue(): Boolean = {
    if (next == null && queue != null) {
      queue.enqueue(this)
      queue = null
      return true
    }
    false
  }
=======
  def isEnqueued(): Boolean = false
  def enqueue(): Boolean = false
  private[ref] def dequeue(): Reference[T] = this
>>>>>>> 55140e90
}<|MERGE_RESOLUTION|>--- conflicted
+++ resolved
@@ -1,43 +1,9 @@
 package java.lang.ref
 
-abstract class Reference[T >: Null <: AnyRef] {
-
-  /* volatile */
-  private[this] var referent: T = _
-
-  var queue: ReferenceQueue[_ >: T] = _
-
-  var next: Reference[_ <: AnyRef] = _
-
-  def this(referent: T) = {
-    this()
-    this.referent = referent
-  }
-
-  def this(referent: T, q: ReferenceQueue[_ >: T]) = {
-    this()
-    this.queue = q
-    this.referent = referent
-  }
-
+abstract class Reference[T >: Null <: AnyRef](private[this] var referent: T) {
   def get(): T = referent
-
   def clear(): Unit = referent = null
-<<<<<<< HEAD
-
-  def isEnqueued: Boolean = next != null
-
-  def enqueue(): Boolean = {
-    if (next == null && queue != null) {
-      queue.enqueue(this)
-      queue = null
-      return true
-    }
-    false
-  }
-=======
   def isEnqueued(): Boolean = false
   def enqueue(): Boolean = false
   private[ref] def dequeue(): Reference[T] = this
->>>>>>> 55140e90
 }