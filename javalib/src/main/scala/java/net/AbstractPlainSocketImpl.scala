--- conflicted
+++ resolved
@@ -144,11 +144,7 @@
     }
     val family =
       storage.asInstanceOf[Ptr[socket.sockaddr_storage]].ss_family.toInt
-<<<<<<< HEAD
-    val ipstr = stackalloc[CChar](in.INET6_ADDRSTRLEN.toUSize)
-=======
-    val ipstr: Ptr[CChar] = stackalloc[CChar](in.INET6_ADDRSTRLEN.toULong)
->>>>>>> fde01f96
+    val ipstr: Ptr[CChar] = stackalloc[CChar](in.INET6_ADDRSTRLEN.toUSize)
 
     if (family == socket.AF_INET) {
       val sa = storage.asInstanceOf[Ptr[in.sockaddr_in]]
