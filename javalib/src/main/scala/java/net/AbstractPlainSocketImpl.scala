package java.net

import scala.scalanative.unsigned._
import scala.scalanative.unsafe._
import scala.scalanative.libc._
import scala.scalanative.runtime.ByteArray
import scala.scalanative.posix.errno._
import scala.scalanative.posix.unistd
import scala.scalanative.posix.sys.socket
import scala.scalanative.posix.sys.socketOps._
import scala.scalanative.posix.sys.ioctl._
import scala.scalanative.posix.netinet.in
import scala.scalanative.posix.netinet.inOps._
import scala.scalanative.posix.netinet.tcp
import scala.scalanative.posix.arpa.inet
import scala.scalanative.posix.netdb._
import scala.scalanative.posix.netdbOps._
import scala.scalanative.posix.sys.time._
import scala.scalanative.posix.sys.timeOps._
import scala.scalanative.meta.LinktimeInfo.isWindows
import java.io.{FileDescriptor, IOException, OutputStream, InputStream}
import scala.scalanative.windows._
import scala.scalanative.windows.WinSocketApi._
import scala.scalanative.windows.WinSocketApiExt._

private[net] abstract class AbstractPlainSocketImpl extends SocketImpl {
  import AbstractPlainSocketImpl._

  protected def setSocketFdBlocking(fd: FileDescriptor, blocking: Boolean): Unit
  protected def tryPollOnConnect(timeout: Int): Unit
  protected def tryPollOnAccept(): Unit

  protected[net] var fd = new FileDescriptor
  protected[net] var localport = 0
  protected[net] var address: InetAddress = null
  protected[net] var port = 0

  protected var timeout = 0
  private var listening = false

  override def getInetAddress: InetAddress = address
  override def getFileDescriptor: FileDescriptor = fd
  final protected var isClosed: Boolean =
    fd == InvalidSocketDescriptor

  private def throwIfClosed(methodName: String): Unit = {
    if (isClosed) {
      throw new SocketException(s"$methodName: Socket is closed")
    }
  }

  private def throwCannotBind(addr: InetAddress): Nothing = {
    throw new BindException(
      "Couldn't bind to an address: " + addr.getHostAddress() +
        " on port: " + port.toString
    )
  }

  private def fetchLocalPort(family: Int): Option[Int] = {
    val len = stackalloc[socket.socklen_t]
    val portOpt = if (family == socket.AF_INET) {
      val sin = stackalloc[in.sockaddr_in]
      !len = sizeof[in.sockaddr_in].toUInt

      if (socket.getsockname(
            fd.fd,
            sin.asInstanceOf[Ptr[socket.sockaddr]],
            len
          ) == -1) {
        None
      } else {
        Some(sin.sin_port)
      }
    } else {
      val sin = stackalloc[in.sockaddr_in6]
      !len = sizeof[in.sockaddr_in6].toUInt

      if (socket.getsockname(
            fd.fd,
            sin.asInstanceOf[Ptr[socket.sockaddr]],
            len
          ) == -1) {
        None
      } else {
        Some(sin.sin6_port)
      }
    }

    portOpt.map(inet.ntohs(_).toInt)
  }

  override def bind(addr: InetAddress, port: Int): Unit = {
    val hints = stackalloc[addrinfo]
    val ret = stackalloc[Ptr[addrinfo]]
    hints.ai_family = socket.AF_UNSPEC
    hints.ai_flags = AI_NUMERICHOST
    hints.ai_socktype = socket.SOCK_STREAM

    Zone { implicit z =>
      val cIP = toCString(addr.getHostAddress())
      if (getaddrinfo(cIP, toCString(port.toString), hints, ret) != 0) {
        throw new BindException(
          "Couldn't resolve address: " + addr.getHostAddress()
        )
      }
    }

    val bindRes = socket.bind(fd.fd, (!ret).ai_addr, (!ret).ai_addrlen)

    val family = (!ret).ai_family
    freeaddrinfo(!ret)

    if (bindRes < 0) {
      throwCannotBind(addr)
    }

    this.localport = fetchLocalPort(family).getOrElse {
      throwCannotBind(addr)
    }
  }

  override def listen(backlog: Int): Unit = {
    if (socket.listen(fd.fd, backlog) == -1) {
      throw new SocketException("Listen failed")
    }
    listening = true
  }

  override def accept(s: SocketImpl): Unit = {
    throwIfClosed("accept") // Do not send negative fd.fd to poll()

    if (timeout > 0) {
      tryPollOnAccept()
    }

    val storage = stackalloc[Byte](sizeof[in.sockaddr_in6])
    val len = stackalloc[socket.socklen_t]
    !len = sizeof[in.sockaddr_in6].toUInt

    val newFd =
      socket.accept(fd.fd, storage.asInstanceOf[Ptr[socket.sockaddr]], len)
    if (newFd == -1) {
      throw new SocketException("Accept failed")
    }
    val family =
      storage.asInstanceOf[Ptr[socket.sockaddr_storage]].ss_family.toInt
    val ipstr = stackalloc[CChar](in.INET6_ADDRSTRLEN.toULong)

    if (family == socket.AF_INET) {
      val sa = storage.asInstanceOf[Ptr[in.sockaddr_in]]
      inet.inet_ntop(
        socket.AF_INET,
        sa.sin_addr.asInstanceOf[Ptr[Byte]],
        ipstr,
        in.INET6_ADDRSTRLEN.toUInt
      )
      s.port = inet.ntohs(sa.sin_port).toInt
    } else {
      val sa = storage.asInstanceOf[Ptr[in.sockaddr_in6]]
      inet.inet_ntop(
        socket.AF_INET6,
        sa.sin6_addr.asInstanceOf[Ptr[Byte]],
        ipstr,
        in.INET6_ADDRSTRLEN.toUInt
      )
      s.port = inet.ntohs(sa.sin6_port).toInt
    }

    Zone { implicit z => s.address = InetAddress.getByName(fromCString(ipstr)) }

    s.fd = new FileDescriptor(newFd)
    s.localport = this.localport
  }

  override def connect(host: String, port: Int): Unit = {
    val addr = InetAddress.getByName(host)
    connect(addr, port)
  }

  override def connect(address: InetAddress, port: Int): Unit = {
    connect(new InetSocketAddress(address, port), 0)
  }

  override def connect(address: SocketAddress, timeout: Int): Unit = {

    throwIfClosed("connect") // Do not send negative fd.fd to poll()

    val inetAddr = address.asInstanceOf[InetSocketAddress]
    val hints = stackalloc[addrinfo]
    val ret = stackalloc[Ptr[addrinfo]]
    hints.ai_family = socket.AF_UNSPEC
    hints.ai_flags = AI_NUMERICHOST | AI_NUMERICSERV
    hints.ai_socktype = socket.SOCK_STREAM
    val remoteAddress = inetAddr.getAddress.getHostAddress()

    Zone { implicit z =>
      val cIP = toCString(remoteAddress)
      val cPort = toCString(inetAddr.getPort.toString)

      val retCode = getaddrinfo(cIP, cPort, hints, ret)

      if (retCode != 0) {
        throw new ConnectException(
          s"Could not resolve address: ${remoteAddress}"
            + s" on port: ${inetAddr.getPort}"
            + s" return code: ${retCode}"
        )
      }
    }

    val family = (!ret).ai_family
    if (timeout != 0)
      setSocketFdBlocking(fd, blocking = false)

    val connectRet = socket.connect(fd.fd, (!ret).ai_addr, (!ret).ai_addrlen)

    freeaddrinfo(!ret) // Must be after last use of ai_addr.

    if (connectRet < 0) {
<<<<<<< HEAD
      def inProgress = {
        if (isWindows) WSAGetLastError() match {
          case WSAEINPROGRESS | WSAEWOULDBLOCK => true
          case _                               => false
        }
        else errno.errno == EINPROGRESS
      }
=======
      def inProgress = mapLastError(
        onUnix = _ == EINPROGRESS,
        onWindows = {
          case WSAEINPROGRESS | WSAEWOULDBLOCK => true
          case _                               => false
        }
      )
>>>>>>> 55140e90
      if (timeout > 0 && inProgress) {
        tryPollOnConnect(timeout)
      } else {
        val errCode = if (isWindows) WSAGetLastError() else errno.errno
        throw new ConnectException(
          s"Could not connect to address: ${remoteAddress}"
            + s" on port: ${inetAddr.getPort}"
<<<<<<< HEAD
            + s", errno: ${errCode}"
=======
            + s", errno: ${lastError()}"
>>>>>>> 55140e90
        )
      }
    }

    this.address = inetAddr.getAddress
    this.port = inetAddr.getPort
    this.localport = fetchLocalPort(family).getOrElse {
      throw new ConnectException(
        "Could not resolve a local port when connecting"
      )
    }
  }

  override def close(): Unit = {
    if (!isClosed) {
      if (isWindows) WinSocketApi.closeSocket(fd.handle)
      else unistd.close(fd.fd)
      fd = InvalidSocketDescriptor
      isClosed = true
    }
  }

  override def getOutputStream: OutputStream = {
    if (isClosed) {
      throw new SocketException("Socket is closed")
    }
    if (shutOutput) {
      throw new SocketException("Socket output is shutdown")
    }
    new SocketOutputStream(this)
  }

  override def getInputStream: InputStream = {
    if (isClosed) {
      throw new SocketException("Socket is closed")
    }
    if (shutInput) {
      throw new SocketException("Socket input is shutdown")
    }
    new SocketInputStream(this)
  }

  override def shutdownOutput(): Unit = {
    socket.shutdown(fd.fd, 1) match {
      case 0 => shutOutput = true
      case _ =>
        throw new SocketException("Error while shutting down socket's output")
    }
  }

  override def shutdownInput(): Unit = {
    socket.shutdown(fd.fd, 0) match {
      case 0 => shutInput = true
      case _ =>
        throw new SocketException("Error while shutting down socket's input")
    }
  }

  def write(buffer: Array[Byte], offset: Int, count: Int): Int = {
    if (shutOutput) {
      throw new IOException("Trying to write to a shut down socket")
    } else if (isClosed) {
      0
    } else {
      val cArr = buffer.asInstanceOf[ByteArray].at(offset)
      var sent = 0
      while (sent < count) {
        val ret = socket
          .send(fd.fd, cArr + sent, (count - sent).toUInt, socket.MSG_NOSIGNAL)
          .toInt
        if (ret < 0) {
          throw new IOException("Could not send the packet to the client")
        }
        sent += ret
      }
      sent
    }
  }

  def read(buffer: Array[Byte], offset: Int, count: Int): Int = {
    if (shutInput) -1
    else {
      val bytesNum = socket
        .recv(fd.fd, buffer.asInstanceOf[ByteArray].at(offset), count.toUInt, 0)
        .toInt

<<<<<<< HEAD
      def timeoutDetected = {
        if (isWindows) {
          val errCode = WSAGetLastError()
          errCode == WSAEWOULDBLOCK || errCode == WSAETIMEDOUT
        } else {
          errno.errno == EAGAIN ||
          errno.errno == EWOULDBLOCK
        }
      }
=======
      def timeoutDetected = mapLastError(
        onUnix = { err => err == EAGAIN || err == EWOULDBLOCK },
        onWindows = { err => err == WSAEWOULDBLOCK || err == WSAETIMEDOUT }
      )
>>>>>>> 55140e90

      bytesNum match {
        case _ if (bytesNum > 0) => bytesNum

        case 0 => if (count == 0) 0 else -1

        case _ if timeoutDetected =>
          throw new SocketTimeoutException("Socket timeout while reading data")

        case _ =>
<<<<<<< HEAD
          val errCode = if (isWindows) WSAGetLastError() else errno.errno
          throw new SocketException(s"read failed, errno: ${errCode}")
=======
          throw new SocketException(s"read failed, errno: ${lastError()}")
>>>>>>> 55140e90
      }
    }
  }

  override def available(): Int = {
    if (shutInput) {
      0
    } else {
      val bytesAvailable = stackalloc[CInt]
      ioctl(fd.fd, FIONREAD, bytesAvailable.asInstanceOf[Ptr[Byte]])
      !bytesAvailable match {
        case -1 =>
          throw new IOException(
            "Error while trying to estimate available bytes to read"
          )
        case x => x
      }
    }
  }

  // We can't directly map values in SocketOptions to the native ones,
  // because some of them have the same value, but require different levels
  // for example IP_TOS and TCP_NODELAY have the same value on my machine
  private def nativeValueFromOption(option: Int) = option match {
    case SocketOptions.IP_TOS       => in.IP_TOS
    case SocketOptions.SO_KEEPALIVE => socket.SO_KEEPALIVE
    case SocketOptions.SO_LINGER    => socket.SO_LINGER
    case SocketOptions.SO_TIMEOUT   => socket.SO_RCVTIMEO
    case SocketOptions.SO_OOBINLINE => socket.SO_OOBINLINE
    case SocketOptions.SO_RCVBUF    => socket.SO_RCVBUF
    case SocketOptions.SO_SNDBUF    => socket.SO_SNDBUF
    case SocketOptions.SO_REUSEADDR => socket.SO_REUSEADDR
    case SocketOptions.TCP_NODELAY  => tcp.TCP_NODELAY
    case _                          => sys.error(s"Unknown option: $option")
  }

  override def getOption(optID: Int): Object = {
    if (isClosed) {
      throw new SocketException("Socket is closed")
    }

    if (listening && optID == SocketOptions.SO_TIMEOUT) {
      return Integer.valueOf(this.timeout)
    }

    val level = optID match {
      case SocketOptions.TCP_NODELAY => in.IPPROTO_TCP
      case SocketOptions.IP_TOS      => in.IPPROTO_IP
      case _                         => socket.SOL_SOCKET
    }

    val optValue = nativeValueFromOption(optID)

    val opt = if (optID == SocketOptions.SO_LINGER) {
      stackalloc[socket.linger].asInstanceOf[Ptr[Byte]]
    } else {
      stackalloc[CInt].asInstanceOf[Ptr[Byte]]
    }

    val len = stackalloc[socket.socklen_t]
    !len = if (optID == SocketOptions.SO_LINGER) {
      sizeof[socket.linger].toUInt
    } else {
      sizeof[CInt].toUInt
    }

    if (socket.getsockopt(fd.fd, level, optValue, opt, len) != 0) {
<<<<<<< HEAD
      val errCode =
        if (isWindows) WSAGetLastError()
        else errno.errno
      throw new SocketException(
        "Exception while getting socket option with id: "
          + optValue + ", errno: " + errCode
=======
      throw new SocketException(
        "Exception while getting socket option with id: "
          + optValue + ", errno: " + lastError()
>>>>>>> 55140e90
      )
    }

    optID match {
      case SocketOptions.TCP_NODELAY | SocketOptions.SO_KEEPALIVE |
          SocketOptions.SO_REUSEADDR | SocketOptions.SO_OOBINLINE =>
        Boolean.box(!(opt.asInstanceOf[Ptr[CInt]]) != 0)
      case SocketOptions.SO_LINGER =>
        val linger = opt.asInstanceOf[Ptr[socket.linger]]
        if (linger.l_onoff != 0) {
          Integer.valueOf(linger.l_linger)
        } else {
          Integer.valueOf(-1)
        }
      case SocketOptions.SO_TIMEOUT =>
        Integer.valueOf(this.timeout)
      case _ =>
        Integer.valueOf(!(opt.asInstanceOf[Ptr[CInt]]))
    }
  }

  override def setOption(optID: Int, value: Object): Unit = {
    if (isClosed) {
      throw new SocketException("Socket is closed")
    }

    if (listening && optID == SocketOptions.SO_TIMEOUT) {
      this.timeout = value.asInstanceOf[Int]
      return
    }

    val level = optID match {
      case SocketOptions.IP_TOS      => in.IPPROTO_IP
      case SocketOptions.TCP_NODELAY => in.IPPROTO_TCP
      case _                         => socket.SOL_SOCKET
    }
    val optValue = nativeValueFromOption(optID)

    val len = {
      optID match {
        case SocketOptions.SO_LINGER => sizeof[socket.linger]
        case SocketOptions.SO_TIMEOUT =>
          if (isWindows) sizeof[DWord]
          else sizeof[timeval]
        case _ => sizeof[CInt]
      }
    }.toUInt

    val opt = optID match {
      case SocketOptions.TCP_NODELAY | SocketOptions.SO_KEEPALIVE |
          SocketOptions.SO_REUSEADDR | SocketOptions.SO_OOBINLINE =>
        val ptr = stackalloc[CInt]
        !ptr = if (value.asInstanceOf[Boolean]) 1 else 0
        ptr.asInstanceOf[Ptr[Byte]]
      case SocketOptions.SO_LINGER =>
        val ptr = stackalloc[socket.linger]
        val linger = value.asInstanceOf[Int]
        if (linger == -1) {
          ptr.l_onoff = 0
          ptr.l_linger = 0
        } else {
          ptr.l_onoff = 1
          ptr.l_linger = linger
        }

        ptr.asInstanceOf[Ptr[Byte]]
      case SocketOptions.SO_TIMEOUT =>
        val mseconds = value.asInstanceOf[Int]
        this.timeout = mseconds

        if (isWindows) {
          val ptr = stackalloc[DWord]
          !ptr = mseconds.toUInt
          ptr.asInstanceOf[Ptr[Byte]]
        } else {
          val ptr = stackalloc[timeval]

          ptr.tv_sec = mseconds / 1000
          ptr.tv_usec = (mseconds % 1000) * 1000

          ptr.asInstanceOf[Ptr[Byte]]
        }
      case _ =>
        val ptr = stackalloc[CInt]
        !ptr = value.asInstanceOf[Int]
        ptr.asInstanceOf[Ptr[Byte]]
    }

    if (socket.setsockopt(fd.fd, level, optValue, opt, len) != 0) {
<<<<<<< HEAD
      val errCode =
        if (isWindows) WSAGetLastError()
        else errno.errno
      throw new SocketException(
        "Exception while setting socket option with id: "
          + optID + ", errno: " + errCode
=======
      throw new SocketException(
        "Exception while setting socket option with id: "
          + optID + ", errno: " + lastError()
>>>>>>> 55140e90
      )
    }
  }

  private def lastError(): CInt = mapLastError(identity, identity)
  private def mapLastError[T](
      onUnix: CInt => T,
      onWindows: CInt => T
  ): T = {
    if (isWindows)
      onWindows(WSAGetLastError())
    else
      onUnix(errno.errno)
  }
}

private[net] object AbstractPlainSocketImpl {
  final val InvalidSocketDescriptor = new FileDescriptor()

  def apply(): AbstractPlainSocketImpl = {
    if (isWindows)
      new WindowsPlainSocketImpl()
    else
      new UnixPlainSocketImpl()
  }
}<|MERGE_RESOLUTION|>--- conflicted
+++ resolved
@@ -217,15 +217,6 @@
     freeaddrinfo(!ret) // Must be after last use of ai_addr.
 
     if (connectRet < 0) {
-<<<<<<< HEAD
-      def inProgress = {
-        if (isWindows) WSAGetLastError() match {
-          case WSAEINPROGRESS | WSAEWOULDBLOCK => true
-          case _                               => false
-        }
-        else errno.errno == EINPROGRESS
-      }
-=======
       def inProgress = mapLastError(
         onUnix = _ == EINPROGRESS,
         onWindows = {
@@ -233,19 +224,13 @@
           case _                               => false
         }
       )
->>>>>>> 55140e90
       if (timeout > 0 && inProgress) {
         tryPollOnConnect(timeout)
       } else {
-        val errCode = if (isWindows) WSAGetLastError() else errno.errno
         throw new ConnectException(
           s"Could not connect to address: ${remoteAddress}"
             + s" on port: ${inetAddr.getPort}"
-<<<<<<< HEAD
-            + s", errno: ${errCode}"
-=======
             + s", errno: ${lastError()}"
->>>>>>> 55140e90
         )
       }
     }
@@ -332,22 +317,10 @@
         .recv(fd.fd, buffer.asInstanceOf[ByteArray].at(offset), count.toUInt, 0)
         .toInt
 
-<<<<<<< HEAD
-      def timeoutDetected = {
-        if (isWindows) {
-          val errCode = WSAGetLastError()
-          errCode == WSAEWOULDBLOCK || errCode == WSAETIMEDOUT
-        } else {
-          errno.errno == EAGAIN ||
-          errno.errno == EWOULDBLOCK
-        }
-      }
-=======
       def timeoutDetected = mapLastError(
         onUnix = { err => err == EAGAIN || err == EWOULDBLOCK },
         onWindows = { err => err == WSAEWOULDBLOCK || err == WSAETIMEDOUT }
       )
->>>>>>> 55140e90
 
       bytesNum match {
         case _ if (bytesNum > 0) => bytesNum
@@ -358,12 +331,7 @@
           throw new SocketTimeoutException("Socket timeout while reading data")
 
         case _ =>
-<<<<<<< HEAD
-          val errCode = if (isWindows) WSAGetLastError() else errno.errno
-          throw new SocketException(s"read failed, errno: ${errCode}")
-=======
           throw new SocketException(s"read failed, errno: ${lastError()}")
->>>>>>> 55140e90
       }
     }
   }
@@ -431,18 +399,9 @@
     }
 
     if (socket.getsockopt(fd.fd, level, optValue, opt, len) != 0) {
-<<<<<<< HEAD
-      val errCode =
-        if (isWindows) WSAGetLastError()
-        else errno.errno
-      throw new SocketException(
-        "Exception while getting socket option with id: "
-          + optValue + ", errno: " + errCode
-=======
       throw new SocketException(
         "Exception while getting socket option with id: "
           + optValue + ", errno: " + lastError()
->>>>>>> 55140e90
       )
     }
 
@@ -532,18 +491,9 @@
     }
 
     if (socket.setsockopt(fd.fd, level, optValue, opt, len) != 0) {
-<<<<<<< HEAD
-      val errCode =
-        if (isWindows) WSAGetLastError()
-        else errno.errno
-      throw new SocketException(
-        "Exception while setting socket option with id: "
-          + optID + ", errno: " + errCode
-=======
       throw new SocketException(
         "Exception while setting socket option with id: "
           + optID + ", errno: " + lastError()
->>>>>>> 55140e90
       )
     }
   }
