package java.net

import scala.scalanative.unsigned._
import scala.scalanative.unsafe._
import scala.scalanative.posix.{netdb, netdbOps}, netdb._, netdbOps._
import scala.scalanative.posix.arpa.inet._
import scala.scalanative.posix.sys.socketOps._
import scala.scalanative.posix.sys.socket._
import scala.scalanative.posix.sys.select._
import scala.scalanative.posix.unistd.close
import scala.scalanative.posix.fcntl._
import scala.scalanative.posix.sys.time.timeval
import scala.scalanative.posix.sys.timeOps._
import scala.scalanative.meta.LinktimeInfo.isWindows
import scala.scalanative.windows.WinSocketApi._
import scala.scalanative.windows.WinSocketApiOps

import scala.scalanative.posix.netinet.{in, inOps}, in._, inOps._

object SocketHelpers {
  if (isWindows) {
    // WinSockets needs to be initialized before usage
    WinSocketApiOps.init()
  }

  /*
   * The following should be long enough and constant exists on macOS.
   * https://www.gnu.org/software/libc/manual/html_node/Host-Identification.html
   * https://man7.org/linux/man-pages/man2/gethostname.2.html
   */
  val MAXHOSTNAMELEN = 256.toUInt

  private def setSocketNonBlocking(socket: CInt)(implicit z: Zone): CInt = {
    if (isWindows) {
      val mode = alloc[CInt]()
      !mode = 0
      ioctlSocket(socket.toPtr[Byte], FIONBIO, mode)
    } else {
      fcntl(socket, F_SETFL, O_NONBLOCK)
    }
  }

  def isReachableByEcho(ip: String, timeout: Int, port: Int): Boolean =
    Zone { implicit z =>
      val cIP = toCString(ip)
      val hints = stackalloc[addrinfo]()
      val ret = stackalloc[Ptr[addrinfo]]()

      hints.ai_family = AF_UNSPEC
      hints.ai_protocol = 0
      hints.ai_addr = null
      hints.ai_flags = 4 // AI_NUMERICHOST
      hints.ai_socktype = SOCK_STREAM
      hints.ai_next = null

      getaddrinfo(cIP, toCString(port.toString), hints, ret) match {
        case 0 => ()
        case errCode =>
          return false
      }

      val ai = !ret

      val sock = socket(ai.ai_family, SOCK_STREAM, ai.ai_protocol)

      try {
        if (sock < 0) {
          return false
        }
        setSocketNonBlocking(sock)
        // stackalloc is documented as returning zeroed memory
        val fdsetPtr = stackalloc[fd_set]() //  No need to FD_ZERO
        FD_SET(sock, fdsetPtr)

        // calculate once and use a second time below.
        val tv_sec = timeout / 1000
        val tv_usec = (timeout % 1000) * 1000

        val time = stackalloc[timeval]()
        time.tv_sec = tv_sec
        time.tv_usec = tv_usec

        connect(sock, ai.ai_addr, ai.ai_addrlen) match {
          case 0 => ()
          case error =>
            return false
        }

<<<<<<< HEAD
        select(sock + 1, null, fdsetPtr, null, time) match {
          case 1 =>
            val so_error = stackalloc[CInt].asInstanceOf[Ptr[Byte]]
            val len = stackalloc[socklen_t]
            !len = sizeof[CInt].toUInt
            getsockopt(sock, SOL_SOCKET, SO_ERROR, so_error, len)
            if (!(so_error.asInstanceOf[Ptr[CInt]]) != 0) {
              return false
            }
          case error =>
=======
        if (select(sock + 1, null, fdsetPtr, null, time) == 1) {
          val so_error = stackalloc[CInt]().asInstanceOf[Ptr[Byte]]
          val len = stackalloc[socklen_t]()
          !len = sizeof[CInt].toUInt
          getsockopt(sock, SOL_SOCKET, SO_ERROR, so_error, len)
          if (!(so_error.asInstanceOf[Ptr[CInt]]) != 0) {
>>>>>>> e46665ad
            return false
        }

        val sentBytes = send(sock, toCString("echo"), 4.toUInt, 0)
        if (sentBytes < 4) {
          return false
        }

        // Reset timeout before using it again.
        // Linux 'man select' recommends that the value of timeout argument
        // be considered as undefined for OS interoperability.
        time.tv_sec = tv_sec
        time.tv_usec = tv_usec
<<<<<<< HEAD
        select(sock + 1, fdsetPtr, null, null, time) match {
          case 1 =>
            val buf = stackalloc[CChar](5.toUInt)
            val recBytes = recv(sock, buf, 5.toUInt, 0)
            if (recBytes < 4) {
              return false
            }
          case error =>
=======

        if (select(sock + 1, fdsetPtr, null, null, time) != 1) {
          return false
        } else {
          val buf: Ptr[CChar] = stackalloc[CChar](5.toUInt)
          val recBytes = recv(sock, buf, 5.toUInt, 0)
          if (recBytes < 4) {
>>>>>>> e46665ad
            return false
        }
      } catch {
        case e: Throwable => e
      } finally {
        if (isWindows) closeSocket(sock.toPtr[Byte])
        else close(sock)
        freeaddrinfo(ai)
      }
      true
    }

  def hostToIp(host: String): Option[String] =
    Zone { implicit z =>
      val hints = stackalloc[addrinfo]()
      val ret = stackalloc[Ptr[addrinfo]]()

      val ipstr: Ptr[CChar] = stackalloc[CChar]((INET6_ADDRSTRLEN + 1).toUInt)
      hints.ai_family = AF_UNSPEC
      hints.ai_socktype = 0
      hints.ai_next = null

      val status = getaddrinfo(toCString(host), null, hints, ret)
      if (status != 0)
        return None

      val ai = !ret
      val addr =
        if (ai.ai_family == AF_INET) {
          ai.ai_addr
            .asInstanceOf[Ptr[sockaddr_in]]
            .sin_addr
            .toPtr
            .asInstanceOf[Ptr[Byte]]
        } else {
          ai.ai_addr
            .asInstanceOf[Ptr[sockaddr_in6]]
            .sin6_addr
            .toPtr
            .asInstanceOf[Ptr[Byte]]
        }
      inet_ntop(ai.ai_family, addr, ipstr, INET6_ADDRSTRLEN.toUInt)
      freeaddrinfo(ai)
      Some(fromCString(ipstr))
    }

  def hostToIpArray(host: String): scala.Array[String] =
    Zone { implicit z =>
      val hints = stackalloc[addrinfo]()
      val ret = stackalloc[Ptr[addrinfo]]()

      hints.ai_family = AF_UNSPEC
      hints.ai_socktype = SOCK_STREAM
      hints.ai_protocol = 0
      hints.ai_next = null

      val retArray = scala.collection.mutable.ArrayBuffer[String]()
      val status = getaddrinfo(toCString(host), null, hints, ret)
      if (status != 0)
        return scala.Array.empty[String]

      var ai = !ret
      while (ai != null) {
        val ipstr: Ptr[CChar] = stackalloc[CChar]((INET6_ADDRSTRLEN + 1).toUInt)
        val addr =
          if (ai.ai_family == AF_INET) {
            ai.ai_addr
              .asInstanceOf[Ptr[sockaddr_in]]
              .sin_addr
              .toPtr
              .asInstanceOf[Ptr[Byte]]
          } else {
            ai.ai_addr
              .asInstanceOf[Ptr[sockaddr_in6]]
              .sin6_addr
              .toPtr
              .asInstanceOf[Ptr[Byte]]
          }
        inet_ntop(ai.ai_family, addr, ipstr, INET6_ADDRSTRLEN.toUInt)
        retArray += fromCString(ipstr)
        ai = ai.ai_next.asInstanceOf[Ptr[addrinfo]]
      }
      freeaddrinfo(!ret) // start from first addrinfo
      retArray.toArray
    }

  private def tailorSockaddr(ip: String, isV6: Boolean, addr: Ptr[sockaddr])(
      implicit z: Zone
  ): Boolean = {
    addr.sa_family = { if (isV6) AF_INET6 else AF_INET }.toUShort

    val src = toCString(ip)
    val dst =
      if (isV6) {
        addr
          .asInstanceOf[Ptr[sockaddr_in6]]
          .sin6_addr
          .toPtr
          .asInstanceOf[Ptr[Byte]]
      } else {
        addr
          .asInstanceOf[Ptr[sockaddr_in]]
          .sin_addr
          .toPtr
          .asInstanceOf[Ptr[Byte]]
      }

    // Return true iff output argument addr is now fit for use by intended
    // sole caller, ipToHost().
    inet_pton(addr.sa_family.toInt, src, dst) == 1
  }

  def ipToHost(ip: String, isV6: Boolean): Option[String] =
    Zone { implicit z =>
      // Sole caller, Java 8 InetAddress#getHostName(),
      // does not allow/specify Exceptions, so better error reporting
      // of C function failures here and in tailorSockaddr() is not feasible.

      val host: Ptr[CChar] = stackalloc[CChar](MAXHOSTNAMELEN)
      val addr = stackalloc[sockaddr]()

      if (!tailorSockaddr(ip, isV6, addr)) {
        None
      } else {
        val status =
          getnameinfo(
            addr,
            sizeof[sockaddr].toUInt,
            host,
            MAXHOSTNAMELEN,
            null, // 'service' is not used; do not retrieve
            0.toUInt,
            0
          )

        if (status == 0) Some(fromCString(host)) else None
      }
    }
}<|MERGE_RESOLUTION|>--- conflicted
+++ resolved
@@ -86,25 +86,16 @@
             return false
         }
 
-<<<<<<< HEAD
         select(sock + 1, null, fdsetPtr, null, time) match {
           case 1 =>
-            val so_error = stackalloc[CInt].asInstanceOf[Ptr[Byte]]
-            val len = stackalloc[socklen_t]
+            val so_error = stackalloc[CInt]().asInstanceOf[Ptr[Byte]]
+            val len = stackalloc[socklen_t]()
             !len = sizeof[CInt].toUInt
             getsockopt(sock, SOL_SOCKET, SO_ERROR, so_error, len)
             if (!(so_error.asInstanceOf[Ptr[CInt]]) != 0) {
               return false
             }
           case error =>
-=======
-        if (select(sock + 1, null, fdsetPtr, null, time) == 1) {
-          val so_error = stackalloc[CInt]().asInstanceOf[Ptr[Byte]]
-          val len = stackalloc[socklen_t]()
-          !len = sizeof[CInt].toUInt
-          getsockopt(sock, SOL_SOCKET, SO_ERROR, so_error, len)
-          if (!(so_error.asInstanceOf[Ptr[CInt]]) != 0) {
->>>>>>> e46665ad
             return false
         }
 
@@ -118,24 +109,14 @@
         // be considered as undefined for OS interoperability.
         time.tv_sec = tv_sec
         time.tv_usec = tv_usec
-<<<<<<< HEAD
         select(sock + 1, fdsetPtr, null, null, time) match {
           case 1 =>
-            val buf = stackalloc[CChar](5.toUInt)
+            val buf: Ptr[CChar] = stackalloc[CChar](5.toUInt)
             val recBytes = recv(sock, buf, 5.toUInt, 0)
             if (recBytes < 4) {
               return false
             }
           case error =>
-=======
-
-        if (select(sock + 1, fdsetPtr, null, null, time) != 1) {
-          return false
-        } else {
-          val buf: Ptr[CChar] = stackalloc[CChar](5.toUInt)
-          val recBytes = recv(sock, buf, 5.toUInt, 0)
-          if (recBytes < 4) {
->>>>>>> e46665ad
             return false
         }
       } catch {
