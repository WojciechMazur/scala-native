--- conflicted
+++ resolved
@@ -25,13 +25,9 @@
   private[nio] type ElementType = Double
   private[nio] type BufferType = DoubleBuffer
 
-<<<<<<< HEAD
   protected lazy val genBuffer = GenBuffer[DoubleBuffer](this)
 
-  def this(_capacity: Int) = this(_capacity, null, -1)
-=======
   def this(_capacity: Int) = this(_capacity, null, null, -1)
->>>>>>> 55140e90
 
   def slice(): DoubleBuffer
 
