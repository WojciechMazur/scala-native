package java.nio

import scala.scalanative.runtime.ByteArray

// Ported from Scala.js

private[nio] class HeapByteBuffer(
    _capacity: Int,
    _array0: Array[Byte],
    _arrayOffset0: Int,
    _initialPosition: Int,
    _initialLimit: Int,
    _readOnly: Boolean
<<<<<<< HEAD
) extends ByteBuffer(_capacity, _array0, _arrayOffset0) {
=======
) extends ByteBuffer(_capacity, _array0, null, _arrayOffset0) {

>>>>>>> 55140e90
  position(_initialPosition)
  limit(_initialLimit)

  private lazy val genHeapBuffer = GenHeapBuffer[ByteBuffer](this)
  private implicit def newHeapByteBuffer
      : GenHeapBuffer.NewHeapBuffer[ByteBuffer, Byte] =
    HeapByteBuffer.NewHeapByteBuffer

  def isReadOnly(): Boolean = _readOnly

  def isDirect(): Boolean = true

  @noinline
  def slice(): ByteBuffer =
    genHeapBuffer.generic_slice()

  @noinline
  def duplicate(): ByteBuffer =
    genHeapBuffer.generic_duplicate()

  @noinline
  def asReadOnlyBuffer(): ByteBuffer =
    genHeapBuffer.generic_asReadOnlyBuffer()

  @noinline
  def get(): Byte =
    genBuffer.generic_get()

  @noinline
  def put(b: Byte): ByteBuffer =
    genBuffer.generic_put(b)

  @noinline
  def get(index: Int): Byte =
    genBuffer.generic_get(index)

  @noinline
  def put(index: Int, b: Byte): ByteBuffer =
    genBuffer.generic_put(index, b)

  @noinline
  override def get(dst: Array[Byte], offset: Int, length: Int): ByteBuffer =
    genBuffer.generic_get(dst, offset, length)

  @noinline
  override def put(src: Array[Byte], offset: Int, length: Int): ByteBuffer =
    genBuffer.generic_put(src, offset, length)

  @noinline
  def compact(): ByteBuffer =
    genHeapBuffer.generic_compact()

  // Here begins the stuff specific to ByteArrays

  @inline private def arrayBits: ByteArrayBits =
    ByteArrayBits(
      _array.asInstanceOf[ByteArray].at(0),
      _arrayOffset,
      isBigEndian
    )

  @noinline def getChar(): Char =
    arrayBits.loadChar(getPosAndAdvanceRead(2))
  @noinline def putChar(value: Char): ByteBuffer = {
    ensureNotReadOnly(); arrayBits.storeChar(getPosAndAdvanceWrite(2), value);
    this
  }
  @noinline def getChar(index: Int): Char =
    arrayBits.loadChar(validateIndex(index, 2))
  @noinline def putChar(index: Int, value: Char): ByteBuffer = {
    ensureNotReadOnly(); arrayBits.storeChar(validateIndex(index, 2), value);
    this
  }

  def asCharBuffer(): CharBuffer =
    HeapByteBufferCharView.fromHeapByteBuffer(this)

  @noinline def getShort(): Short =
    arrayBits.loadShort(getPosAndAdvanceRead(2))
  @noinline def putShort(value: Short): ByteBuffer = {
    ensureNotReadOnly(); arrayBits.storeShort(getPosAndAdvanceWrite(2), value);
    this
  }
  @noinline def getShort(index: Int): Short =
    arrayBits.loadShort(validateIndex(index, 2))
  @noinline def putShort(index: Int, value: Short): ByteBuffer = {
    ensureNotReadOnly(); arrayBits.storeShort(validateIndex(index, 2), value);
    this
  }

  def asShortBuffer(): ShortBuffer =
    HeapByteBufferShortView.fromHeapByteBuffer(this)

  @noinline def getInt(): Int =
    arrayBits.loadInt(getPosAndAdvanceRead(4))
  @noinline def putInt(value: Int): ByteBuffer = {
    ensureNotReadOnly(); arrayBits.storeInt(getPosAndAdvanceWrite(4), value);
    this
  }
  @noinline def getInt(index: Int): Int =
    arrayBits.loadInt(validateIndex(index, 4))
  @noinline def putInt(index: Int, value: Int): ByteBuffer = {
    ensureNotReadOnly(); arrayBits.storeInt(validateIndex(index, 4), value);
    this
  }

  def asIntBuffer(): IntBuffer =
    HeapByteBufferIntView.fromHeapByteBuffer(this)

  @noinline def getLong(): Long =
    arrayBits.loadLong(getPosAndAdvanceRead(8))
  @noinline def putLong(value: Long): ByteBuffer = {
    ensureNotReadOnly(); arrayBits.storeLong(getPosAndAdvanceWrite(8), value);
    this
  }
  @noinline def getLong(index: Int): Long =
    arrayBits.loadLong(validateIndex(index, 8))
  @noinline def putLong(index: Int, value: Long): ByteBuffer = {
    ensureNotReadOnly(); arrayBits.storeLong(validateIndex(index, 8), value);
    this
  }

  def asLongBuffer(): LongBuffer =
    HeapByteBufferLongView.fromHeapByteBuffer(this)

  @noinline def getFloat(): Float =
    arrayBits.loadFloat(getPosAndAdvanceRead(4))
  @noinline def putFloat(value: Float): ByteBuffer = {
    ensureNotReadOnly(); arrayBits.storeFloat(getPosAndAdvanceWrite(4), value);
    this
  }
  @noinline def getFloat(index: Int): Float =
    arrayBits.loadFloat(validateIndex(index, 4))
  @noinline def putFloat(index: Int, value: Float): ByteBuffer = {
    ensureNotReadOnly(); arrayBits.storeFloat(validateIndex(index, 4), value);
    this
  }

  def asFloatBuffer(): FloatBuffer =
    HeapByteBufferFloatView.fromHeapByteBuffer(this)

  @noinline def getDouble(): Double =
    arrayBits.loadDouble(getPosAndAdvanceRead(8))
  @noinline def putDouble(value: Double): ByteBuffer = {
    ensureNotReadOnly(); arrayBits.storeDouble(getPosAndAdvanceWrite(8), value);
    this
  }
  @noinline def getDouble(index: Int): Double =
    arrayBits.loadDouble(validateIndex(index, 8))
  @noinline def putDouble(index: Int, value: Double): ByteBuffer = {
    ensureNotReadOnly(); arrayBits.storeDouble(validateIndex(index, 8), value);
    this
  }

  def asDoubleBuffer(): DoubleBuffer =
    HeapByteBufferDoubleView.fromHeapByteBuffer(this)

  // Internal API

  @inline
  private[nio] def load(index: Int): Byte =
    genHeapBuffer.generic_load(index)

  @inline
  private[nio] def store(index: Int, elem: Byte): Unit =
    genHeapBuffer.generic_store(index, elem)

  @inline
  override private[nio] def load(
      startIndex: Int,
      dst: Array[Byte],
      offset: Int,
      length: Int
  ): Unit =
    genHeapBuffer.generic_load(startIndex, dst, offset, length)

  @inline
  override private[nio] def store(
      startIndex: Int,
      src: Array[Byte],
      offset: Int,
      length: Int
  ): Unit =
    genHeapBuffer.generic_store(startIndex, src, offset, length)
}

private[nio] object HeapByteBuffer {
  private[nio] implicit object NewHeapByteBuffer
      extends GenHeapBuffer.NewHeapBuffer[ByteBuffer, Byte] {
    def apply(
        capacity: Int,
        array: Array[Byte],
        arrayOffset: Int,
        initialPosition: Int,
        initialLimit: Int,
        readOnly: Boolean
    ): ByteBuffer = {
      new HeapByteBuffer(
        capacity,
        array,
        arrayOffset,
        initialPosition,
        initialLimit,
        readOnly
      )
    }
  }

  @noinline
  private[nio] def wrap(
      array: Array[Byte],
      arrayOffset: Int,
      capacity: Int,
      initialPosition: Int,
      initialLength: Int,
      isReadOnly: Boolean
  ): ByteBuffer = {
    GenHeapBuffer.generic_wrap(
      array,
      arrayOffset,
      capacity,
      initialPosition,
      initialLength,
      isReadOnly
    )
  }
}<|MERGE_RESOLUTION|>--- conflicted
+++ resolved
@@ -11,12 +11,7 @@
     _initialPosition: Int,
     _initialLimit: Int,
     _readOnly: Boolean
-<<<<<<< HEAD
-) extends ByteBuffer(_capacity, _array0, _arrayOffset0) {
-=======
 ) extends ByteBuffer(_capacity, _array0, null, _arrayOffset0) {
-
->>>>>>> 55140e90
   position(_initialPosition)
   limit(_initialLimit)
 
