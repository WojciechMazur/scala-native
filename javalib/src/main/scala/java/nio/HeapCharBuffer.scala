package java.nio

// Ported from Scala.js

private[nio] final class HeapCharBuffer private (
    _capacity: Int,
    _array0: Array[Char],
    _arrayOffset0: Int,
    _initialPosition: Int,
    _initialLimit: Int,
    _readOnly: Boolean
<<<<<<< HEAD
) extends CharBuffer(_capacity, _array0, _arrayOffset0) {
  private implicit def newHeapBuffer
      : GenHeapBuffer.NewHeapBuffer[CharBuffer, Char] =
    HeapCharBuffer.NewHeapCharBuffer
=======
) extends CharBuffer(_capacity, _array0, null, _arrayOffset0) {
>>>>>>> 55140e90

  position(_initialPosition)
  limit(_initialLimit)

  private lazy val genHeapBuffer = GenHeapBuffer[CharBuffer](this)

  def isReadOnly(): Boolean = _readOnly

  def isDirect(): Boolean = false

  @noinline
  def slice(): CharBuffer =
    genHeapBuffer.generic_slice()

  @noinline
  def duplicate(): CharBuffer =
    genHeapBuffer.generic_duplicate()

  @noinline
  def asReadOnlyBuffer(): CharBuffer =
    genHeapBuffer.generic_asReadOnlyBuffer()

  def subSequence(start: Int, end: Int): CharBuffer = {
    if (start < 0 || end < start || end > remaining())
      throw new IndexOutOfBoundsException
    new HeapCharBuffer(
      capacity(),
      _array,
      _arrayOffset,
      position() + start,
      position() + end,
      isReadOnly()
    )
  }

  @noinline
  def get(): Char =
    genBuffer.generic_get()

  @noinline
  def put(c: Char): CharBuffer =
    genBuffer.generic_put(c)

  @noinline
  def get(index: Int): Char =
    genBuffer.generic_get(index)

  @noinline
  def put(index: Int, c: Char): CharBuffer =
    genBuffer.generic_put(index, c)

  @noinline
  override def get(dst: Array[Char], offset: Int, length: Int): CharBuffer =
    genBuffer.generic_get(dst, offset, length)

  @noinline
  override def put(src: Array[Char], offset: Int, length: Int): CharBuffer =
    genBuffer.generic_put(src, offset, length)

  @noinline
  def compact(): CharBuffer =
    genHeapBuffer.generic_compact()

  def order(): ByteOrder = ByteOrder.nativeOrder()

  // Internal API

  @inline
  private[nio] def load(index: Int): Char =
    genHeapBuffer.generic_load(index)

  @inline
  private[nio] def store(index: Int, elem: Char): Unit =
    genHeapBuffer.generic_store(index, elem)

  @inline
  override private[nio] def load(
      startIndex: Int,
      dst: Array[Char],
      offset: Int,
      length: Int
  ): Unit =
    genHeapBuffer.generic_load(startIndex, dst, offset, length)

  @inline
  override private[nio] def store(
      startIndex: Int,
      src: Array[Char],
      offset: Int,
      length: Int
  ): Unit =
    genHeapBuffer.generic_store(startIndex, src, offset, length)
}

private[nio] object HeapCharBuffer {
  private[nio] implicit object NewHeapCharBuffer
      extends GenHeapBuffer.NewHeapBuffer[CharBuffer, Char] {
    def apply(
        capacity: Int,
        array: Array[Char],
        arrayOffset: Int,
        initialPosition: Int,
        initialLimit: Int,
        readOnly: Boolean
    ): CharBuffer = {
      new HeapCharBuffer(
        capacity,
        array,
        arrayOffset,
        initialPosition,
        initialLimit,
        readOnly
      )
    }
  }

  private[nio] def wrap(
      array: Array[Char],
      arrayOffset: Int,
      capacity: Int,
      initialPosition: Int,
      initialLength: Int,
      isReadOnly: Boolean
  ): CharBuffer = {
    GenHeapBuffer.generic_wrap(
      array,
      arrayOffset,
      capacity,
      initialPosition,
      initialLength,
      isReadOnly
    )
  }
}<|MERGE_RESOLUTION|>--- conflicted
+++ resolved
@@ -9,14 +9,10 @@
     _initialPosition: Int,
     _initialLimit: Int,
     _readOnly: Boolean
-<<<<<<< HEAD
-) extends CharBuffer(_capacity, _array0, _arrayOffset0) {
+) extends CharBuffer(_capacity, _array0, null, _arrayOffset0) {
   private implicit def newHeapBuffer
       : GenHeapBuffer.NewHeapBuffer[CharBuffer, Char] =
     HeapCharBuffer.NewHeapCharBuffer
-=======
-) extends CharBuffer(_capacity, _array0, null, _arrayOffset0) {
->>>>>>> 55140e90
 
   position(_initialPosition)
   limit(_initialLimit)
