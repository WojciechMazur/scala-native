package java.nio

// Ported from Scala.js
private[nio] final class HeapShortBuffer private (
    _capacity: Int,
    _array0: Array[Short],
    _arrayOffset0: Int,
    _initialPosition: Int,
    _initialLimit: Int,
    _readOnly: Boolean
<<<<<<< HEAD
) extends ShortBuffer(_capacity, _array0, _arrayOffset0) {
=======
) extends ShortBuffer(_capacity, _array0, null, _arrayOffset0) {

>>>>>>> 55140e90
  position(_initialPosition)
  limit(_initialLimit)

  private implicit def newHeapByteBuffer
      : GenHeapBuffer.NewHeapBuffer[ShortBuffer, Short] =
    HeapShortBuffer.NewHeapShortBuffer
  private lazy val genHeapBuffer = GenHeapBuffer[ShortBuffer](this)

  def isReadOnly(): Boolean = _readOnly

  def isDirect(): Boolean = false

  @noinline
  def slice(): ShortBuffer =
    genHeapBuffer.generic_slice()

  @noinline
  def duplicate(): ShortBuffer =
    genHeapBuffer.generic_duplicate()

  @noinline
  def asReadOnlyBuffer(): ShortBuffer =
    genHeapBuffer.generic_asReadOnlyBuffer()

  @noinline
  def get(): Short =
    genBuffer.generic_get()

  @noinline
  def put(s: Short): ShortBuffer =
    genBuffer.generic_put(s)

  @noinline
  def get(index: Int): Short =
    genBuffer.generic_get(index)

  @noinline
  def put(index: Int, s: Short): ShortBuffer =
    genBuffer.generic_put(index, s)

  @noinline
  override def get(dst: Array[Short], offset: Int, length: Int): ShortBuffer =
    genBuffer.generic_get(dst, offset, length)

  @noinline
  override def put(src: Array[Short], offset: Int, length: Int): ShortBuffer =
    genBuffer.generic_put(src, offset, length)

  @noinline
  def compact(): ShortBuffer =
    genHeapBuffer.generic_compact()

  def order(): ByteOrder = ByteOrder.nativeOrder()

  // Internal API

  @inline
  private[nio] def load(index: Int): Short =
    genHeapBuffer.generic_load(index)

  @inline
  private[nio] def store(index: Int, elem: Short): Unit =
    genHeapBuffer.generic_store(index, elem)

  @inline
  override private[nio] def load(
      startIndex: Int,
      dst: Array[Short],
      offset: Int,
      length: Int
  ): Unit =
    genHeapBuffer.generic_load(startIndex, dst, offset, length)

  @inline
  override private[nio] def store(
      startIndex: Int,
      src: Array[Short],
      offset: Int,
      length: Int
  ): Unit =
    genHeapBuffer.generic_store(startIndex, src, offset, length)
}

private[nio] object HeapShortBuffer {
  private[nio] implicit object NewHeapShortBuffer
      extends GenHeapBuffer.NewHeapBuffer[ShortBuffer, Short] {
    def apply(
        capacity: Int,
        array: Array[Short],
        arrayOffset: Int,
        initialPosition: Int,
        initialLimit: Int,
        readOnly: Boolean
    ): ShortBuffer = {
      new HeapShortBuffer(
        capacity,
        array,
        arrayOffset,
        initialPosition,
        initialLimit,
        readOnly
      )
    }
  }

  @noinline
  private[nio] def wrap(
      array: Array[Short],
      arrayOffset: Int,
      capacity: Int,
      initialPosition: Int,
      initialLength: Int,
      isReadOnly: Boolean
  ): ShortBuffer = {
    GenHeapBuffer.generic_wrap(
      array,
      arrayOffset,
      capacity,
      initialPosition,
      initialLength,
      isReadOnly
    )
  }
}<|MERGE_RESOLUTION|>--- conflicted
+++ resolved
@@ -8,12 +8,7 @@
     _initialPosition: Int,
     _initialLimit: Int,
     _readOnly: Boolean
-<<<<<<< HEAD
-) extends ShortBuffer(_capacity, _array0, _arrayOffset0) {
-=======
 ) extends ShortBuffer(_capacity, _array0, null, _arrayOffset0) {
-
->>>>>>> 55140e90
   position(_initialPosition)
   limit(_initialLimit)
 
