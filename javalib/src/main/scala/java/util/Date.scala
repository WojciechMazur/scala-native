package java.util

import java.time.Instant

import scalanative.posix.time._
import scalanative.windows.crt.{time => winTime}
import scalanative.unsafe._
import scalanative.unsigned._
import scala.scalanative.meta.LinktimeInfo.isWindows

/** Ported from Scala JS and Apache Harmony
 *    - omits deprecated methods
 *    - toString code created ab ovo for Scala Native.
 */
class Date(var milliseconds: Long)
    extends Object
    with Serializable
    with Cloneable
    with Comparable[Date] {

  def this() = this(System.currentTimeMillis())

  def after(when: Date): Boolean = milliseconds > when.getTime()

  def before(when: Date): Boolean = milliseconds < when.getTime()

  override def clone(): Object = new Date(milliseconds)

  override def compareTo(anotherDate: Date): Int =
    milliseconds.compareTo(anotherDate.getTime())

  override def equals(obj: Any): Boolean = obj match {
    case d: Date => d.getTime() == milliseconds
    case _       => false
  }

  def getTime(): Long = milliseconds

  override def hashCode(): Int = milliseconds.hashCode()

  def setTime(time: Long): Unit =
    milliseconds = time

  def toInstant(): Instant = Instant.ofEpochMilli(getTime())

  override def toString(): String = {
    val seconds = milliseconds / 1000L
    def default = s"Date($milliseconds)"
    Date.secondsToString(seconds, default)
  }
}

object Date {
  // Provide prerequisite for localtime_r calls.
  // Applications which must track timezone changes over their lifetime
  // must do timely subsequent tzset() calls, either directly or through
  // an occasional localtime().
  if (isWindows) winTime.tzset()
  else tzset()

  private def secondsToString(seconds: Long, default: => String): String =
    Zone { implicit z =>
      val ttPtr = alloc[time_t]
      !ttPtr = seconds.toSize

      val tmPtr = alloc[tm]
      def getLocalTime() =
        if (isWindows) winTime.localtime_s(tmPtr, ttPtr) != 0
        else localtime_r(ttPtr, tmPtr) == null

      if (getLocalTime()) {
        default
      } else {
        // 40 is over-provisioning.
        // Most result strings should be about 28 + 1 for terminal NULL
        // + 2 because some IANA timezone abbreviation can have 5 characters.
<<<<<<< HEAD
        val bufSize = 40.toUSize
        val buf = alloc[Byte](bufSize)
=======
        val bufSize = 40.toULong // no toSize_t() yet
        val buf: Ptr[Byte] = alloc[Byte](bufSize)
>>>>>>> fde01f96

        val n = {
          // %Z on Windows might produce long, localized names of variable length
          if (isWindows)
            winTime.strftime(buf, bufSize, c"%a %b %d %T %Y", tmPtr)
          else
            strftime(buf, bufSize, c"%a %b %d %T %Z %Y", tmPtr)
        }
        if (n.toInt == 0) default else fromCString(buf)
      }
    }

  def from(instant: Instant): Date = {
    try {
      new Date(instant.toEpochMilli())
    } catch {
      case ex: ArithmeticException =>
        throw new IllegalArgumentException(ex)
    }
  }

  def getMillisOf(date: Date): Long = date.milliseconds
}<|MERGE_RESOLUTION|>--- conflicted
+++ resolved
@@ -74,13 +74,8 @@
         // 40 is over-provisioning.
         // Most result strings should be about 28 + 1 for terminal NULL
         // + 2 because some IANA timezone abbreviation can have 5 characters.
-<<<<<<< HEAD
         val bufSize = 40.toUSize
-        val buf = alloc[Byte](bufSize)
-=======
-        val bufSize = 40.toULong // no toSize_t() yet
         val buf: Ptr[Byte] = alloc[Byte](bufSize)
->>>>>>> fde01f96
 
         val n = {
           // %Z on Windows might produce long, localized names of variable length
