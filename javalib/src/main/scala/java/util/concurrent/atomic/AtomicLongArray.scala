--- conflicted
+++ resolved
@@ -6,7 +6,6 @@
 
 package java.util.concurrent.atomic
 
-<<<<<<< HEAD
 import scala.annotation.tailrec
 import scala.language.implicitConversions
 import scala.scalanative.annotation.alwaysinline
@@ -35,7 +34,7 @@
    *  @param length
    *    the length of the array
    */
-  def this(length: Int) = {
+  def this(_length: Int) = {
     this()
     this.array = new Array[Long](length)
   }
@@ -49,19 +48,14 @@
    *    if array is null
    */
   def this(array: Array[Long]) = {
-    this()
-    this.array = array.clone()
-  }
-=======
-class AtomicLongArray(_length: Int) extends Serializable {
-  def this(array: Array[Long]) = {
     this(array.size)
     System.arraycopy(array, 0, inner, 0, _length)
   }
 
   private val inner: Array[Long] = new Array[Long](_length)
->>>>>>> e46665ad
-
+
+  final def length(): Int =
+    inner.length
   /** Returns the length of the array.
    *
    *  @return
