/*
 * Based on JSR-166 originally written by Doug Lea with assistance
 * from members of JCP JSR-166 Expert Group and released to the public domain,
 * as explained at http://creativecommons.org/publicdomain/zero/1.0/
 */

package java.util.concurrent.atomic

<<<<<<< HEAD
import scala.annotation.tailrec
import scala.language.implicitConversions
import scala.scalanative.annotation.alwaysinline
import scala.scalanative.unsafe._
import scala.scalanative.unsafe.atomic.memory_order._
import scala.scalanative.runtime.ObjectArray
import java.util.Arrays
import java.util.function.BinaryOperator
import java.util.function.UnaryOperator

@SerialVersionUID(-6209656149925076980L)
class AtomicReferenceArray[E <: AnyRef] extends Serializable {

  final private var array: Array[E] = null

  @alwaysinline
  private[concurrent] def nativeArray: ObjectArray =
    array.asInstanceOf[ObjectArray]

  @alwaysinline
  private implicit def ptrRefToAtomicRef(ptr: Ptr[Object]): CAtomicRef[E] =
    new CAtomicRef[E](ptr.asInstanceOf[Ptr[E]])

  /** Creates a new AtomicReferenceArray of the given length, with all elements
   *  initially null.
   *
   *  @param length
   *    the length of the array
   */
  def this(length: Int) = {
    this()
    array = new Array[Object](length).asInstanceOf[Array[E]]
  }
=======
class AtomicReferenceArray[E <: AnyRef](_length: Int) extends Serializable {
>>>>>>> e46665ad

  /** Creates a new AtomicReferenceArray with the same length as, and all
   *  elements copied from, the given array.
   *
   *  @param array
   *    the array to copy elements from
   *  @throws NullPointerException
   *    if array is null
   */
  def this(array: Array[E]) = {
<<<<<<< HEAD
    this()
    this.array = Arrays.copyOf[E](array, array.length)
  }

  /** Returns the length of the array.
   *
   *  @return
   *    the length of the array
   */
  final def length(): Int = array.length

  /** Returns the current value of the element at index {@code i}, with memory
   *  effects as specified by {@link VarHandle#getVolatile}.
   *
   *  @param i
   *    the index
   *  @return
   *    the current value
   */
  final def get(i: Int): E = nativeArray.at(i).load()
=======
    this(array.size)
    System.arraycopy(array, 0, inner, 0, _length)
  }

  private val inner: Array[AnyRef] = new Array[AnyRef](_length)
>>>>>>> e46665ad

  /** Sets the element at index {@code i} to {@code newValue}, with memory
   *  effects as specified by {@link VarHandle#setVolatile}.
   *
   *  @param i
   *    the index
   *  @param newValue
   *    the new value
   */
  final def set(i: Int, newValue: E): Unit = {
    nativeArray.at(i).store(newValue)
  }

  /** Sets the element at index {@code i} to {@code newValue}, with memory
   *  effects as specified by {@link VarHandle#setRelease}.
   *
   *  @param i
   *    the index
   *  @param newValue
   *    the new value
   *  @since 1.6
   */
  final def lazySet(i: Int, newValue: E): Unit = {
    nativeArray.at(i).store(newValue, memory_order_release)
  }

  /** Atomically sets the element at index {@code i} to {@code newValue} and
   *  returns the old value, with memory effects as specified by {@link
   *  VarHandle#getAndSet}.
   *
   *  @param i
   *    the index
   *  @param newValue
   *    the new value
   *  @return
   *    the previous value
   */
  final def getAndSet(i: Int, newValue: E): E =
    nativeArray.at(i).exchange(newValue)

  /** Atomically sets the element at index {@code i} to {@code newValue} if the
   *  element's current value {@code == expectedValue}, with memory effects as
   *  specified by {@link VarHandle#compareAndSet}.
   *
   *  @param i
   *    the index
   *  @param expectedValue
   *    the expected value
   *  @param newValue
   *    the new value
   *  @return
   *    {@code true} if successful. False return indicates that the actual value
   *    was not equal to the expected value.
   */
  final def compareAndSet(i: Int, expectedValue: E, newValue: E): Boolean =
    nativeArray.at(i).compareExchangeStrong(expectedValue, newValue)._1

  /** Possibly atomically sets the element at index {@code i} to {@code
   *  newValue} if the element's current value {@code == expectedValue}, with
   *  memory effects as specified by {@link VarHandle#weakCompareAndSetPlain}.
   *
   *  @deprecated
   *    This method has plain memory effects but the method name implies
   *    volatile memory effects (see methods such as {@link #compareAndExchange}
   *    and {@link #compareAndSet}). To avoid confusion over plain or volatile
   *    memory effects it is recommended that the method {@link
   *    #weakCompareAndSetPlain} be used instead.
   *
   *  @param i
   *    the index
   *  @param expectedValue
   *    the expected value
   *  @param newValue
   *    the new value
   *  @return
   *    {@code true} if successful
   *  @see
   *    #weakCompareAndSetPlain
   */
  @deprecated("", "9")
  final def weakCompareAndSet(i: Int, expectedValue: E, newValue: E): Boolean =
    weakCompareAndSetPlain(i, expectedValue, newValue)

  /** Possibly atomically sets the element at index {@code i} to {@code
   *  newValue} if the element's current value {@code == expectedValue}, with
   *  memory effects as specified by {@link VarHandle#weakCompareAndSetPlain}.
   *
   *  @param i
   *    the index
   *  @param expectedValue
   *    the expected value
   *  @param newValue
   *    the new value
   *  @return
   *    {@code true} if successful
   *  @since 9
   */
  final def weakCompareAndSetPlain(
      i: Int,
      expectedValue: E,
      newValue: E
  ): Boolean =
    if (array(i) eq expectedValue) {
      array(i) = newValue
      true
    } else false

  /** Atomically updates (with memory effects as specified by {@link
   *  VarHandle#compareAndSet}) the element at index {@code i} with the results
   *  of applying the given function, returning the previous value. The function
   *  should be side-effect-free, since it may be re-applied when attempted
   *  updates fail due to contention among threads.
   *
   *  @param i
   *    the index
   *  @param updateFunction
   *    a side-effect-free function
   *  @return
   *    the previous value
   *  @since 1.8
   */
  final def getAndUpdate(i: Int, updateFunction: UnaryOperator[E]): E = {
    @tailrec
    def loop(prev: E, next: E, haveNext: Boolean): E = {
      val newNext =
        if (!haveNext) updateFunction.apply(prev)
        else next

      if (weakCompareAndSetVolatile(i, prev, newNext)) prev
      else {
        val newPrev = get(i)
        loop(newPrev, newNext, prev eq newPrev)
      }
    }
    loop(get(i), null.asInstanceOf[E], false)
  }

  /** Atomically updates (with memory effects as specified by {@link
   *  VarHandle#compareAndSet}) the element at index {@code i} with the results
   *  of applying the given function, returning the updated value. The function
   *  should be side-effect-free, since it may be re-applied when attempted
   *  updates fail due to contention among threads.
   *
   *  @param i
   *    the index
   *  @param updateFunction
   *    a side-effect-free function
   *  @return
   *    the updated value
   *  @since 1.8
   */
  final def updateAndGet(i: Int, updateFunction: UnaryOperator[E]): E = {
    @tailrec
    def loop(prev: E, next: E, haveNext: Boolean): E = {
      val newNext =
        if (!haveNext) updateFunction.apply(prev)
        else next

      if (weakCompareAndSetVolatile(i, prev, newNext)) newNext
      else {
        val newPrev = get(i)
        loop(newPrev, newNext, prev eq newPrev)
      }
    }
    loop(get(i), null.asInstanceOf[E], false)
  }

  /** Atomically updates (with memory effects as specified by {@link
   *  VarHandle#compareAndSet}) the element at index {@code i} with the results
   *  of applying the given function to the current and given values, returning
   *  the previous value. The function should be side-effect-free, since it may
   *  be re-applied when attempted updates fail due to contention among threads.
   *  The function is applied with the current value of the element at index
   *  {@code i} as its first argument, and the given update as the second
   *  argument.
   *
   *  @param i
   *    the index
   *  @param x
   *    the update value
   *  @param accumulatorFunction
   *    a side-effect-free function of two arguments
   *  @return
   *    the previous value
   *  @since 1.8
   */
  final def getAndAccumulate(
      i: Int,
      x: E,
      accumulatorFunction: BinaryOperator[E]
  ): E = {
    @tailrec
    def loop(prev: E, next: E, haveNext: Boolean): E = {
      val newNext =
        if (!haveNext) accumulatorFunction.apply(prev, x)
        else next

      if (weakCompareAndSetVolatile(i, prev, newNext)) prev
      else {
        val newPrev = get(i)
        loop(newPrev, newNext, prev eq newPrev)
      }
    }
    loop(get(i), null.asInstanceOf[E], false)
  }

  /** Atomically updates (with memory effects as specified by {@link
   *  VarHandle#compareAndSet}) the element at index {@code i} with the results
   *  of applying the given function to the current and given values, returning
   *  tnewNexthe updated value. The function should be side-effect-free, since
   *  it may be re-applied when attempted updates fail due to contention among
   *  threads. The function is applied with the current value of the element at
   *  index {@code i} as its first argument, and the given update as the second
   *  argument.
   *
   *  @param i
   *    the index
   *  @param x
   *    the update value
   *  @param accumulatorFunction
   *    a side-effect-free function of two arguments
   *  @return
   *    the updated value
   *  @since 1.8
   */
  final def accumulateAndGet(
      i: Int,
      x: E,
      accumulatorFunction: BinaryOperator[E]
  ): E = {
    @tailrec
    def loop(prev: E, next: E, haveNext: Boolean): E = {
      val newNext =
        if (!haveNext) accumulatorFunction.apply(prev, x)
        else next

      if (weakCompareAndSetVolatile(i, prev, newNext)) newNext
      else {
        val newPrev = get(i)
        loop(newPrev, newNext, prev eq newPrev)
      }
    }
    loop(get(i), null.asInstanceOf[E], false)
  }

  /** Returns the String representation of the current values of array.
   *  @return
   *    the String representation of the current values of array
   */
  override def toString(): String = {
    array.indices.map(get(_)).mkString("[", ", ", "]")
  }

  /** Returns the current value of the element at index {@code i}, with memory
   *  semantics of reading as if the variable was declared non-{@code volatile}.
   *
   *  @param i
   *    the index
   *  @return
   *    the value
   *  @since 9
   */
  final def getPlain(i: Int): E = {
    array(i)
  }

  /** Sets the element at index {@code i} to {@code newValue}, with memory
   *  semantics of setting as if the variable was declared non-{@code volatile}
   *  and non-{@code final}.
   *
   *  @param i
   *    the index
   *  @param newValue
   *    the new value
   *  @since 9
   */
  final def setPlain(i: Int, newValue: E): Unit = {
    array(i) = newValue
  }

  /** Returns the current value of the element at index {@code i}, with memory
   *  effects as specified by {@link VarHandle#getOpaque}.
   *
   *  @param i
   *    the index
   *  @return
   *    the value
   *  @since 9
   */
  final def getOpaque(i: Int): E = nativeArray.at(i).load(memory_order_relaxed)

  /** Sets the element at index {@code i} to {@code newValue}, with memory
   *  effects as specified by {@link VarHandle#setOpaque}.
   *
   *  @param i
   *    the index
   *  @param newValue
   *    the new value
   *  @since 9
   */
  final def setOpaque(i: Int, newValue: E): Unit =
    nativeArray.at(i).store(newValue, memory_order_relaxed)

  /** Returns the current value of the element at index {@code i}, with memory
   *  effects as specified by {@link VarHandle#getAcquire}.
   *
   *  @param i
   *    the index
   *  @return
   *    the value
   *  @since 9
   */
  final def getAcquire(i: Int): E = nativeArray.at(i).load(memory_order_acquire)

  /** Sets the element at index {@code i} to {@code newValue}, with memory
   *  effects as specified by {@link VarHandle#setRelease}.
   *
   *  @param i
   *    the index
   *  @param newValue
   *    the new value
   *  @since 9
   */
  final def setRelease(i: Int, newValue: E): Unit = {
    nativeArray.at(i).store(newValue, memory_order_release)
  }

  /** Atomically sets the element at index {@code i} to {@code newValue} if the
   *  element's current value, referred to as the <em>witness value</em>, {@code
   *  == expectedValue}, with memory effects as specified by {@link
   *  VarHandle#compareAndExchange}.
   *
   *  @param i
   *    the index
   *  @param expectedValue
   *    the expected value
   *  @param newValue
   *    the new value
   *  @return
   *    the witness value, which will be the same as the expected value if
   *    successful
   *  @since 9
   */
  final def compareAndExchange(i: Int, expectedValue: E, newValue: E): E = {
    nativeArray
      .at(i)
      .compareExchangeStrong(expectedValue, newValue)
      ._2
  }

  /** Atomically sets the element at index {@code i} to {@code newValue} if the
   *  element's current value, referred to as the <em>witness value</em>, {@code
   *  == expectedValue}, with memory effects as specified by {@link
   *  VarHandle#compareAndExchangeAcquire}.
   *
   *  @param i
   *    the index
   *  @param expectedValue
   *    the expected value
   *  @param newValue
   *    the new value
   *  @return
   *    the witness value, which will be the same as the expected value if
   *    successful
   *  @since 9
   */
  final def compareAndExchangeAcquire(
      i: Int,
      expectedValue: E,
      newValue: E
  ): E = {
    nativeArray
      .at(i)
      .compareExchangeStrong(expectedValue, newValue, memory_order_acquire)
      ._2
  }

  /** Atomically sets the element at index {@code i} to {@code newValue} if the
   *  element's current value, referred to as the <em>witness value</em>, {@code
   *  == expectedValue}, with memory effects as specified by {@link
   *  VarHandle#compareAndExchangeRelease}.
   *
   *  @param i
   *    the index
   *  @param expectedValue
   *    the expected value
   *  @param newValue
   *    the new value
   *  @return
   *    the witness value, which will be the same as the expected value if
   *    successful
   *  @since 9
   */
  final def compareAndExchangeRelease(
      i: Int,
      expectedValue: E,
      newValue: E
  ): E =
    nativeArray
      .at(i)
      .compareExchangeStrong(expectedValue, newValue, memory_order_release)
      ._2

  /** Possibly atomically sets the element at index {@code i} to {@code
   *  newValue} if the element's current value {@code == expectedValue}, with
   *  memory effects as specified by {@link VarHandle#weakCompareAndSet}.
   *
   *  @param i
   *    the index
   *  @param expectedValue
   *    the expected value
   *  @param newValue
   *    the new value
   *  @return
   *    {@code true} if successful
   *  @since 9
   */
  final def weakCompareAndSetVolatile(
      i: Int,
      expectedValue: E,
      newValue: E
  ): Boolean = {
    nativeArray
      .at(i)
      .compareExchangeWeak(expectedValue, newValue)
      ._1
  }

  /** Possibly atomically sets the element at index {@code i} to {@code
   *  newValue} if the element's current value {@code == expectedValue}, with
   *  memory effects as specified by {@link VarHandle#weakCompareAndSetAcquire}.
   *
   *  @param i
   *    the index
   *  @param expectedValue
   *    the expected value
   *  @param newValue
   *    the new value
   *  @return
   *    {@code true} if successful
   *  @since 9
   */
  final def weakCompareAndSetAcquire(
      i: Int,
      expectedValue: E,
      newValue: E
  ): Boolean = {
    nativeArray
      .at(i)
      .compareExchangeWeak(expectedValue, newValue, memory_order_acquire)
      ._1
  }

  /** Possibly atomically sets the element at index {@code i} to {@code
   *  newValue} if the element's current value {@code == expectedValue}, with
   *  memory effects as specified by {@link VarHandle#weakCompareAndSetRelease}.
   *
   *  @param i
   *    the index
   *  @param expectedValue
   *    the expected value
   *  @param newValue
   *    the new value
   *  @return
   *    {@code true} if successful
   *  @since 9
   */
  final def weakCompareAndSetRelease(
      i: Int,
      expectedValue: E,
      newValue: E
  ): Boolean = {
    nativeArray
      .at(i)
      .compareExchangeWeak(expectedValue, newValue, memory_order_release)
      ._1
  }
}<|MERGE_RESOLUTION|>--- conflicted
+++ resolved
@@ -6,7 +6,6 @@
 
 package java.util.concurrent.atomic
 
-<<<<<<< HEAD
 import scala.annotation.tailrec
 import scala.language.implicitConversions
 import scala.scalanative.annotation.alwaysinline
@@ -17,7 +16,6 @@
 import java.util.function.BinaryOperator
 import java.util.function.UnaryOperator
 
-@SerialVersionUID(-6209656149925076980L)
 class AtomicReferenceArray[E <: AnyRef] extends Serializable {
 
   final private var array: Array[E] = null
@@ -40,9 +38,6 @@
     this()
     array = new Array[Object](length).asInstanceOf[Array[E]]
   }
-=======
-class AtomicReferenceArray[E <: AnyRef](_length: Int) extends Serializable {
->>>>>>> e46665ad
 
   /** Creates a new AtomicReferenceArray with the same length as, and all
    *  elements copied from, the given array.
@@ -53,7 +48,6 @@
    *    if array is null
    */
   def this(array: Array[E]) = {
-<<<<<<< HEAD
     this()
     this.array = Arrays.copyOf[E](array, array.length)
   }
@@ -74,13 +68,6 @@
    *    the current value
    */
   final def get(i: Int): E = nativeArray.at(i).load()
-=======
-    this(array.size)
-    System.arraycopy(array, 0, inner, 0, _length)
-  }
-
-  private val inner: Array[AnyRef] = new Array[AnyRef](_length)
->>>>>>> e46665ad
 
   /** Sets the element at index {@code i} to {@code newValue}, with memory
    *  effects as specified by {@link VarHandle#setVolatile}.
