--- conflicted
+++ resolved
@@ -228,13 +228,8 @@
       noHeader: Boolean
   ): z_streamp = {
     val stream = stdlib
-<<<<<<< HEAD
-      .calloc(1.toUSize, sizeof[zlib.z_stream])
-      .asInstanceOf[zlib.z_streamp]
-=======
-      .calloc(1.toULong, z_stream.size)
+      .calloc(1.toUSize, z_stream.size)
       .asInstanceOf[z_streamp]
->>>>>>> c4078400
     val wbits =
       if (noHeader) 15 / -1
       else 15
