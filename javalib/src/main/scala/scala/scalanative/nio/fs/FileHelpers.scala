package scala.scalanative.nio.fs

import scalanative.unsafe._
import scalanative.unsigned._
import scalanative.libc._
import scalanative.posix.dirent._
import scalanative.posix.{errno => e, fcntl, unistd}, e._, unistd.access
import scalanative.unsafe._, stdlib._, stdio._, string._
import scalanative.meta.LinktimeInfo.isWindows
import scala.collection.mutable.UnrolledBuffer
import scala.reflect.ClassTag
import java.io.{File, IOException}
import java.nio.charset.StandardCharsets
import scala.scalanative.windows._
import scala.scalanative.windows.HandleApiExt.INVALID_HANDLE_VALUE
import scala.scalanative.windows.FileApi._
import scala.scalanative.windows.FileApiExt._
import scala.scalanative.windows.FileApiOps._
import scala.scalanative.windows.ErrorHandlingApi._
import scala.scalanative.windows.winnt.AccessRights._

import java.nio.file.WindowsException
import scala.scalanative.nio.fs.unix.UnixException
import java.nio.file.attribute.FileAttribute

object FileHelpers {
  sealed trait FileType
  object FileType {
    case object Normal extends FileType
    case object Directory extends FileType
    case object Link extends FileType

    private[scalanative] def unixFileType(tpe: CInt) =
      if (tpe == DT_LNK()) Link
      else if (tpe == DT_DIR()) Directory
      else Normal

    private[scalanative] def windowsFileType(attributes: DWord) = {
      def isSet(attr: DWord): Boolean = {
        (attributes & attr) == attr
      }

      if (isSet(FILE_ATTRIBUTE_REPARSE_POINT)) Link
      else if (isSet(FILE_ATTRIBUTE_DIRECTORY)) Directory
      else Normal
    }
  }

  private[this] lazy val random = new scala.util.Random()
  final case class Dirent(name: String, tpe: CShort)
  def list[T: ClassTag](
      path: String,
      f: (String, FileType) => T,
      allowEmpty: Boolean = false
  ): Array[T] = Zone { implicit z =>
    lazy val buffer = UnrolledBuffer.empty[T]

    def collectFile(name: String, fileType: FileType): Unit = {
      // java doesn't list '.' and '..', we filter them out.
      if (name != "." && name != "..") {
        buffer += f(name, fileType)
      }
    }

    def listUnix() = {
      val dir = opendir(toCString(path))

      if (dir == null) {
        if (!allowEmpty) throw UnixException(path, errno.errno)
        null
      } else {
        Zone { implicit z =>
          var elem = alloc[dirent]
          var res = 0
          while ({ res = readdir(dir, elem); res == 0 }) {
            val name = fromCString(elem._2.at(0))
            val fileType = FileType.unixFileType(elem._3)
            collectFile(name, fileType)
          }
          closedir(dir)
          res match {
            case e if e == EBADF || e == EFAULT || e == EIO =>
              throw UnixException(path, res)
            case _ => buffer.toArray
          }
        }
      }
    }

    def listWindows() = Zone { implicit z =>
<<<<<<< HEAD
      val searchPath = path + raw"\*"
=======
      val searchPath = raw"$path\*"
>>>>>>> 55140e90
      if (searchPath.length.toUInt > FileApiExt.MAX_PATH)
        throw new IOException("File name to long")

      val fileData = stackalloc[Win32FindDataW]
      val searchHandle =
        FindFirstFileW(toCWideStringUTF16LE(searchPath), fileData)
      if (searchHandle == INVALID_HANDLE_VALUE) {
        if (allowEmpty) Array.empty[T]
        else throw WindowsException.onPath(path)
      } else {
        try {
          while ({
            collectFile(
              fromCWideString(fileData.fileName, StandardCharsets.UTF_16LE),
              FileType.windowsFileType(fileData.fileAttributes)
            )
            FileApi.FindNextFileW(searchHandle, fileData)
          }) ()
        } finally {
          FileApi.FindClose(searchHandle)
        }

        GetLastError() match {
          case ErrorCodes.ERROR_NO_MORE_FILES => buffer.toArray
          case err => throw WindowsException.onPath(path)
        }
      }
    }

    if (isWindows) listWindows()
    else listUnix()
  }

  def createNewFile(path: String, throwOnError: Boolean = false): Boolean =
    if (path.isEmpty()) {
      throw new IOException("No such file or directory")
    } else if (exists(path)) {
      false
    } else
      Zone { implicit z =>
        if (isWindows) {
          val handle = CreateFileW(
            toCWideStringUTF16LE(path),
            desiredAccess = FILE_GENERIC_WRITE,
            shareMode = FILE_SHARE_ALL,
            securityAttributes = null,
            creationDisposition = CREATE_ALWAYS,
            flagsAndAttributes = FILE_ATTRIBUTE_NORMAL,
            templateFile = null
          )
          HandleApi.CloseHandle(handle)
          GetLastError() match {
            case ErrorCodes.ERROR_FILE_EXISTS => false
            case errCode =>
              if (handle != INVALID_HANDLE_VALUE) true
              else if (throwOnError)
                throw WindowsException(
                  s"Cannot create new file $path",
                  errorCode = errCode
                )
              else false
          }
        } else {
          fopen(toCString(path), c"w") match {
            case null =>
              if (throwOnError) throw UnixException(path, errno.errno)
              else false
            case fd => fclose(fd); exists(path)
          }
        }
      }

  def createTempFile(
      prefix: String,
      suffix: String,
      dir: File,
      minLength: Boolean,
      throwOnError: Boolean = false
  ): File =
    if (prefix == null) throw new NullPointerException
    else if (minLength && prefix.length < 3)
      throw new IllegalArgumentException("Prefix string too short")
    else {
      val tmpDir = Option(dir).fold(tempDir)(_.toString)
      val newSuffix = Option(suffix).getOrElse(".tmp")
      var result: File = null
      do {
        result = genTempFile(prefix, newSuffix, tmpDir)
      } while (!createNewFile(result.toString, throwOnError))
      result
    }

  def exists(path: String): Boolean =
    Zone { implicit z =>
      if (isWindows) {
        import ErrorCodes._
        def canAccessAttributes = // fast-path
          GetFileAttributesW(
            toCWideStringUTF16LE(path)
          ) != INVALID_FILE_ATTRIBUTES
        def errorCodeIndicatesExistence = GetLastError() match {
          case ERROR_FILE_NOT_FOUND | ERROR_PATH_NOT_FOUND |
              ERROR_INVALID_NAME =>
            false
          case _ =>
            true // any other error code indicates that given path might exist
        }
        canAccessAttributes || errorCodeIndicatesExistence
      } else
        access(toCString(path), unistd.F_OK) == 0
    }

  lazy val tempDir: String = {
    if (isWindows) {
      val buffer = stackalloc[WChar](MAX_PATH)
      GetTempPathW(MAX_PATH, buffer)
      fromCWideString(buffer, StandardCharsets.UTF_16LE)
    } else {
      val dir = getenv(c"TMPDIR")
      if (dir == null) {
        System.getProperty("java.io.tmpdir") match {
          case null => "/tmp"
          case d    => d
        }
      } else {
        fromCString(dir)
      }
    }
  }

  private def genTempFile(
      prefix: String,
      suffix: String,
      directory: String
  ): File = {
    val id = random.nextLong() match {
      case l if l == java.lang.Long.MIN_VALUE => 0
      case l                                  => math.labs(l)
    }
    val fileName = prefix + id + suffix
    new File(directory, fileName)
  }
}<|MERGE_RESOLUTION|>--- conflicted
+++ resolved
@@ -88,11 +88,7 @@
     }
 
     def listWindows() = Zone { implicit z =>
-<<<<<<< HEAD
-      val searchPath = path + raw"\*"
-=======
       val searchPath = raw"$path\*"
->>>>>>> 55140e90
       if (searchPath.length.toUInt > FileApiExt.MAX_PATH)
         throw new IOException("File name to long")
 
