package scala.scalanative.nio.fs

import java.util.{HashMap, HashSet, Set}
import java.util.concurrent.TimeUnit
import java.nio.file.{LinkOption, Path}
import java.nio.file.attribute._
import java.io.IOException

import scalanative.unsigned._
import scalanative.unsafe._
import scalanative.libc._
import scalanative.posix.{errno => e, grp, pwd, unistd, time, utime}, e._
import scalanative.posix.sys.stat

final class NativePosixFileAttributeView(path: Path, options: Array[LinkOption])
    extends PosixFileAttributeView
    with FileOwnerAttributeView {
  private def throwIOException() =
    throw UnixException(path.toString, errno.errno)
  override val name: String = "posix"

  override def setTimes(lastModifiedTime: FileTime,
                        lastAccessTime: FileTime,
                        createTime: FileTime): Unit = Zone { implicit z =>
    val sb = getStat()

    val buf = alloc[utime.utimbuf]
    buf._1 =
      if (lastAccessTime != null) lastAccessTime.to(TimeUnit.SECONDS).toWord
      else sb._7
    buf._2 =
      if (lastModifiedTime != null) lastModifiedTime.to(TimeUnit.SECONDS).toWord
      else sb._8
    // createTime is ignored: No posix-y way to set it.
    if (utime.utime(toCString(path.toString), buf) != 0)
      throwIOException()
  }

  override def setOwner(owner: UserPrincipal): Unit =
    Zone { implicit z =>
      val passwd = getPasswd(toCString(owner.getName()))
      if (unistd.chown(toCString(path.toString), passwd._2, -1.toUInt) != 0)
        throwIOException()
    }

  override def setPermissions(perms: Set[PosixFilePermission]): Unit =
    Zone { implicit z =>
      var mask = 0.toUInt
      NativePosixFileAttributeView.permMap.foreach {
        case (flag, value) => if (perms.contains(value)) mask = mask | flag
      }
      if (stat.chmod(toCString(path.toString), mask) != 0) {
        throwIOException()
      }
    }

  override def getOwner(): UserPrincipal = attributes.owner()

  override def setGroup(group: GroupPrincipal): Unit =
    Zone { implicit z =>
      val _group = getGroup(toCString(group.getName()))
      val err    = unistd.chown(toCString(path.toString), -1.toUInt, _group._2)

      if (err != 0) {
        throwIOException()
      }
    }

  override def readAttributes(): BasicFileAttributes = attributes

  private def attributes =
    new PosixFileAttributes {
      private[this] var st_dev: stat.dev_t         = _
      private[this] var st_rdev: stat.dev_t        = _
      private[this] var st_ino: stat.ino_t         = _
      private[this] var st_uid: stat.uid_t         = _
      private[this] var st_gid: stat.gid_t         = _
      private[this] var st_size: unistd.off_t      = _
      private[this] var st_atime: time.time_t      = _
      private[this] var st_mtime: time.time_t      = _
      private[this] var st_ctime: time.time_t      = _
      private[this] var st_blocks: stat.blkcnt_t   = _
      private[this] var st_blksize: stat.blksize_t = _
      private[this] var st_nlink: stat.nlink_t     = _
      private[this] var st_mode: stat.mode_t       = _

      Zone { implicit z =>
        val buf = getStat()
        st_dev = buf._1
        st_rdev = buf._2
        st_ino = buf._3
        st_uid = buf._4
        st_gid = buf._5
        st_size = buf._6
        st_atime = buf._7
        st_mtime = buf._8
        st_ctime = buf._9
        st_blocks = buf._10
        st_blksize = buf._11
        st_nlink = buf._12
        st_mode = buf._13
      }

      private def filePasswd()(implicit z: Zone) =
        getPasswd(st_uid)

      private def fileGroup()(implicit z: Zone) =
        getGroup(st_gid)

      override def fileKey() = st_ino.asInstanceOf[Object]

      override lazy val isDirectory =
        stat.S_ISDIR(st_mode) == 1

      override lazy val isRegularFile =
        stat.S_ISREG(st_mode) == 1

      override lazy val isSymbolicLink =
        stat.S_ISLNK(st_mode) == 1

      override lazy val isOther =
        !isDirectory && !isRegularFile && !isSymbolicLink

<<<<<<< HEAD
      override def lastAccessTime =
        FileTime.from(st_atime.toLong, TimeUnit.SECONDS)

      override def lastModifiedTime =
        FileTime.from(st_mtime.toLong, TimeUnit.SECONDS)

      override def creationTime =
        FileTime.from(st_ctime.toLong, TimeUnit.SECONDS)
=======
      override def lastAccessTime() =
        FileTime.from(st_atime, TimeUnit.SECONDS)

      override def lastModifiedTime() =
        FileTime.from(st_mtime, TimeUnit.SECONDS)

      override def creationTime() =
        FileTime.from(st_ctime, TimeUnit.SECONDS)
>>>>>>> b9e06584

      override def group() = new GroupPrincipal {
        override val getName =
          Zone { implicit z => fromCString(fileGroup()._1) }
      }

      override def owner() = new UserPrincipal {
        override val getName =
          Zone { implicit z => fromCString(filePasswd()._1) }
      }

      override def permissions() = {
        val set = new HashSet[PosixFilePermission]
        NativePosixFileAttributeView.permMap.foreach {
          case (flag, value) =>
            if ((st_mode & flag).toInt != 0) set.add(value)
        }
        set
      }

      override def size() = st_size
    }

  override def asMap: HashMap[String, Object] = {
    val attrs = attributes
    val values =
      List(
        "lastModifiedTime" -> attrs.lastModifiedTime(),
        "lastAccessTime"   -> attrs.lastAccessTime(),
        "creationTime"     -> attrs.creationTime(),
        "size"             -> Long.box(attrs.size()),
        "isRegularFile"    -> Boolean.box(attrs.isRegularFile),
        "isDirectory"      -> Boolean.box(attrs.isDirectory),
        "isSymbolicLink"   -> Boolean.box(attrs.isSymbolicLink),
        "isOther"          -> Boolean.box(attrs.isOther),
        "fileKey"          -> attrs.fileKey(),
        "permissions"      -> attrs.permissions(),
        "group"            -> attrs.group()
      )

    val map = new HashMap[String, Object]()
    values.foreach { case (k, v) => map.put(k, v) }
    map
  }

  override def setAttribute(name: String, value: Object): Unit =
    (name, value) match {
      case ("lastModifiedTime", time: FileTime) =>
        setTimes(time, null, null)
      case ("lastAccessTime", time: FileTime) =>
        setTimes(null, time, null)
      case ("creationTime", time: FileTime) =>
        setTimes(null, null, time)
      case ("permissions", permissions: Set[PosixFilePermission @unchecked]) =>
        setPermissions(permissions)
      case ("group", group: GroupPrincipal) =>
        setGroup(group)
      case _ =>
        super.setAttribute(name, value)
    }

  private def getStat()(implicit z: Zone): Ptr[stat.stat] = {
    val buf = alloc[stat.stat]
    val err =
      if (options.contains(LinkOption.NOFOLLOW_LINKS)) {
        stat.lstat(toCString(path.toString), buf)
      } else {
        stat.stat(toCString(path.toString), buf)
      }

    if (err == 0) buf
    else throwIOException()
  }

  private def getGroup(name: CString)(implicit z: Zone): Ptr[grp.group] = {
    val buf = alloc[grp.group]
    val err = grp.getgrnam(name, buf)

    if (err == 0) buf
    else throwIOException()
  }

  private def getGroup(gid: stat.gid_t)(implicit z: Zone): Ptr[grp.group] = {
    val buf = alloc[grp.group]
    val err = grp.getgrgid(gid, buf)

    if (err == 0) buf
    else throwIOException()
  }

  private def getPasswd(name: CString)(implicit z: Zone): Ptr[pwd.passwd] = {
    val buf = alloc[pwd.passwd]
    val err = pwd.getpwnam(name, buf)

    if (err == 0) buf
    else throwIOException()
  }

  private def getPasswd(uid: stat.uid_t)(implicit z: Zone): Ptr[pwd.passwd] = {
    val buf = alloc[pwd.passwd]
    val err = pwd.getpwuid(uid, buf)

    if (err == 0) buf
    else throwIOException()
  }

}
private object NativePosixFileAttributeView {
  val permMap =
    List(
      (stat.S_IRUSR, PosixFilePermission.OWNER_READ),
      (stat.S_IWUSR, PosixFilePermission.OWNER_WRITE),
      (stat.S_IXUSR, PosixFilePermission.OWNER_EXECUTE),
      (stat.S_IRGRP, PosixFilePermission.GROUP_READ),
      (stat.S_IWGRP, PosixFilePermission.GROUP_WRITE),
      (stat.S_IXGRP, PosixFilePermission.GROUP_EXECUTE),
      (stat.S_IROTH, PosixFilePermission.OTHERS_READ),
      (stat.S_IWOTH, PosixFilePermission.OTHERS_WRITE),
      (stat.S_IXOTH, PosixFilePermission.OTHERS_EXECUTE)
    )
}<|MERGE_RESOLUTION|>--- conflicted
+++ resolved
@@ -121,25 +121,14 @@
       override lazy val isOther =
         !isDirectory && !isRegularFile && !isSymbolicLink
 
-<<<<<<< HEAD
-      override def lastAccessTime =
+      override def lastAccessTime() =
         FileTime.from(st_atime.toLong, TimeUnit.SECONDS)
 
-      override def lastModifiedTime =
+      override def lastModifiedTime() =
         FileTime.from(st_mtime.toLong, TimeUnit.SECONDS)
 
-      override def creationTime =
+      override def creationTime() =
         FileTime.from(st_ctime.toLong, TimeUnit.SECONDS)
-=======
-      override def lastAccessTime() =
-        FileTime.from(st_atime, TimeUnit.SECONDS)
-
-      override def lastModifiedTime() =
-        FileTime.from(st_mtime, TimeUnit.SECONDS)
-
-      override def creationTime() =
-        FileTime.from(st_ctime, TimeUnit.SECONDS)
->>>>>>> b9e06584
 
       override def group() = new GroupPrincipal {
         override val getName =
