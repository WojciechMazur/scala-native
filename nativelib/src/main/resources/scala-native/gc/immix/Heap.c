--- conflicted
+++ resolved
@@ -266,7 +266,6 @@
         printf("\nCollect\n");
         fflush(stdout);
 #endif
-<<<<<<< HEAD
         if (stats != NULL) {
             start_ns = scalanative_nano_time();
         }
@@ -274,7 +273,7 @@
         if (stats != NULL) {
             nullify_start_ns = scalanative_nano_time();
         }
-        WeakRefStack_Nullify(heap);
+        WeakRefStack_Nullify();
         if (stats != NULL) {
             sweep_start_ns = scalanative_nano_time();
         }
@@ -290,7 +289,7 @@
         // for allocator and forced GC
         if(currentMutatorThread->allocator.block != NULL){
             Safepoint_disarm(currentMutatorThread->safepoint);
-            WeakRefStack_CallHandlers(heap);
+            WeakRefStack_CallHandlers();
         }
         scalanative_gc_onCollectEnd();
         // printf("End collect\n\n");
@@ -299,29 +298,6 @@
         onAlreadyCollect();
         scalanative_gc_waitUntilCollected();
     }
-=======
-    if (stats != NULL) {
-        start_ns = scalanative_nano_time();
-    }
-    Marker_MarkRoots(heap, stack);
-    if (stats != NULL) {
-        nullify_start_ns = scalanative_nano_time();
-    }
-    WeakRefStack_Nullify();
-    if (stats != NULL) {
-        sweep_start_ns = scalanative_nano_time();
-    }
-    Heap_Recycle(heap);
-    if (stats != NULL) {
-        end_ns = scalanative_nano_time();
-        Stats_RecordCollection(stats, start_ns, nullify_start_ns,
-                               sweep_start_ns, end_ns);
-    }
-    WeakRefStack_CallHandlers();
-#ifdef DEBUG_PRINT
-    printf("End collect\n");
-    fflush(stdout);
->>>>>>> 75b2d6f0
 #endif
 
 }
