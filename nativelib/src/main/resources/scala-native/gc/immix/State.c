--- conflicted
+++ resolved
@@ -3,12 +3,6 @@
 Heap heap = {};
 Stack stack = {};
 Stack weakRefStack = {};
-<<<<<<< HEAD
 BlockAllocator blockAllocator = {};
 MutatorThreads mutatorThreads = NULL;
-thread_local MutatorThread *currentMutatorThread = NULL;
-=======
-Allocator allocator = {};
-LargeAllocator largeAllocator = {};
-BlockAllocator blockAllocator = {};
->>>>>>> 5a6b4a01
+thread_local MutatorThread *currentMutatorThread = NULL;