#ifndef IMMIX_OBJECTHEADER_H
#define IMMIX_OBJECTHEADER_H

#include <stdint.h>
#include <stdbool.h>
#include <stddef.h>
#include <stdio.h>
#include "../CommonConstants.h"
#include "../Log.h"
#include "../utils/MathUtils.h"
#include "GCTypes.h"

extern int __object_array_id;
extern int __weak_ref_id;
extern int __weak_ref_field_offset;
extern int __array_ids_min;
extern int __array_ids_max;

typedef struct {
    struct {
        word_t *cls;
        word_t *lockWord;
        int32_t id;
        int32_t tid;
        word_t *name;
    } rt;
    int32_t size;
    int32_t idRangeUntil;
    int64_t *refMapStruct;
} Rtti;

typedef word_t *Field_t;

typedef struct {
    Rtti *rtti;
    word_t *lockWord;
    Field_t fields[0];
} Object;

typedef struct {
    Rtti *rtti;
    word_t *lockWord;
    int32_t length;
    int32_t stride;
} ArrayHeader;

typedef struct Chunk Chunk;

struct Chunk {
    void *nothing;
    size_t size;
    Chunk *next;
};

static inline bool Object_IsArray(Object *object) {
    int32_t id = object->rtti->rt.id;
    return __array_ids_min <= id && id <= __array_ids_max;
}

static inline size_t Object_Size(Object *object) {
    if (Object_IsArray(object)) {
        ArrayHeader *arrayHeader = (ArrayHeader *)object;
        return MathUtils_RoundToNextMultiple(
            sizeof(ArrayHeader) +
                (size_t)arrayHeader->length * (size_t)arrayHeader->stride,
            ALLOCATION_ALIGNMENT);
    } else {
        return MathUtils_RoundToNextMultiple((size_t)object->rtti->size,
                                             ALLOCATION_ALIGNMENT);
    }
}

<<<<<<< HEAD
static inline bool Field_isInflatedLock(Field_t field) {
    return ((word_t)field & LOCK_STATUS_MASK) == LOCK_STATUS_INFLATED;
}

static inline Field_t Field_allignedLockRef(Field_t field) {
    return (Field_t)((word_t)field ^ LOCK_STATUS_INFLATED);
=======
static inline bool Object_IsWeakReference(Object *object) {
    return object->rtti->rt.id == __weak_ref_id;
}

static inline bool Object_IsReferantOfWeakReference(Object *object,
                                                    int fieldOffset) {
    return Object_IsWeakReference(object) &&
           fieldOffset == __weak_ref_field_offset;
>>>>>>> 55140e90
}

#endif // IMMIX_OBJECTHEADER_H<|MERGE_RESOLUTION|>--- conflicted
+++ resolved
@@ -70,14 +70,6 @@
     }
 }
 
-<<<<<<< HEAD
-static inline bool Field_isInflatedLock(Field_t field) {
-    return ((word_t)field & LOCK_STATUS_MASK) == LOCK_STATUS_INFLATED;
-}
-
-static inline Field_t Field_allignedLockRef(Field_t field) {
-    return (Field_t)((word_t)field ^ LOCK_STATUS_INFLATED);
-=======
 static inline bool Object_IsWeakReference(Object *object) {
     return object->rtti->rt.id == __weak_ref_id;
 }
@@ -86,7 +78,14 @@
                                                     int fieldOffset) {
     return Object_IsWeakReference(object) &&
            fieldOffset == __weak_ref_field_offset;
->>>>>>> 55140e90
+}
+
+static inline bool Field_isInflatedLock(Field_t field) {
+    return ((word_t)field & LOCK_STATUS_MASK) == LOCK_STATUS_INFLATED;
+}
+
+static inline Field_t Field_allignedLockRef(Field_t field) {
+    return (Field_t)((word_t)field ^ LOCK_STATUS_INFLATED);
 }
 
 #endif // IMMIX_OBJECTHEADER_H