<<<<<<< HEAD
#ifdef _WIN32
// sscanf and getEnv is deprecated in WinCRT, disable warnings
#define _CRT_SECURE_NO_WARNINGS
#endif
=======
// sscanf and getEnv is deprecated in WinCRT, disable warnings
// These functions are not used directly, but are included in "Parsing.h".
// The definition used to disable warnings needs to be placed before the first
// include of Windows.h, depending on the version of Windows runtime
// it might happen while preprocessing some of stdlib headers.
#define _CRT_SECURE_NO_WARNINGS

>>>>>>> 55140e90
#include <stdlib.h>
#include <stdio.h>
#include "MemoryMap.h"
#include "MemoryInfo.h"
#include "Parsing.h"
#include <ThreadUtil.h>

// Dummy GC that maps chunks of memory and allocates but never frees.
#ifdef _WIN32
// On Windows we need to commit memory in relatively small chunks - this way
// process would not use too much resources.
#define DEFAULT_CHUNK_SIZE "64M"
#else
#define DEFAULT_CHUNK_SIZE "4G"
#endif

thread_local void *current = 0;
thread_local void *end = 0;

static size_t DEFAULT_CHUNK;
static size_t PREALLOC_CHUNK;
static size_t CHUNK;
static size_t TO_NORMAL_MMAP = 1L;
static size_t DO_PREALLOC = 0L; // No Preallocation.

void exitWithOutOfMemory() {
    fprintf(stderr, "Out of heap space\n");
    exit(1);
}

void Prealloc_Or_Default() {

    if (TO_NORMAL_MMAP == 1L) { // Check if we have prealloc env varible
                                // or execute default mmap settings
        size_t memorySize = getMemorySize();

        DEFAULT_CHUNK = // Default Maximum allocation Map 4GB
            Choose_IF(Parse_Env_Or_Default_String("GC_MAXIMUM_HEAP_SIZE",
                                                  DEFAULT_CHUNK_SIZE),
                      Less_OR_Equal, memorySize);

        PREALLOC_CHUNK = // Preallocation
            Choose_IF(Parse_Env_Or_Default("GC_INITIAL_HEAP_SIZE", 0L),
                      Less_OR_Equal, DEFAULT_CHUNK);

        if (PREALLOC_CHUNK == 0L) { // no prealloc settings.
            CHUNK = DEFAULT_CHUNK;
            TO_NORMAL_MMAP = 0L;

        } else { // config prealloc settings and the flag to reset the
                 // mmap settings the next iteration.
            CHUNK = PREALLOC_CHUNK;
            DO_PREALLOC = 1L;    // Do Preallocate.
            TO_NORMAL_MMAP = 2L; // Return settings to normal on next iteration.
        }
    } else if (TO_NORMAL_MMAP == 2L) {
        DO_PREALLOC = 0L;
        CHUNK = DEFAULT_CHUNK;
        TO_NORMAL_MMAP = 0L; // break the cycle and return to normal mmap alloc
    } else {
    }
}

void scalanative_init() {
    Prealloc_Or_Default();
    current = memoryMapPrealloc(CHUNK, DO_PREALLOC);
    if (current == NULL) {
        exitWithOutOfMemory();
    }
    end = current + CHUNK;
#ifdef _WIN32
    if (!memoryCommit(current, CHUNK)) {
        exitWithOutOfMemory();
    };
#endif // _WIN32
}

void *scalanative_alloc(void *info, size_t size) {
    size = size + (8 - size % 8);
    if (current + size < end) {
        void **alloc = current;
        *alloc = info;
        current += size;
        return alloc;
    } else {
        scalanative_init();
        return scalanative_alloc(info, size);
    }
}

void *scalanative_alloc_small(void *info, size_t size) {
    return scalanative_alloc(info, size);
}

void *scalanative_alloc_large(void *info, size_t size) {
    return scalanative_alloc(info, size);
}

void *scalanative_alloc_atomic(void *info, size_t size) {
    return scalanative_alloc(info, size);
}

void scalanative_collect() {}

<<<<<<< HEAD
#ifdef SCALANATIVE_MULTITHREADING_ENABLED
// Definitions for GC specific overrides, following Boehm GC convention
// used when multithreading support is enabled
// In case of None GC only redirects pthread/WinApi standard function
typedef void (*ThreadStartRoutine)(void*);
typedef void *RoutineArgs;
#ifdef _WIN32 // windows bindings
Handle GC_CreateThread(SecurityAttributes *threadAttributes, UWORD stackSize,
                       ThreadStartRoutine routine, RoutineArgs args, DWORD,
                       creationFlags, DWORD *threadId){
    return CreateThread(threadAttributes, stackSize, routine, args,
                        creationFlags, threadId)};
void GC_ExitThread(DWORD exitCode) { return ExitThread(exitCode); }
#else  // pthread bindings
int GC_pthread_create(pthread_t *thread, pthread_attr_t *attr,
                      ThreadStartRoutine routine, RoutineArgs args) {
    return pthread_create(thread, attr, routine, args);
}
int GC_pthread_join(pthread_t thread, void **threadReturn) {
    return pthread_join(thread, threadReturn);
}
int GC_pthread_detach(pthread_t thread) { return pthread_detach(thread); }
int GC_pthread_cancel(pthread_t thread) { return pthread_cancel(thread); }
void GC_pthread_exit(void *returnValue) { return pthread_exit(returnValue); }
#endif // pthread bindings
#endif // defined GC_THREAD
=======
void scalanative_register_weak_reference_handler(void *handler) {}
>>>>>>> 55140e90
<|MERGE_RESOLUTION|>--- conflicted
+++ resolved
@@ -1,9 +1,3 @@
-<<<<<<< HEAD
-#ifdef _WIN32
-// sscanf and getEnv is deprecated in WinCRT, disable warnings
-#define _CRT_SECURE_NO_WARNINGS
-#endif
-=======
 // sscanf and getEnv is deprecated in WinCRT, disable warnings
 // These functions are not used directly, but are included in "Parsing.h".
 // The definition used to disable warnings needs to be placed before the first
@@ -11,7 +5,6 @@
 // it might happen while preprocessing some of stdlib headers.
 #define _CRT_SECURE_NO_WARNINGS
 
->>>>>>> 55140e90
 #include <stdlib.h>
 #include <stdio.h>
 #include "MemoryMap.h"
@@ -116,7 +109,8 @@
 
 void scalanative_collect() {}
 
-<<<<<<< HEAD
+void scalanative_register_weak_reference_handler(void *handler) {}
+
 #ifdef SCALANATIVE_MULTITHREADING_ENABLED
 // Definitions for GC specific overrides, following Boehm GC convention
 // used when multithreading support is enabled
@@ -142,7 +136,4 @@
 int GC_pthread_cancel(pthread_t thread) { return pthread_cancel(thread); }
 void GC_pthread_exit(void *returnValue) { return pthread_exit(returnValue); }
 #endif // pthread bindings
-#endif // defined GC_THREAD
-=======
-void scalanative_register_weak_reference_handler(void *handler) {}
->>>>>>> 55140e90
+#endif // defined GC_THREAD