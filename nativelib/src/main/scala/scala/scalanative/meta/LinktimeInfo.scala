--- conflicted
+++ resolved
@@ -10,13 +10,12 @@
   def isWindows: Boolean = resolved
 
   @resolvedAtLinktime(
-<<<<<<< HEAD
+    "scala.scalanative.meta.linktimeinfo.isWeakReferenceSupported"
+  )
+  def isWeakReferenceSupported: Boolean = resolved
+
+  @resolvedAtLinktime(
     "scala.scalanative.meta.linktimeinfo.isMultithreadingEnabled"
   )
   def isMultithreadingEnabled: Boolean = resolved
-=======
-    "scala.scalanative.meta.linktimeinfo.isWeakReferenceSupported"
-  )
-  def isWeakReferenceSupported: Boolean = resolved
->>>>>>> 55140e90
 }