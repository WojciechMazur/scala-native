// format: off

// BEWARE: This file is generated - direct edits will be lost.
// Do not edit this it directly other than to remove
// personally identifiable information in sourceLocation lines.
// All direct edits to this file will be lost the next time it
// is generated.
//
// To generate this file manually execute the python scripts/gyb.py
// script under the project root. For example, from the project root:
//
//   scripts/gyb.py \
//     nativelib/src/main/scala/scala/scalanative/runtime/Arrays.scala.gyb \
//     --line-directive '' \
//     -o /nativelib/src/main/scala/scala/scalanative/runtime/Arrays.scala
//
//  After executing the script, you may want to edit this file to remove
//  personally or build-system specific identifiable information.
//
//  The order elements in the output file depends upon the Python version
//  used to execute the gyb.py. Arrays.scala.gyb has a BEWARE: comment near
//  types.items() which gives details.
//
//  Python >= 3.6 should give a reproducible output order and reduce trivial
//  & annoying git differences.

package scala.scalanative
package runtime

import scalanative.unsafe._
import scalanative.unsigned._
import scalanative.runtime.Intrinsics._

sealed abstract class Array[T]
    extends java.io.Serializable
    with java.lang.Cloneable {

  /** Number of elements of the array. */
  @inline def length: Int = {
    val rawptr = castObjectToRawPtr(this)
    val lenptr = elemRawPtr(rawptr, MemoryLayout.Array.LengthOffset)
    loadInt(lenptr)
  }

  /** Size between elements in the array. */
  def stride: CSize

  /** Pointer to the element. */
  @inline def at(i: Int): Ptr[T] = fromRawPtr[T](atRaw(i))

  /** Raw pointer to the element. */
  def atRaw(i: Int): RawPtr

  /** Loads element at i, throws ArrayIndexOutOfBoundsException. */
  def apply(i: Int): T

  /** Stores value to element i, throws ArrayIndexOutOfBoundsException. */
  def update(i: Int, value: T): Unit

  /** Create a shallow copy of given array. */
  override def clone(): Array[T] = ??? // overriden in concrete classes
}

object Array {
  def copy(from: AnyRef,
           fromPos: Int,
           to: AnyRef,
           toPos: Int,
           len: Int): Unit = {
    if (from == null || to == null) {
      throw new NullPointerException()
    } else if (!from.isInstanceOf[Array[_]]) {
      throw new IllegalArgumentException("from argument must be an array")
    } else if (!to.isInstanceOf[Array[_]]) {
      throw new IllegalArgumentException("to argument must be an array")
    } else {
      copy(from.asInstanceOf[Array[_]],
           fromPos,
           to.asInstanceOf[Array[_]],
           toPos,
           len)
    }
  }

  def copy(from: Array[_],
           fromPos: Int,
           to: Array[_],
           toPos: Int,
           len: Int): Unit = {
    if (from == null || to == null) {
      throw new NullPointerException()
    } else if (from.getClass != to.getClass) {
      throw new ArrayStoreException("Invalid array copy.")
    } else if (len < 0) {
      throw new ArrayIndexOutOfBoundsException("length is negative")
    } else if (fromPos < 0 || fromPos + len > from.length) {
      throwOutOfBounds(fromPos)
    } else if (toPos < 0 || toPos + len > to.length) {
      throwOutOfBounds(toPos)
    } else if (len == 0) {
      ()
    } else {
      val fromPtr = from.atRaw(fromPos)
      val toPtr   = to.atRaw(toPos)
      val size    = to.stride * len.toULong
      libc.memmove(toPtr, fromPtr, size)
    }
  }

  def compare(left: AnyRef,
              leftPos: Int,
              right: AnyRef,
              rightPos: Int,
              len: Int): Int = {
    if (left == null || right == null) {
      throw new NullPointerException()
    } else if (!left.isInstanceOf[Array[_]]) {
      throw new IllegalArgumentException("left argument must be an array")
    } else if (!right.isInstanceOf[Array[_]]) {
      throw new IllegalArgumentException("right argument must be an array")
    } else {
      compare(left.asInstanceOf[Array[_]],
              leftPos,
              right.asInstanceOf[Array[_]],
              rightPos,
              len)
    }
  }

  def compare(left: Array[_],
              leftPos: Int,
              right: Array[_],
              rightPos: Int,
              len: Int): Int = {
    if (left == null || right == null) {
      throw new NullPointerException()
    } else if (left.getClass != right.getClass) {
      throw new ArrayStoreException("Invalid array copy.")
    } else if (len < 0) {
      throw new ArrayIndexOutOfBoundsException("length is negative")
    } else if (leftPos < 0 || leftPos + len > left.length) {
      throwOutOfBounds(leftPos)
    } else if (rightPos < 0 || rightPos + len > right.length) {
      throwOutOfBounds(rightPos)
    } else if (len == 0) {
      0
    } else {
      val leftPtr  = left.atRaw(leftPos)
      val rightPtr = right.atRaw(rightPos)
      libc.memcmp(leftPtr, rightPtr, len.toULong * left.stride)
    }
  }
}


final class BooleanArray private () extends Array[Boolean] {

  @inline def stride: CSize =
    1.toULong

  @inline def atRaw(i: Int): RawPtr =
    if (i < 0 || i >= length) {
      throwOutOfBounds(i)
    } else {
      val rawptr = castObjectToRawPtr(this)
      elemRawPtr(rawptr, MemoryLayout.Array.ValuesOffset + 1 * i)
    }

  @inline def apply(i: Int): Boolean =
    if (i < 0 || i >= length) {
      throwOutOfBounds(i)
    } else {
      val rawptr = castObjectToRawPtr(this)
<<<<<<< HEAD
      val ith = elemRawPtr(rawptr, MemoryLayout.Array.ValuesOffset + 1 * i)
=======
      val ith    = elemRawPtr(rawptr, 16 + 1 * i)
>>>>>>> dfba7d90
      loadBoolean(ith)
    }

  @inline def update(i: Int, value: Boolean): Unit =
    if (i < 0 || i >= length) {
      throwOutOfBounds(i)
    } else {
      val rawptr = castObjectToRawPtr(this)
<<<<<<< HEAD
      val ith = elemRawPtr(rawptr, MemoryLayout.Array.ValuesOffset + 1 * i)
=======
      val ith    = elemRawPtr(rawptr, 16 + 1 * i)
>>>>>>> dfba7d90
      storeBoolean(ith, value)
    }

  @inline override def clone(): BooleanArray = {
<<<<<<< HEAD
    val arrcls = classOf[BooleanArray]
    val arrsize = (MemoryLayout.Array.ValuesOffset + 1 * length).toULong
    val arr = GC.alloc_atomic(arrcls, arrsize)
    val src = castObjectToRawPtr(this)
=======
    val arrcls  = classOf[BooleanArray]
    val arrsize = (16 + 1 * length).toULong
    val arr     = GC.alloc_atomic(arrcls, arrsize)
    val src     = castObjectToRawPtr(this)
>>>>>>> dfba7d90
    libc.memcpy(arr, src, arrsize)
    castRawPtrToObject(arr).asInstanceOf[BooleanArray]
  }
}

object BooleanArray {

  @inline def alloc(length: Int): BooleanArray = {
<<<<<<< HEAD
    val arrcls = classOf[BooleanArray]
    val arrsize = (MemoryLayout.Array.ValuesOffset + 1 * length).toULong
    val arr = GC.alloc_atomic(arrcls, arrsize)
    storeInt(elemRawPtr(arr, MemoryLayout.Array.LengthOffset), length)
    storeInt(elemRawPtr(arr, MemoryLayout.Array.StrideOffset), 1.toInt)
=======
    val arrcls  = classOf[BooleanArray]
    val arrsize = (16 + 1 * length).toULong
    val arr     = GC.alloc_atomic(arrcls, arrsize)
    storeInt(elemRawPtr(arr, 8), length)
    storeInt(elemRawPtr(arr, 12), 1.toInt)
>>>>>>> dfba7d90
    castRawPtrToObject(arr).asInstanceOf[BooleanArray]
  }

  @inline def snapshot(length: Int, data: RawPtr): BooleanArray = {
    val arr  = alloc(length)
    val dst  = arr.atRaw(0)
    val src  = data
    val size = (1 * length).toULong
    libc.memcpy(dst, src, size)
    arr
  }
}

final class CharArray private () extends Array[Char] {

  @inline def stride: CSize =
    2.toULong

  @inline def atRaw(i: Int): RawPtr =
    if (i < 0 || i >= length) {
      throwOutOfBounds(i)
    } else {
      val rawptr = castObjectToRawPtr(this)
      elemRawPtr(rawptr, MemoryLayout.Array.ValuesOffset + 2 * i)
    }

  @inline def apply(i: Int): Char =
    if (i < 0 || i >= length) {
      throwOutOfBounds(i)
    } else {
      val rawptr = castObjectToRawPtr(this)
<<<<<<< HEAD
      val ith = elemRawPtr(rawptr, MemoryLayout.Array.ValuesOffset + 2 * i)
=======
      val ith    = elemRawPtr(rawptr, 16 + 2 * i)
>>>>>>> dfba7d90
      loadChar(ith)
    }

  @inline def update(i: Int, value: Char): Unit =
    if (i < 0 || i >= length) {
      throwOutOfBounds(i)
    } else {
      val rawptr = castObjectToRawPtr(this)
<<<<<<< HEAD
      val ith = elemRawPtr(rawptr, MemoryLayout.Array.ValuesOffset + 2 * i)
=======
      val ith    = elemRawPtr(rawptr, 16 + 2 * i)
>>>>>>> dfba7d90
      storeChar(ith, value)
    }

  @inline override def clone(): CharArray = {
<<<<<<< HEAD
    val arrcls = classOf[CharArray]
    val arrsize = (MemoryLayout.Array.ValuesOffset + 2 * length).toULong
    val arr = GC.alloc_atomic(arrcls, arrsize)
    val src = castObjectToRawPtr(this)
=======
    val arrcls  = classOf[CharArray]
    val arrsize = (16 + 2 * length).toULong
    val arr     = GC.alloc_atomic(arrcls, arrsize)
    val src     = castObjectToRawPtr(this)
>>>>>>> dfba7d90
    libc.memcpy(arr, src, arrsize)
    castRawPtrToObject(arr).asInstanceOf[CharArray]
  }
}

object CharArray {

  @inline def alloc(length: Int): CharArray = {
<<<<<<< HEAD
    val arrcls = classOf[CharArray]
    val arrsize = (MemoryLayout.Array.ValuesOffset + 2 * length).toULong
    val arr = GC.alloc_atomic(arrcls, arrsize)
    storeInt(elemRawPtr(arr, MemoryLayout.Array.LengthOffset), length)
    storeInt(elemRawPtr(arr, MemoryLayout.Array.StrideOffset), 2.toInt)
=======
    val arrcls  = classOf[CharArray]
    val arrsize = (16 + 2 * length).toULong
    val arr     = GC.alloc_atomic(arrcls, arrsize)
    storeInt(elemRawPtr(arr, 8), length)
    storeInt(elemRawPtr(arr, 12), 2.toInt)
>>>>>>> dfba7d90
    castRawPtrToObject(arr).asInstanceOf[CharArray]
  }

  @inline def snapshot(length: Int, data: RawPtr): CharArray = {
    val arr  = alloc(length)
    val dst  = arr.atRaw(0)
    val src  = data
    val size = (2 * length).toULong
    libc.memcpy(dst, src, size)
    arr
  }
}

final class ByteArray private () extends Array[Byte] {

  @inline def stride: CSize =
    1.toULong

  @inline def atRaw(i: Int): RawPtr =
    if (i < 0 || i >= length) {
      throwOutOfBounds(i)
    } else {
      val rawptr = castObjectToRawPtr(this)
      elemRawPtr(rawptr, MemoryLayout.Array.ValuesOffset + 1 * i)
    }

  @inline def apply(i: Int): Byte =
    if (i < 0 || i >= length) {
      throwOutOfBounds(i)
    } else {
      val rawptr = castObjectToRawPtr(this)
<<<<<<< HEAD
      val ith = elemRawPtr(rawptr, MemoryLayout.Array.ValuesOffset + 1 * i)
=======
      val ith    = elemRawPtr(rawptr, 16 + 1 * i)
>>>>>>> dfba7d90
      loadByte(ith)
    }

  @inline def update(i: Int, value: Byte): Unit =
    if (i < 0 || i >= length) {
      throwOutOfBounds(i)
    } else {
      val rawptr = castObjectToRawPtr(this)
<<<<<<< HEAD
      val ith = elemRawPtr(rawptr, MemoryLayout.Array.ValuesOffset + 1 * i)
=======
      val ith    = elemRawPtr(rawptr, 16 + 1 * i)
>>>>>>> dfba7d90
      storeByte(ith, value)
    }

  @inline override def clone(): ByteArray = {
<<<<<<< HEAD
    val arrcls = classOf[ByteArray]
    val arrsize = (MemoryLayout.Array.ValuesOffset + 1 * length).toULong
    val arr = GC.alloc_atomic(arrcls, arrsize)
    val src = castObjectToRawPtr(this)
=======
    val arrcls  = classOf[ByteArray]
    val arrsize = (16 + 1 * length).toULong
    val arr     = GC.alloc_atomic(arrcls, arrsize)
    val src     = castObjectToRawPtr(this)
>>>>>>> dfba7d90
    libc.memcpy(arr, src, arrsize)
    castRawPtrToObject(arr).asInstanceOf[ByteArray]
  }
}

object ByteArray {

  @inline def alloc(length: Int): ByteArray = {
<<<<<<< HEAD
    val arrcls = classOf[ByteArray]
    val arrsize = (MemoryLayout.Array.ValuesOffset + 1 * length).toULong
    val arr = GC.alloc_atomic(arrcls, arrsize)
    storeInt(elemRawPtr(arr, MemoryLayout.Array.LengthOffset), length)
    storeInt(elemRawPtr(arr, MemoryLayout.Array.StrideOffset), 1.toInt)
=======
    val arrcls  = classOf[ByteArray]
    val arrsize = (16 + 1 * length).toULong
    val arr     = GC.alloc_atomic(arrcls, arrsize)
    storeInt(elemRawPtr(arr, 8), length)
    storeInt(elemRawPtr(arr, 12), 1.toInt)
>>>>>>> dfba7d90
    castRawPtrToObject(arr).asInstanceOf[ByteArray]
  }

  @inline def snapshot(length: Int, data: RawPtr): ByteArray = {
    val arr  = alloc(length)
    val dst  = arr.atRaw(0)
    val src  = data
    val size = (1 * length).toULong
    libc.memcpy(dst, src, size)
    arr
  }
}

final class ShortArray private () extends Array[Short] {

  @inline def stride: CSize =
    2.toULong

  @inline def atRaw(i: Int): RawPtr =
    if (i < 0 || i >= length) {
      throwOutOfBounds(i)
    } else {
      val rawptr = castObjectToRawPtr(this)
      elemRawPtr(rawptr, MemoryLayout.Array.ValuesOffset + 2 * i)
    }

  @inline def apply(i: Int): Short =
    if (i < 0 || i >= length) {
      throwOutOfBounds(i)
    } else {
      val rawptr = castObjectToRawPtr(this)
<<<<<<< HEAD
      val ith = elemRawPtr(rawptr, MemoryLayout.Array.ValuesOffset + 2 * i)
=======
      val ith    = elemRawPtr(rawptr, 16 + 2 * i)
>>>>>>> dfba7d90
      loadShort(ith)
    }

  @inline def update(i: Int, value: Short): Unit =
    if (i < 0 || i >= length) {
      throwOutOfBounds(i)
    } else {
      val rawptr = castObjectToRawPtr(this)
<<<<<<< HEAD
      val ith = elemRawPtr(rawptr, MemoryLayout.Array.ValuesOffset + 2 * i)
=======
      val ith    = elemRawPtr(rawptr, 16 + 2 * i)
>>>>>>> dfba7d90
      storeShort(ith, value)
    }

  @inline override def clone(): ShortArray = {
<<<<<<< HEAD
    val arrcls = classOf[ShortArray]
    val arrsize = (MemoryLayout.Array.ValuesOffset + 2 * length).toULong
    val arr = GC.alloc_atomic(arrcls, arrsize)
    val src = castObjectToRawPtr(this)
=======
    val arrcls  = classOf[ShortArray]
    val arrsize = (16 + 2 * length).toULong
    val arr     = GC.alloc_atomic(arrcls, arrsize)
    val src     = castObjectToRawPtr(this)
>>>>>>> dfba7d90
    libc.memcpy(arr, src, arrsize)
    castRawPtrToObject(arr).asInstanceOf[ShortArray]
  }
}

object ShortArray {

  @inline def alloc(length: Int): ShortArray = {
<<<<<<< HEAD
    val arrcls = classOf[ShortArray]
    val arrsize = (MemoryLayout.Array.ValuesOffset + 2 * length).toULong
    val arr = GC.alloc_atomic(arrcls, arrsize)
    storeInt(elemRawPtr(arr, MemoryLayout.Array.LengthOffset), length)
    storeInt(elemRawPtr(arr, MemoryLayout.Array.StrideOffset), 2.toInt)
=======
    val arrcls  = classOf[ShortArray]
    val arrsize = (16 + 2 * length).toULong
    val arr     = GC.alloc_atomic(arrcls, arrsize)
    storeInt(elemRawPtr(arr, 8), length)
    storeInt(elemRawPtr(arr, 12), 2.toInt)
>>>>>>> dfba7d90
    castRawPtrToObject(arr).asInstanceOf[ShortArray]
  }

  @inline def snapshot(length: Int, data: RawPtr): ShortArray = {
    val arr  = alloc(length)
    val dst  = arr.atRaw(0)
    val src  = data
    val size = (2 * length).toULong
    libc.memcpy(dst, src, size)
    arr
  }
}

final class IntArray private () extends Array[Int] {

  @inline def stride: CSize =
    4.toULong

  @inline def atRaw(i: Int): RawPtr =
    if (i < 0 || i >= length) {
      throwOutOfBounds(i)
    } else {
      val rawptr = castObjectToRawPtr(this)
      elemRawPtr(rawptr, MemoryLayout.Array.ValuesOffset + 4 * i)
    }

  @inline def apply(i: Int): Int =
    if (i < 0 || i >= length) {
      throwOutOfBounds(i)
    } else {
      val rawptr = castObjectToRawPtr(this)
<<<<<<< HEAD
      val ith = elemRawPtr(rawptr, MemoryLayout.Array.ValuesOffset + 4 * i)
=======
      val ith    = elemRawPtr(rawptr, 16 + 4 * i)
>>>>>>> dfba7d90
      loadInt(ith)
    }

  @inline def update(i: Int, value: Int): Unit =
    if (i < 0 || i >= length) {
      throwOutOfBounds(i)
    } else {
      val rawptr = castObjectToRawPtr(this)
<<<<<<< HEAD
      val ith = elemRawPtr(rawptr, MemoryLayout.Array.ValuesOffset + 4 * i)
=======
      val ith    = elemRawPtr(rawptr, 16 + 4 * i)
>>>>>>> dfba7d90
      storeInt(ith, value)
    }

  @inline override def clone(): IntArray = {
<<<<<<< HEAD
    val arrcls = classOf[IntArray]
    val arrsize = (MemoryLayout.Array.ValuesOffset + 4 * length).toULong
    val arr = GC.alloc_atomic(arrcls, arrsize)
    val src = castObjectToRawPtr(this)
=======
    val arrcls  = classOf[IntArray]
    val arrsize = (16 + 4 * length).toULong
    val arr     = GC.alloc_atomic(arrcls, arrsize)
    val src     = castObjectToRawPtr(this)
>>>>>>> dfba7d90
    libc.memcpy(arr, src, arrsize)
    castRawPtrToObject(arr).asInstanceOf[IntArray]
  }
}

object IntArray {

  @inline def alloc(length: Int): IntArray = {
<<<<<<< HEAD
    val arrcls = classOf[IntArray]
    val arrsize = (MemoryLayout.Array.ValuesOffset + 4 * length).toULong
    val arr = GC.alloc_atomic(arrcls, arrsize)
    storeInt(elemRawPtr(arr, MemoryLayout.Array.LengthOffset), length)
    storeInt(elemRawPtr(arr, MemoryLayout.Array.StrideOffset), 4.toInt)
=======
    val arrcls  = classOf[IntArray]
    val arrsize = (16 + 4 * length).toULong
    val arr     = GC.alloc_atomic(arrcls, arrsize)
    storeInt(elemRawPtr(arr, 8), length)
    storeInt(elemRawPtr(arr, 12), 4.toInt)
>>>>>>> dfba7d90
    castRawPtrToObject(arr).asInstanceOf[IntArray]
  }

  @inline def snapshot(length: Int, data: RawPtr): IntArray = {
    val arr  = alloc(length)
    val dst  = arr.atRaw(0)
    val src  = data
    val size = (4 * length).toULong
    libc.memcpy(dst, src, size)
    arr
  }
}

final class LongArray private () extends Array[Long] {

  @inline def stride: CSize =
    8.toULong

  @inline def atRaw(i: Int): RawPtr =
    if (i < 0 || i >= length) {
      throwOutOfBounds(i)
    } else {
      val rawptr = castObjectToRawPtr(this)
      elemRawPtr(rawptr, MemoryLayout.Array.ValuesOffset + 8 * i)
    }

  @inline def apply(i: Int): Long =
    if (i < 0 || i >= length) {
      throwOutOfBounds(i)
    } else {
      val rawptr = castObjectToRawPtr(this)
<<<<<<< HEAD
      val ith = elemRawPtr(rawptr, MemoryLayout.Array.ValuesOffset + 8 * i)
=======
      val ith    = elemRawPtr(rawptr, 16 + 8 * i)
>>>>>>> dfba7d90
      loadLong(ith)
    }

  @inline def update(i: Int, value: Long): Unit =
    if (i < 0 || i >= length) {
      throwOutOfBounds(i)
    } else {
      val rawptr = castObjectToRawPtr(this)
<<<<<<< HEAD
      val ith = elemRawPtr(rawptr, MemoryLayout.Array.ValuesOffset + 8 * i)
=======
      val ith    = elemRawPtr(rawptr, 16 + 8 * i)
>>>>>>> dfba7d90
      storeLong(ith, value)
    }

  @inline override def clone(): LongArray = {
<<<<<<< HEAD
    val arrcls = classOf[LongArray]
    val arrsize = (MemoryLayout.Array.ValuesOffset + 8 * length).toULong
    val arr = GC.alloc_atomic(arrcls, arrsize)
    val src = castObjectToRawPtr(this)
=======
    val arrcls  = classOf[LongArray]
    val arrsize = (16 + 8 * length).toULong
    val arr     = GC.alloc_atomic(arrcls, arrsize)
    val src     = castObjectToRawPtr(this)
>>>>>>> dfba7d90
    libc.memcpy(arr, src, arrsize)
    castRawPtrToObject(arr).asInstanceOf[LongArray]
  }
}

object LongArray {

  @inline def alloc(length: Int): LongArray = {
<<<<<<< HEAD
    val arrcls = classOf[LongArray]
    val arrsize = (MemoryLayout.Array.ValuesOffset + 8 * length).toULong
    val arr = GC.alloc_atomic(arrcls, arrsize)
    storeInt(elemRawPtr(arr, MemoryLayout.Array.LengthOffset), length)
    storeInt(elemRawPtr(arr, MemoryLayout.Array.StrideOffset), 8.toInt)
=======
    val arrcls  = classOf[LongArray]
    val arrsize = (16 + 8 * length).toULong
    val arr     = GC.alloc_atomic(arrcls, arrsize)
    storeInt(elemRawPtr(arr, 8), length)
    storeInt(elemRawPtr(arr, 12), 8.toInt)
>>>>>>> dfba7d90
    castRawPtrToObject(arr).asInstanceOf[LongArray]
  }

  @inline def snapshot(length: Int, data: RawPtr): LongArray = {
    val arr  = alloc(length)
    val dst  = arr.atRaw(0)
    val src  = data
    val size = (8 * length).toULong
    libc.memcpy(dst, src, size)
    arr
  }
}

final class FloatArray private () extends Array[Float] {

  @inline def stride: CSize =
    4.toULong

  @inline def atRaw(i: Int): RawPtr =
    if (i < 0 || i >= length) {
      throwOutOfBounds(i)
    } else {
      val rawptr = castObjectToRawPtr(this)
      elemRawPtr(rawptr, MemoryLayout.Array.ValuesOffset + 4 * i)
    }

  @inline def apply(i: Int): Float =
    if (i < 0 || i >= length) {
      throwOutOfBounds(i)
    } else {
      val rawptr = castObjectToRawPtr(this)
<<<<<<< HEAD
      val ith = elemRawPtr(rawptr, MemoryLayout.Array.ValuesOffset + 4 * i)
=======
      val ith    = elemRawPtr(rawptr, 16 + 4 * i)
>>>>>>> dfba7d90
      loadFloat(ith)
    }

  @inline def update(i: Int, value: Float): Unit =
    if (i < 0 || i >= length) {
      throwOutOfBounds(i)
    } else {
      val rawptr = castObjectToRawPtr(this)
<<<<<<< HEAD
      val ith = elemRawPtr(rawptr, MemoryLayout.Array.ValuesOffset + 4 * i)
=======
      val ith    = elemRawPtr(rawptr, 16 + 4 * i)
>>>>>>> dfba7d90
      storeFloat(ith, value)
    }

  @inline override def clone(): FloatArray = {
<<<<<<< HEAD
    val arrcls = classOf[FloatArray]
    val arrsize = (MemoryLayout.Array.ValuesOffset + 4 * length).toULong
    val arr = GC.alloc_atomic(arrcls, arrsize)
    val src = castObjectToRawPtr(this)
=======
    val arrcls  = classOf[FloatArray]
    val arrsize = (16 + 4 * length).toULong
    val arr     = GC.alloc_atomic(arrcls, arrsize)
    val src     = castObjectToRawPtr(this)
>>>>>>> dfba7d90
    libc.memcpy(arr, src, arrsize)
    castRawPtrToObject(arr).asInstanceOf[FloatArray]
  }
}

object FloatArray {

  @inline def alloc(length: Int): FloatArray = {
<<<<<<< HEAD
    val arrcls = classOf[FloatArray]
    val arrsize = (MemoryLayout.Array.ValuesOffset + 4 * length).toULong
    val arr = GC.alloc_atomic(arrcls, arrsize)
    storeInt(elemRawPtr(arr, MemoryLayout.Array.LengthOffset), length)
    storeInt(elemRawPtr(arr, MemoryLayout.Array.StrideOffset), 4.toInt)
=======
    val arrcls  = classOf[FloatArray]
    val arrsize = (16 + 4 * length).toULong
    val arr     = GC.alloc_atomic(arrcls, arrsize)
    storeInt(elemRawPtr(arr, 8), length)
    storeInt(elemRawPtr(arr, 12), 4.toInt)
>>>>>>> dfba7d90
    castRawPtrToObject(arr).asInstanceOf[FloatArray]
  }

  @inline def snapshot(length: Int, data: RawPtr): FloatArray = {
    val arr  = alloc(length)
    val dst  = arr.atRaw(0)
    val src  = data
    val size = (4 * length).toULong
    libc.memcpy(dst, src, size)
    arr
  }
}

final class DoubleArray private () extends Array[Double] {

  @inline def stride: CSize =
    8.toULong

  @inline def atRaw(i: Int): RawPtr =
    if (i < 0 || i >= length) {
      throwOutOfBounds(i)
    } else {
      val rawptr = castObjectToRawPtr(this)
      elemRawPtr(rawptr, MemoryLayout.Array.ValuesOffset + 8 * i)
    }

  @inline def apply(i: Int): Double =
    if (i < 0 || i >= length) {
      throwOutOfBounds(i)
    } else {
      val rawptr = castObjectToRawPtr(this)
<<<<<<< HEAD
      val ith = elemRawPtr(rawptr, MemoryLayout.Array.ValuesOffset + 8 * i)
=======
      val ith    = elemRawPtr(rawptr, 16 + 8 * i)
>>>>>>> dfba7d90
      loadDouble(ith)
    }

  @inline def update(i: Int, value: Double): Unit =
    if (i < 0 || i >= length) {
      throwOutOfBounds(i)
    } else {
      val rawptr = castObjectToRawPtr(this)
<<<<<<< HEAD
      val ith = elemRawPtr(rawptr, MemoryLayout.Array.ValuesOffset + 8 * i)
=======
      val ith    = elemRawPtr(rawptr, 16 + 8 * i)
>>>>>>> dfba7d90
      storeDouble(ith, value)
    }

  @inline override def clone(): DoubleArray = {
<<<<<<< HEAD
    val arrcls = classOf[DoubleArray]
    val arrsize = (MemoryLayout.Array.ValuesOffset + 8 * length).toULong
    val arr = GC.alloc_atomic(arrcls, arrsize)
    val src = castObjectToRawPtr(this)
=======
    val arrcls  = classOf[DoubleArray]
    val arrsize = (16 + 8 * length).toULong
    val arr     = GC.alloc_atomic(arrcls, arrsize)
    val src     = castObjectToRawPtr(this)
>>>>>>> dfba7d90
    libc.memcpy(arr, src, arrsize)
    castRawPtrToObject(arr).asInstanceOf[DoubleArray]
  }
}

object DoubleArray {

  @inline def alloc(length: Int): DoubleArray = {
<<<<<<< HEAD
    val arrcls = classOf[DoubleArray]
    val arrsize = (MemoryLayout.Array.ValuesOffset + 8 * length).toULong
    val arr = GC.alloc_atomic(arrcls, arrsize)
    storeInt(elemRawPtr(arr, MemoryLayout.Array.LengthOffset), length)
    storeInt(elemRawPtr(arr, MemoryLayout.Array.StrideOffset), 8.toInt)
=======
    val arrcls  = classOf[DoubleArray]
    val arrsize = (16 + 8 * length).toULong
    val arr     = GC.alloc_atomic(arrcls, arrsize)
    storeInt(elemRawPtr(arr, 8), length)
    storeInt(elemRawPtr(arr, 12), 8.toInt)
>>>>>>> dfba7d90
    castRawPtrToObject(arr).asInstanceOf[DoubleArray]
  }

  @inline def snapshot(length: Int, data: RawPtr): DoubleArray = {
    val arr  = alloc(length)
    val dst  = arr.atRaw(0)
    val src  = data
    val size = (8 * length).toULong
    libc.memcpy(dst, src, size)
    arr
  }
}

final class ObjectArray private () extends Array[Object] {

  @inline def stride: CSize =
    8.toULong

  @inline def atRaw(i: Int): RawPtr =
    if (i < 0 || i >= length) {
      throwOutOfBounds(i)
    } else {
      val rawptr = castObjectToRawPtr(this)
      elemRawPtr(rawptr, MemoryLayout.Array.ValuesOffset + 8 * i)
    }

  @inline def apply(i: Int): Object =
    if (i < 0 || i >= length) {
      throwOutOfBounds(i)
    } else {
      val rawptr = castObjectToRawPtr(this)
<<<<<<< HEAD
      val ith = elemRawPtr(rawptr, MemoryLayout.Array.ValuesOffset + 8 * i)
=======
      val ith    = elemRawPtr(rawptr, 16 + 8 * i)
>>>>>>> dfba7d90
      loadObject(ith)
    }

  @inline def update(i: Int, value: Object): Unit =
    if (i < 0 || i >= length) {
      throwOutOfBounds(i)
    } else {
      val rawptr = castObjectToRawPtr(this)
<<<<<<< HEAD
      val ith = elemRawPtr(rawptr, MemoryLayout.Array.ValuesOffset + 8 * i)
=======
      val ith    = elemRawPtr(rawptr, 16 + 8 * i)
>>>>>>> dfba7d90
      storeObject(ith, value)
    }

  @inline override def clone(): ObjectArray = {
<<<<<<< HEAD
    val arrcls = classOf[ObjectArray]
    val arrsize = (MemoryLayout.Array.ValuesOffset + 8 * length).toULong
    val arr = GC.alloc(arrcls, arrsize)
    val src = castObjectToRawPtr(this)
=======
    val arrcls  = classOf[ObjectArray]
    val arrsize = (16 + 8 * length).toULong
    val arr     = GC.alloc(arrcls, arrsize)
    val src     = castObjectToRawPtr(this)
>>>>>>> dfba7d90
    libc.memcpy(arr, src, arrsize)
    castRawPtrToObject(arr).asInstanceOf[ObjectArray]
  }
}

object ObjectArray {

  @inline def alloc(length: Int): ObjectArray = {
<<<<<<< HEAD
    val arrcls = classOf[ObjectArray]
    val arrsize = (MemoryLayout.Array.ValuesOffset + 8 * length).toULong
    val arr = GC.alloc(arrcls, arrsize)
    storeInt(elemRawPtr(arr, MemoryLayout.Array.LengthOffset), length)
    storeInt(elemRawPtr(arr, MemoryLayout.Array.StrideOffset), 8.toInt)
=======
    val arrcls  = classOf[ObjectArray]
    val arrsize = (16 + 8 * length).toULong
    val arr     = GC.alloc(arrcls, arrsize)
    storeInt(elemRawPtr(arr, 8), length)
    storeInt(elemRawPtr(arr, 12), 8.toInt)
>>>>>>> dfba7d90
    castRawPtrToObject(arr).asInstanceOf[ObjectArray]
  }

  @inline def snapshot(length: Int, data: RawPtr): ObjectArray = {
    val arr  = alloc(length)
    val dst  = arr.atRaw(0)
    val src  = data
    val size = (8 * length).toULong
    libc.memcpy(dst, src, size)
    arr
  }
}<|MERGE_RESOLUTION|>--- conflicted
+++ resolved
@@ -171,11 +171,7 @@
       throwOutOfBounds(i)
     } else {
       val rawptr = castObjectToRawPtr(this)
-<<<<<<< HEAD
-      val ith = elemRawPtr(rawptr, MemoryLayout.Array.ValuesOffset + 1 * i)
-=======
-      val ith    = elemRawPtr(rawptr, 16 + 1 * i)
->>>>>>> dfba7d90
+      val ith    = elemRawPtr(rawptr, MemoryLayout.Array.ValuesOffset + 1 * i)
       loadBoolean(ith)
     }
 
@@ -184,51 +180,156 @@
       throwOutOfBounds(i)
     } else {
       val rawptr = castObjectToRawPtr(this)
-<<<<<<< HEAD
-      val ith = elemRawPtr(rawptr, MemoryLayout.Array.ValuesOffset + 1 * i)
-=======
-      val ith    = elemRawPtr(rawptr, 16 + 1 * i)
->>>>>>> dfba7d90
+      val ith    = elemRawPtr(rawptr, MemoryLayout.Array.ValuesOffset + 1 * i)
       storeBoolean(ith, value)
     }
 
   @inline override def clone(): BooleanArray = {
-<<<<<<< HEAD
-    val arrcls = classOf[BooleanArray]
+    val arrcls  = classOf[BooleanArray]
     val arrsize = (MemoryLayout.Array.ValuesOffset + 1 * length).toULong
-    val arr = GC.alloc_atomic(arrcls, arrsize)
-    val src = castObjectToRawPtr(this)
-=======
+    val arr     = GC.alloc_atomic(arrcls, arrsize)
+    val src     = castObjectToRawPtr(this)
+    libc.memcpy(arr, src, arrsize)
+    castRawPtrToObject(arr).asInstanceOf[BooleanArray]
+  }
+}
+
+object BooleanArray {
+
+  @inline def alloc(length: Int): BooleanArray = {
     val arrcls  = classOf[BooleanArray]
-    val arrsize = (16 + 1 * length).toULong
-    val arr     = GC.alloc_atomic(arrcls, arrsize)
-    val src     = castObjectToRawPtr(this)
->>>>>>> dfba7d90
-    libc.memcpy(arr, src, arrsize)
+    val arrsize = (MemoryLayout.Array.ValuesOffset + 1 * length).toULong
+    val arr     = GC.alloc_atomic(arrcls, arrsize)
+    storeInt(elemRawPtr(arr, MemoryLayout.Array.LengthOffset), length)
+    storeInt(elemRawPtr(arr, MemoryLayout.Array.StrideOffset), 1.toInt)
     castRawPtrToObject(arr).asInstanceOf[BooleanArray]
   }
-}
-
-object BooleanArray {
-
-  @inline def alloc(length: Int): BooleanArray = {
-<<<<<<< HEAD
-    val arrcls = classOf[BooleanArray]
+
+  @inline def snapshot(length: Int, data: RawPtr): BooleanArray = {
+    val arr  = alloc(length)
+    val dst  = arr.atRaw(0)
+    val src  = data
+    val size = (1 * length).toULong
+    libc.memcpy(dst, src, size)
+    arr
+  }
+}
+
+final class CharArray private () extends Array[Char] {
+
+  @inline def stride: CSize =
+    2.toULong
+
+  @inline def atRaw(i: Int): RawPtr =
+    if (i < 0 || i >= length) {
+      throwOutOfBounds(i)
+    } else {
+      val rawptr = castObjectToRawPtr(this)
+      elemRawPtr(rawptr, MemoryLayout.Array.ValuesOffset + 2 * i)
+    }
+
+  @inline def apply(i: Int): Char =
+    if (i < 0 || i >= length) {
+      throwOutOfBounds(i)
+    } else {
+      val rawptr = castObjectToRawPtr(this)
+      val ith    = elemRawPtr(rawptr, MemoryLayout.Array.ValuesOffset + 2 * i)
+      loadChar(ith)
+    }
+
+  @inline def update(i: Int, value: Char): Unit =
+    if (i < 0 || i >= length) {
+      throwOutOfBounds(i)
+    } else {
+      val rawptr = castObjectToRawPtr(this)
+      val ith    = elemRawPtr(rawptr, MemoryLayout.Array.ValuesOffset + 2 * i)
+      storeChar(ith, value)
+    }
+
+  @inline override def clone(): CharArray = {
+    val arrcls  = classOf[CharArray]
+    val arrsize = (MemoryLayout.Array.ValuesOffset + 2 * length).toULong
+    val arr     = GC.alloc_atomic(arrcls, arrsize)
+    val src     = castObjectToRawPtr(this)
+    libc.memcpy(arr, src, arrsize)
+    castRawPtrToObject(arr).asInstanceOf[CharArray]
+  }
+}
+
+object CharArray {
+
+  @inline def alloc(length: Int): CharArray = {
+    val arrcls  = classOf[CharArray]
+    val arrsize = (MemoryLayout.Array.ValuesOffset + 2 * length).toULong
+    val arr     = GC.alloc_atomic(arrcls, arrsize)
+    storeInt(elemRawPtr(arr, MemoryLayout.Array.LengthOffset), length)
+    storeInt(elemRawPtr(arr, MemoryLayout.Array.StrideOffset), 2.toInt)
+    castRawPtrToObject(arr).asInstanceOf[CharArray]
+  }
+
+  @inline def snapshot(length: Int, data: RawPtr): CharArray = {
+    val arr  = alloc(length)
+    val dst  = arr.atRaw(0)
+    val src  = data
+    val size = (2 * length).toULong
+    libc.memcpy(dst, src, size)
+    arr
+  }
+}
+
+final class ByteArray private () extends Array[Byte] {
+
+  @inline def stride: CSize =
+    1.toULong
+
+  @inline def atRaw(i: Int): RawPtr =
+    if (i < 0 || i >= length) {
+      throwOutOfBounds(i)
+    } else {
+      val rawptr = castObjectToRawPtr(this)
+      elemRawPtr(rawptr, MemoryLayout.Array.ValuesOffset + 1 * i)
+    }
+
+  @inline def apply(i: Int): Byte =
+    if (i < 0 || i >= length) {
+      throwOutOfBounds(i)
+    } else {
+      val rawptr = castObjectToRawPtr(this)
+      val ith    = elemRawPtr(rawptr, MemoryLayout.Array.ValuesOffset + 1 * i)
+      loadByte(ith)
+    }
+
+  @inline def update(i: Int, value: Byte): Unit =
+    if (i < 0 || i >= length) {
+      throwOutOfBounds(i)
+    } else {
+      val rawptr = castObjectToRawPtr(this)
+      val ith    = elemRawPtr(rawptr, MemoryLayout.Array.ValuesOffset + 1 * i)
+      storeByte(ith, value)
+    }
+
+  @inline override def clone(): ByteArray = {
+    val arrcls  = classOf[ByteArray]
     val arrsize = (MemoryLayout.Array.ValuesOffset + 1 * length).toULong
-    val arr = GC.alloc_atomic(arrcls, arrsize)
+    val arr     = GC.alloc_atomic(arrcls, arrsize)
+    val src     = castObjectToRawPtr(this)
+    libc.memcpy(arr, src, arrsize)
+    castRawPtrToObject(arr).asInstanceOf[ByteArray]
+  }
+}
+
+object ByteArray {
+
+  @inline def alloc(length: Int): ByteArray = {
+    val arrcls  = classOf[ByteArray]
+    val arrsize = (MemoryLayout.Array.ValuesOffset + 1 * length).toULong
+    val arr     = GC.alloc_atomic(arrcls, arrsize)
     storeInt(elemRawPtr(arr, MemoryLayout.Array.LengthOffset), length)
     storeInt(elemRawPtr(arr, MemoryLayout.Array.StrideOffset), 1.toInt)
-=======
-    val arrcls  = classOf[BooleanArray]
-    val arrsize = (16 + 1 * length).toULong
-    val arr     = GC.alloc_atomic(arrcls, arrsize)
-    storeInt(elemRawPtr(arr, 8), length)
-    storeInt(elemRawPtr(arr, 12), 1.toInt)
->>>>>>> dfba7d90
-    castRawPtrToObject(arr).asInstanceOf[BooleanArray]
-  }
-
-  @inline def snapshot(length: Int, data: RawPtr): BooleanArray = {
+    castRawPtrToObject(arr).asInstanceOf[ByteArray]
+  }
+
+  @inline def snapshot(length: Int, data: RawPtr): ByteArray = {
     val arr  = alloc(length)
     val dst  = arr.atRaw(0)
     val src  = data
@@ -238,7 +339,7 @@
   }
 }
 
-final class CharArray private () extends Array[Char] {
+final class ShortArray private () extends Array[Short] {
 
   @inline def stride: CSize =
     2.toULong
@@ -251,69 +352,46 @@
       elemRawPtr(rawptr, MemoryLayout.Array.ValuesOffset + 2 * i)
     }
 
-  @inline def apply(i: Int): Char =
-    if (i < 0 || i >= length) {
-      throwOutOfBounds(i)
-    } else {
-      val rawptr = castObjectToRawPtr(this)
-<<<<<<< HEAD
-      val ith = elemRawPtr(rawptr, MemoryLayout.Array.ValuesOffset + 2 * i)
-=======
-      val ith    = elemRawPtr(rawptr, 16 + 2 * i)
->>>>>>> dfba7d90
-      loadChar(ith)
-    }
-
-  @inline def update(i: Int, value: Char): Unit =
-    if (i < 0 || i >= length) {
-      throwOutOfBounds(i)
-    } else {
-      val rawptr = castObjectToRawPtr(this)
-<<<<<<< HEAD
-      val ith = elemRawPtr(rawptr, MemoryLayout.Array.ValuesOffset + 2 * i)
-=======
-      val ith    = elemRawPtr(rawptr, 16 + 2 * i)
->>>>>>> dfba7d90
-      storeChar(ith, value)
-    }
-
-  @inline override def clone(): CharArray = {
-<<<<<<< HEAD
-    val arrcls = classOf[CharArray]
+  @inline def apply(i: Int): Short =
+    if (i < 0 || i >= length) {
+      throwOutOfBounds(i)
+    } else {
+      val rawptr = castObjectToRawPtr(this)
+      val ith    = elemRawPtr(rawptr, MemoryLayout.Array.ValuesOffset + 2 * i)
+      loadShort(ith)
+    }
+
+  @inline def update(i: Int, value: Short): Unit =
+    if (i < 0 || i >= length) {
+      throwOutOfBounds(i)
+    } else {
+      val rawptr = castObjectToRawPtr(this)
+      val ith    = elemRawPtr(rawptr, MemoryLayout.Array.ValuesOffset + 2 * i)
+      storeShort(ith, value)
+    }
+
+  @inline override def clone(): ShortArray = {
+    val arrcls  = classOf[ShortArray]
     val arrsize = (MemoryLayout.Array.ValuesOffset + 2 * length).toULong
-    val arr = GC.alloc_atomic(arrcls, arrsize)
-    val src = castObjectToRawPtr(this)
-=======
-    val arrcls  = classOf[CharArray]
-    val arrsize = (16 + 2 * length).toULong
-    val arr     = GC.alloc_atomic(arrcls, arrsize)
-    val src     = castObjectToRawPtr(this)
->>>>>>> dfba7d90
-    libc.memcpy(arr, src, arrsize)
-    castRawPtrToObject(arr).asInstanceOf[CharArray]
-  }
-}
-
-object CharArray {
-
-  @inline def alloc(length: Int): CharArray = {
-<<<<<<< HEAD
-    val arrcls = classOf[CharArray]
+    val arr     = GC.alloc_atomic(arrcls, arrsize)
+    val src     = castObjectToRawPtr(this)
+    libc.memcpy(arr, src, arrsize)
+    castRawPtrToObject(arr).asInstanceOf[ShortArray]
+  }
+}
+
+object ShortArray {
+
+  @inline def alloc(length: Int): ShortArray = {
+    val arrcls  = classOf[ShortArray]
     val arrsize = (MemoryLayout.Array.ValuesOffset + 2 * length).toULong
-    val arr = GC.alloc_atomic(arrcls, arrsize)
+    val arr     = GC.alloc_atomic(arrcls, arrsize)
     storeInt(elemRawPtr(arr, MemoryLayout.Array.LengthOffset), length)
     storeInt(elemRawPtr(arr, MemoryLayout.Array.StrideOffset), 2.toInt)
-=======
-    val arrcls  = classOf[CharArray]
-    val arrsize = (16 + 2 * length).toULong
-    val arr     = GC.alloc_atomic(arrcls, arrsize)
-    storeInt(elemRawPtr(arr, 8), length)
-    storeInt(elemRawPtr(arr, 12), 2.toInt)
->>>>>>> dfba7d90
-    castRawPtrToObject(arr).asInstanceOf[CharArray]
-  }
-
-  @inline def snapshot(length: Int, data: RawPtr): CharArray = {
+    castRawPtrToObject(arr).asInstanceOf[ShortArray]
+  }
+
+  @inline def snapshot(length: Int, data: RawPtr): ShortArray = {
     val arr  = alloc(length)
     val dst  = arr.atRaw(0)
     val src  = data
@@ -323,176 +401,6 @@
   }
 }
 
-final class ByteArray private () extends Array[Byte] {
-
-  @inline def stride: CSize =
-    1.toULong
-
-  @inline def atRaw(i: Int): RawPtr =
-    if (i < 0 || i >= length) {
-      throwOutOfBounds(i)
-    } else {
-      val rawptr = castObjectToRawPtr(this)
-      elemRawPtr(rawptr, MemoryLayout.Array.ValuesOffset + 1 * i)
-    }
-
-  @inline def apply(i: Int): Byte =
-    if (i < 0 || i >= length) {
-      throwOutOfBounds(i)
-    } else {
-      val rawptr = castObjectToRawPtr(this)
-<<<<<<< HEAD
-      val ith = elemRawPtr(rawptr, MemoryLayout.Array.ValuesOffset + 1 * i)
-=======
-      val ith    = elemRawPtr(rawptr, 16 + 1 * i)
->>>>>>> dfba7d90
-      loadByte(ith)
-    }
-
-  @inline def update(i: Int, value: Byte): Unit =
-    if (i < 0 || i >= length) {
-      throwOutOfBounds(i)
-    } else {
-      val rawptr = castObjectToRawPtr(this)
-<<<<<<< HEAD
-      val ith = elemRawPtr(rawptr, MemoryLayout.Array.ValuesOffset + 1 * i)
-=======
-      val ith    = elemRawPtr(rawptr, 16 + 1 * i)
->>>>>>> dfba7d90
-      storeByte(ith, value)
-    }
-
-  @inline override def clone(): ByteArray = {
-<<<<<<< HEAD
-    val arrcls = classOf[ByteArray]
-    val arrsize = (MemoryLayout.Array.ValuesOffset + 1 * length).toULong
-    val arr = GC.alloc_atomic(arrcls, arrsize)
-    val src = castObjectToRawPtr(this)
-=======
-    val arrcls  = classOf[ByteArray]
-    val arrsize = (16 + 1 * length).toULong
-    val arr     = GC.alloc_atomic(arrcls, arrsize)
-    val src     = castObjectToRawPtr(this)
->>>>>>> dfba7d90
-    libc.memcpy(arr, src, arrsize)
-    castRawPtrToObject(arr).asInstanceOf[ByteArray]
-  }
-}
-
-object ByteArray {
-
-  @inline def alloc(length: Int): ByteArray = {
-<<<<<<< HEAD
-    val arrcls = classOf[ByteArray]
-    val arrsize = (MemoryLayout.Array.ValuesOffset + 1 * length).toULong
-    val arr = GC.alloc_atomic(arrcls, arrsize)
-    storeInt(elemRawPtr(arr, MemoryLayout.Array.LengthOffset), length)
-    storeInt(elemRawPtr(arr, MemoryLayout.Array.StrideOffset), 1.toInt)
-=======
-    val arrcls  = classOf[ByteArray]
-    val arrsize = (16 + 1 * length).toULong
-    val arr     = GC.alloc_atomic(arrcls, arrsize)
-    storeInt(elemRawPtr(arr, 8), length)
-    storeInt(elemRawPtr(arr, 12), 1.toInt)
->>>>>>> dfba7d90
-    castRawPtrToObject(arr).asInstanceOf[ByteArray]
-  }
-
-  @inline def snapshot(length: Int, data: RawPtr): ByteArray = {
-    val arr  = alloc(length)
-    val dst  = arr.atRaw(0)
-    val src  = data
-    val size = (1 * length).toULong
-    libc.memcpy(dst, src, size)
-    arr
-  }
-}
-
-final class ShortArray private () extends Array[Short] {
-
-  @inline def stride: CSize =
-    2.toULong
-
-  @inline def atRaw(i: Int): RawPtr =
-    if (i < 0 || i >= length) {
-      throwOutOfBounds(i)
-    } else {
-      val rawptr = castObjectToRawPtr(this)
-      elemRawPtr(rawptr, MemoryLayout.Array.ValuesOffset + 2 * i)
-    }
-
-  @inline def apply(i: Int): Short =
-    if (i < 0 || i >= length) {
-      throwOutOfBounds(i)
-    } else {
-      val rawptr = castObjectToRawPtr(this)
-<<<<<<< HEAD
-      val ith = elemRawPtr(rawptr, MemoryLayout.Array.ValuesOffset + 2 * i)
-=======
-      val ith    = elemRawPtr(rawptr, 16 + 2 * i)
->>>>>>> dfba7d90
-      loadShort(ith)
-    }
-
-  @inline def update(i: Int, value: Short): Unit =
-    if (i < 0 || i >= length) {
-      throwOutOfBounds(i)
-    } else {
-      val rawptr = castObjectToRawPtr(this)
-<<<<<<< HEAD
-      val ith = elemRawPtr(rawptr, MemoryLayout.Array.ValuesOffset + 2 * i)
-=======
-      val ith    = elemRawPtr(rawptr, 16 + 2 * i)
->>>>>>> dfba7d90
-      storeShort(ith, value)
-    }
-
-  @inline override def clone(): ShortArray = {
-<<<<<<< HEAD
-    val arrcls = classOf[ShortArray]
-    val arrsize = (MemoryLayout.Array.ValuesOffset + 2 * length).toULong
-    val arr = GC.alloc_atomic(arrcls, arrsize)
-    val src = castObjectToRawPtr(this)
-=======
-    val arrcls  = classOf[ShortArray]
-    val arrsize = (16 + 2 * length).toULong
-    val arr     = GC.alloc_atomic(arrcls, arrsize)
-    val src     = castObjectToRawPtr(this)
->>>>>>> dfba7d90
-    libc.memcpy(arr, src, arrsize)
-    castRawPtrToObject(arr).asInstanceOf[ShortArray]
-  }
-}
-
-object ShortArray {
-
-  @inline def alloc(length: Int): ShortArray = {
-<<<<<<< HEAD
-    val arrcls = classOf[ShortArray]
-    val arrsize = (MemoryLayout.Array.ValuesOffset + 2 * length).toULong
-    val arr = GC.alloc_atomic(arrcls, arrsize)
-    storeInt(elemRawPtr(arr, MemoryLayout.Array.LengthOffset), length)
-    storeInt(elemRawPtr(arr, MemoryLayout.Array.StrideOffset), 2.toInt)
-=======
-    val arrcls  = classOf[ShortArray]
-    val arrsize = (16 + 2 * length).toULong
-    val arr     = GC.alloc_atomic(arrcls, arrsize)
-    storeInt(elemRawPtr(arr, 8), length)
-    storeInt(elemRawPtr(arr, 12), 2.toInt)
->>>>>>> dfba7d90
-    castRawPtrToObject(arr).asInstanceOf[ShortArray]
-  }
-
-  @inline def snapshot(length: Int, data: RawPtr): ShortArray = {
-    val arr  = alloc(length)
-    val dst  = arr.atRaw(0)
-    val src  = data
-    val size = (2 * length).toULong
-    libc.memcpy(dst, src, size)
-    arr
-  }
-}
-
 final class IntArray private () extends Array[Int] {
 
   @inline def stride: CSize =
@@ -511,11 +419,7 @@
       throwOutOfBounds(i)
     } else {
       val rawptr = castObjectToRawPtr(this)
-<<<<<<< HEAD
-      val ith = elemRawPtr(rawptr, MemoryLayout.Array.ValuesOffset + 4 * i)
-=======
-      val ith    = elemRawPtr(rawptr, 16 + 4 * i)
->>>>>>> dfba7d90
+      val ith    = elemRawPtr(rawptr, MemoryLayout.Array.ValuesOffset + 4 * i)
       loadInt(ith)
     }
 
@@ -524,51 +428,156 @@
       throwOutOfBounds(i)
     } else {
       val rawptr = castObjectToRawPtr(this)
-<<<<<<< HEAD
-      val ith = elemRawPtr(rawptr, MemoryLayout.Array.ValuesOffset + 4 * i)
-=======
-      val ith    = elemRawPtr(rawptr, 16 + 4 * i)
->>>>>>> dfba7d90
+      val ith    = elemRawPtr(rawptr, MemoryLayout.Array.ValuesOffset + 4 * i)
       storeInt(ith, value)
     }
 
   @inline override def clone(): IntArray = {
-<<<<<<< HEAD
-    val arrcls = classOf[IntArray]
+    val arrcls  = classOf[IntArray]
     val arrsize = (MemoryLayout.Array.ValuesOffset + 4 * length).toULong
-    val arr = GC.alloc_atomic(arrcls, arrsize)
-    val src = castObjectToRawPtr(this)
-=======
+    val arr     = GC.alloc_atomic(arrcls, arrsize)
+    val src     = castObjectToRawPtr(this)
+    libc.memcpy(arr, src, arrsize)
+    castRawPtrToObject(arr).asInstanceOf[IntArray]
+  }
+}
+
+object IntArray {
+
+  @inline def alloc(length: Int): IntArray = {
     val arrcls  = classOf[IntArray]
-    val arrsize = (16 + 4 * length).toULong
-    val arr     = GC.alloc_atomic(arrcls, arrsize)
-    val src     = castObjectToRawPtr(this)
->>>>>>> dfba7d90
-    libc.memcpy(arr, src, arrsize)
+    val arrsize = (MemoryLayout.Array.ValuesOffset + 4 * length).toULong
+    val arr     = GC.alloc_atomic(arrcls, arrsize)
+    storeInt(elemRawPtr(arr, MemoryLayout.Array.LengthOffset), length)
+    storeInt(elemRawPtr(arr, MemoryLayout.Array.StrideOffset), 4.toInt)
     castRawPtrToObject(arr).asInstanceOf[IntArray]
   }
-}
-
-object IntArray {
-
-  @inline def alloc(length: Int): IntArray = {
-<<<<<<< HEAD
-    val arrcls = classOf[IntArray]
+
+  @inline def snapshot(length: Int, data: RawPtr): IntArray = {
+    val arr  = alloc(length)
+    val dst  = arr.atRaw(0)
+    val src  = data
+    val size = (4 * length).toULong
+    libc.memcpy(dst, src, size)
+    arr
+  }
+}
+
+final class LongArray private () extends Array[Long] {
+
+  @inline def stride: CSize =
+    8.toULong
+
+  @inline def atRaw(i: Int): RawPtr =
+    if (i < 0 || i >= length) {
+      throwOutOfBounds(i)
+    } else {
+      val rawptr = castObjectToRawPtr(this)
+      elemRawPtr(rawptr, MemoryLayout.Array.ValuesOffset + 8 * i)
+    }
+
+  @inline def apply(i: Int): Long =
+    if (i < 0 || i >= length) {
+      throwOutOfBounds(i)
+    } else {
+      val rawptr = castObjectToRawPtr(this)
+      val ith    = elemRawPtr(rawptr, MemoryLayout.Array.ValuesOffset + 8 * i)
+      loadLong(ith)
+    }
+
+  @inline def update(i: Int, value: Long): Unit =
+    if (i < 0 || i >= length) {
+      throwOutOfBounds(i)
+    } else {
+      val rawptr = castObjectToRawPtr(this)
+      val ith    = elemRawPtr(rawptr, MemoryLayout.Array.ValuesOffset + 8 * i)
+      storeLong(ith, value)
+    }
+
+  @inline override def clone(): LongArray = {
+    val arrcls  = classOf[LongArray]
+    val arrsize = (MemoryLayout.Array.ValuesOffset + 8 * length).toULong
+    val arr     = GC.alloc_atomic(arrcls, arrsize)
+    val src     = castObjectToRawPtr(this)
+    libc.memcpy(arr, src, arrsize)
+    castRawPtrToObject(arr).asInstanceOf[LongArray]
+  }
+}
+
+object LongArray {
+
+  @inline def alloc(length: Int): LongArray = {
+    val arrcls  = classOf[LongArray]
+    val arrsize = (MemoryLayout.Array.ValuesOffset + 8 * length).toULong
+    val arr     = GC.alloc_atomic(arrcls, arrsize)
+    storeInt(elemRawPtr(arr, MemoryLayout.Array.LengthOffset), length)
+    storeInt(elemRawPtr(arr, MemoryLayout.Array.StrideOffset), 8.toInt)
+    castRawPtrToObject(arr).asInstanceOf[LongArray]
+  }
+
+  @inline def snapshot(length: Int, data: RawPtr): LongArray = {
+    val arr  = alloc(length)
+    val dst  = arr.atRaw(0)
+    val src  = data
+    val size = (8 * length).toULong
+    libc.memcpy(dst, src, size)
+    arr
+  }
+}
+
+final class FloatArray private () extends Array[Float] {
+
+  @inline def stride: CSize =
+    4.toULong
+
+  @inline def atRaw(i: Int): RawPtr =
+    if (i < 0 || i >= length) {
+      throwOutOfBounds(i)
+    } else {
+      val rawptr = castObjectToRawPtr(this)
+      elemRawPtr(rawptr, MemoryLayout.Array.ValuesOffset + 4 * i)
+    }
+
+  @inline def apply(i: Int): Float =
+    if (i < 0 || i >= length) {
+      throwOutOfBounds(i)
+    } else {
+      val rawptr = castObjectToRawPtr(this)
+      val ith    = elemRawPtr(rawptr, MemoryLayout.Array.ValuesOffset + 4 * i)
+      loadFloat(ith)
+    }
+
+  @inline def update(i: Int, value: Float): Unit =
+    if (i < 0 || i >= length) {
+      throwOutOfBounds(i)
+    } else {
+      val rawptr = castObjectToRawPtr(this)
+      val ith    = elemRawPtr(rawptr, MemoryLayout.Array.ValuesOffset + 4 * i)
+      storeFloat(ith, value)
+    }
+
+  @inline override def clone(): FloatArray = {
+    val arrcls  = classOf[FloatArray]
     val arrsize = (MemoryLayout.Array.ValuesOffset + 4 * length).toULong
-    val arr = GC.alloc_atomic(arrcls, arrsize)
+    val arr     = GC.alloc_atomic(arrcls, arrsize)
+    val src     = castObjectToRawPtr(this)
+    libc.memcpy(arr, src, arrsize)
+    castRawPtrToObject(arr).asInstanceOf[FloatArray]
+  }
+}
+
+object FloatArray {
+
+  @inline def alloc(length: Int): FloatArray = {
+    val arrcls  = classOf[FloatArray]
+    val arrsize = (MemoryLayout.Array.ValuesOffset + 4 * length).toULong
+    val arr     = GC.alloc_atomic(arrcls, arrsize)
     storeInt(elemRawPtr(arr, MemoryLayout.Array.LengthOffset), length)
     storeInt(elemRawPtr(arr, MemoryLayout.Array.StrideOffset), 4.toInt)
-=======
-    val arrcls  = classOf[IntArray]
-    val arrsize = (16 + 4 * length).toULong
-    val arr     = GC.alloc_atomic(arrcls, arrsize)
-    storeInt(elemRawPtr(arr, 8), length)
-    storeInt(elemRawPtr(arr, 12), 4.toInt)
->>>>>>> dfba7d90
-    castRawPtrToObject(arr).asInstanceOf[IntArray]
-  }
-
-  @inline def snapshot(length: Int, data: RawPtr): IntArray = {
+    castRawPtrToObject(arr).asInstanceOf[FloatArray]
+  }
+
+  @inline def snapshot(length: Int, data: RawPtr): FloatArray = {
     val arr  = alloc(length)
     val dst  = arr.atRaw(0)
     val src  = data
@@ -578,7 +587,7 @@
   }
 }
 
-final class LongArray private () extends Array[Long] {
+final class DoubleArray private () extends Array[Double] {
 
   @inline def stride: CSize =
     8.toULong
@@ -591,69 +600,46 @@
       elemRawPtr(rawptr, MemoryLayout.Array.ValuesOffset + 8 * i)
     }
 
-  @inline def apply(i: Int): Long =
-    if (i < 0 || i >= length) {
-      throwOutOfBounds(i)
-    } else {
-      val rawptr = castObjectToRawPtr(this)
-<<<<<<< HEAD
-      val ith = elemRawPtr(rawptr, MemoryLayout.Array.ValuesOffset + 8 * i)
-=======
-      val ith    = elemRawPtr(rawptr, 16 + 8 * i)
->>>>>>> dfba7d90
-      loadLong(ith)
-    }
-
-  @inline def update(i: Int, value: Long): Unit =
-    if (i < 0 || i >= length) {
-      throwOutOfBounds(i)
-    } else {
-      val rawptr = castObjectToRawPtr(this)
-<<<<<<< HEAD
-      val ith = elemRawPtr(rawptr, MemoryLayout.Array.ValuesOffset + 8 * i)
-=======
-      val ith    = elemRawPtr(rawptr, 16 + 8 * i)
->>>>>>> dfba7d90
-      storeLong(ith, value)
-    }
-
-  @inline override def clone(): LongArray = {
-<<<<<<< HEAD
-    val arrcls = classOf[LongArray]
+  @inline def apply(i: Int): Double =
+    if (i < 0 || i >= length) {
+      throwOutOfBounds(i)
+    } else {
+      val rawptr = castObjectToRawPtr(this)
+      val ith    = elemRawPtr(rawptr, MemoryLayout.Array.ValuesOffset + 8 * i)
+      loadDouble(ith)
+    }
+
+  @inline def update(i: Int, value: Double): Unit =
+    if (i < 0 || i >= length) {
+      throwOutOfBounds(i)
+    } else {
+      val rawptr = castObjectToRawPtr(this)
+      val ith    = elemRawPtr(rawptr, MemoryLayout.Array.ValuesOffset + 8 * i)
+      storeDouble(ith, value)
+    }
+
+  @inline override def clone(): DoubleArray = {
+    val arrcls  = classOf[DoubleArray]
     val arrsize = (MemoryLayout.Array.ValuesOffset + 8 * length).toULong
-    val arr = GC.alloc_atomic(arrcls, arrsize)
-    val src = castObjectToRawPtr(this)
-=======
-    val arrcls  = classOf[LongArray]
-    val arrsize = (16 + 8 * length).toULong
-    val arr     = GC.alloc_atomic(arrcls, arrsize)
-    val src     = castObjectToRawPtr(this)
->>>>>>> dfba7d90
-    libc.memcpy(arr, src, arrsize)
-    castRawPtrToObject(arr).asInstanceOf[LongArray]
-  }
-}
-
-object LongArray {
-
-  @inline def alloc(length: Int): LongArray = {
-<<<<<<< HEAD
-    val arrcls = classOf[LongArray]
+    val arr     = GC.alloc_atomic(arrcls, arrsize)
+    val src     = castObjectToRawPtr(this)
+    libc.memcpy(arr, src, arrsize)
+    castRawPtrToObject(arr).asInstanceOf[DoubleArray]
+  }
+}
+
+object DoubleArray {
+
+  @inline def alloc(length: Int): DoubleArray = {
+    val arrcls  = classOf[DoubleArray]
     val arrsize = (MemoryLayout.Array.ValuesOffset + 8 * length).toULong
-    val arr = GC.alloc_atomic(arrcls, arrsize)
+    val arr     = GC.alloc_atomic(arrcls, arrsize)
     storeInt(elemRawPtr(arr, MemoryLayout.Array.LengthOffset), length)
     storeInt(elemRawPtr(arr, MemoryLayout.Array.StrideOffset), 8.toInt)
-=======
-    val arrcls  = classOf[LongArray]
-    val arrsize = (16 + 8 * length).toULong
-    val arr     = GC.alloc_atomic(arrcls, arrsize)
-    storeInt(elemRawPtr(arr, 8), length)
-    storeInt(elemRawPtr(arr, 12), 8.toInt)
->>>>>>> dfba7d90
-    castRawPtrToObject(arr).asInstanceOf[LongArray]
-  }
-
-  @inline def snapshot(length: Int, data: RawPtr): LongArray = {
+    castRawPtrToObject(arr).asInstanceOf[DoubleArray]
+  }
+
+  @inline def snapshot(length: Int, data: RawPtr): DoubleArray = {
     val arr  = alloc(length)
     val dst  = arr.atRaw(0)
     val src  = data
@@ -663,92 +649,7 @@
   }
 }
 
-final class FloatArray private () extends Array[Float] {
-
-  @inline def stride: CSize =
-    4.toULong
-
-  @inline def atRaw(i: Int): RawPtr =
-    if (i < 0 || i >= length) {
-      throwOutOfBounds(i)
-    } else {
-      val rawptr = castObjectToRawPtr(this)
-      elemRawPtr(rawptr, MemoryLayout.Array.ValuesOffset + 4 * i)
-    }
-
-  @inline def apply(i: Int): Float =
-    if (i < 0 || i >= length) {
-      throwOutOfBounds(i)
-    } else {
-      val rawptr = castObjectToRawPtr(this)
-<<<<<<< HEAD
-      val ith = elemRawPtr(rawptr, MemoryLayout.Array.ValuesOffset + 4 * i)
-=======
-      val ith    = elemRawPtr(rawptr, 16 + 4 * i)
->>>>>>> dfba7d90
-      loadFloat(ith)
-    }
-
-  @inline def update(i: Int, value: Float): Unit =
-    if (i < 0 || i >= length) {
-      throwOutOfBounds(i)
-    } else {
-      val rawptr = castObjectToRawPtr(this)
-<<<<<<< HEAD
-      val ith = elemRawPtr(rawptr, MemoryLayout.Array.ValuesOffset + 4 * i)
-=======
-      val ith    = elemRawPtr(rawptr, 16 + 4 * i)
->>>>>>> dfba7d90
-      storeFloat(ith, value)
-    }
-
-  @inline override def clone(): FloatArray = {
-<<<<<<< HEAD
-    val arrcls = classOf[FloatArray]
-    val arrsize = (MemoryLayout.Array.ValuesOffset + 4 * length).toULong
-    val arr = GC.alloc_atomic(arrcls, arrsize)
-    val src = castObjectToRawPtr(this)
-=======
-    val arrcls  = classOf[FloatArray]
-    val arrsize = (16 + 4 * length).toULong
-    val arr     = GC.alloc_atomic(arrcls, arrsize)
-    val src     = castObjectToRawPtr(this)
->>>>>>> dfba7d90
-    libc.memcpy(arr, src, arrsize)
-    castRawPtrToObject(arr).asInstanceOf[FloatArray]
-  }
-}
-
-object FloatArray {
-
-  @inline def alloc(length: Int): FloatArray = {
-<<<<<<< HEAD
-    val arrcls = classOf[FloatArray]
-    val arrsize = (MemoryLayout.Array.ValuesOffset + 4 * length).toULong
-    val arr = GC.alloc_atomic(arrcls, arrsize)
-    storeInt(elemRawPtr(arr, MemoryLayout.Array.LengthOffset), length)
-    storeInt(elemRawPtr(arr, MemoryLayout.Array.StrideOffset), 4.toInt)
-=======
-    val arrcls  = classOf[FloatArray]
-    val arrsize = (16 + 4 * length).toULong
-    val arr     = GC.alloc_atomic(arrcls, arrsize)
-    storeInt(elemRawPtr(arr, 8), length)
-    storeInt(elemRawPtr(arr, 12), 4.toInt)
->>>>>>> dfba7d90
-    castRawPtrToObject(arr).asInstanceOf[FloatArray]
-  }
-
-  @inline def snapshot(length: Int, data: RawPtr): FloatArray = {
-    val arr  = alloc(length)
-    val dst  = arr.atRaw(0)
-    val src  = data
-    val size = (4 * length).toULong
-    libc.memcpy(dst, src, size)
-    arr
-  }
-}
-
-final class DoubleArray private () extends Array[Double] {
+final class ObjectArray private () extends Array[Object] {
 
   @inline def stride: CSize =
     8.toULong
@@ -761,69 +662,46 @@
       elemRawPtr(rawptr, MemoryLayout.Array.ValuesOffset + 8 * i)
     }
 
-  @inline def apply(i: Int): Double =
-    if (i < 0 || i >= length) {
-      throwOutOfBounds(i)
-    } else {
-      val rawptr = castObjectToRawPtr(this)
-<<<<<<< HEAD
-      val ith = elemRawPtr(rawptr, MemoryLayout.Array.ValuesOffset + 8 * i)
-=======
-      val ith    = elemRawPtr(rawptr, 16 + 8 * i)
->>>>>>> dfba7d90
-      loadDouble(ith)
-    }
-
-  @inline def update(i: Int, value: Double): Unit =
-    if (i < 0 || i >= length) {
-      throwOutOfBounds(i)
-    } else {
-      val rawptr = castObjectToRawPtr(this)
-<<<<<<< HEAD
-      val ith = elemRawPtr(rawptr, MemoryLayout.Array.ValuesOffset + 8 * i)
-=======
-      val ith    = elemRawPtr(rawptr, 16 + 8 * i)
->>>>>>> dfba7d90
-      storeDouble(ith, value)
-    }
-
-  @inline override def clone(): DoubleArray = {
-<<<<<<< HEAD
-    val arrcls = classOf[DoubleArray]
+  @inline def apply(i: Int): Object =
+    if (i < 0 || i >= length) {
+      throwOutOfBounds(i)
+    } else {
+      val rawptr = castObjectToRawPtr(this)
+      val ith    = elemRawPtr(rawptr, MemoryLayout.Array.ValuesOffset + 8 * i)
+      loadObject(ith)
+    }
+
+  @inline def update(i: Int, value: Object): Unit =
+    if (i < 0 || i >= length) {
+      throwOutOfBounds(i)
+    } else {
+      val rawptr = castObjectToRawPtr(this)
+      val ith    = elemRawPtr(rawptr, MemoryLayout.Array.ValuesOffset + 8 * i)
+      storeObject(ith, value)
+    }
+
+  @inline override def clone(): ObjectArray = {
+    val arrcls  = classOf[ObjectArray]
     val arrsize = (MemoryLayout.Array.ValuesOffset + 8 * length).toULong
-    val arr = GC.alloc_atomic(arrcls, arrsize)
-    val src = castObjectToRawPtr(this)
-=======
-    val arrcls  = classOf[DoubleArray]
-    val arrsize = (16 + 8 * length).toULong
-    val arr     = GC.alloc_atomic(arrcls, arrsize)
-    val src     = castObjectToRawPtr(this)
->>>>>>> dfba7d90
-    libc.memcpy(arr, src, arrsize)
-    castRawPtrToObject(arr).asInstanceOf[DoubleArray]
-  }
-}
-
-object DoubleArray {
-
-  @inline def alloc(length: Int): DoubleArray = {
-<<<<<<< HEAD
-    val arrcls = classOf[DoubleArray]
+    val arr     = GC.alloc(arrcls, arrsize)
+    val src     = castObjectToRawPtr(this)
+    libc.memcpy(arr, src, arrsize)
+    castRawPtrToObject(arr).asInstanceOf[ObjectArray]
+  }
+}
+
+object ObjectArray {
+
+  @inline def alloc(length: Int): ObjectArray = {
+    val arrcls  = classOf[ObjectArray]
     val arrsize = (MemoryLayout.Array.ValuesOffset + 8 * length).toULong
-    val arr = GC.alloc_atomic(arrcls, arrsize)
+    val arr     = GC.alloc(arrcls, arrsize)
     storeInt(elemRawPtr(arr, MemoryLayout.Array.LengthOffset), length)
     storeInt(elemRawPtr(arr, MemoryLayout.Array.StrideOffset), 8.toInt)
-=======
-    val arrcls  = classOf[DoubleArray]
-    val arrsize = (16 + 8 * length).toULong
-    val arr     = GC.alloc_atomic(arrcls, arrsize)
-    storeInt(elemRawPtr(arr, 8), length)
-    storeInt(elemRawPtr(arr, 12), 8.toInt)
->>>>>>> dfba7d90
-    castRawPtrToObject(arr).asInstanceOf[DoubleArray]
-  }
-
-  @inline def snapshot(length: Int, data: RawPtr): DoubleArray = {
+    castRawPtrToObject(arr).asInstanceOf[ObjectArray]
+  }
+
+  @inline def snapshot(length: Int, data: RawPtr): ObjectArray = {
     val arr  = alloc(length)
     val dst  = arr.atRaw(0)
     val src  = data
@@ -831,89 +709,4 @@
     libc.memcpy(dst, src, size)
     arr
   }
-}
-
-final class ObjectArray private () extends Array[Object] {
-
-  @inline def stride: CSize =
-    8.toULong
-
-  @inline def atRaw(i: Int): RawPtr =
-    if (i < 0 || i >= length) {
-      throwOutOfBounds(i)
-    } else {
-      val rawptr = castObjectToRawPtr(this)
-      elemRawPtr(rawptr, MemoryLayout.Array.ValuesOffset + 8 * i)
-    }
-
-  @inline def apply(i: Int): Object =
-    if (i < 0 || i >= length) {
-      throwOutOfBounds(i)
-    } else {
-      val rawptr = castObjectToRawPtr(this)
-<<<<<<< HEAD
-      val ith = elemRawPtr(rawptr, MemoryLayout.Array.ValuesOffset + 8 * i)
-=======
-      val ith    = elemRawPtr(rawptr, 16 + 8 * i)
->>>>>>> dfba7d90
-      loadObject(ith)
-    }
-
-  @inline def update(i: Int, value: Object): Unit =
-    if (i < 0 || i >= length) {
-      throwOutOfBounds(i)
-    } else {
-      val rawptr = castObjectToRawPtr(this)
-<<<<<<< HEAD
-      val ith = elemRawPtr(rawptr, MemoryLayout.Array.ValuesOffset + 8 * i)
-=======
-      val ith    = elemRawPtr(rawptr, 16 + 8 * i)
->>>>>>> dfba7d90
-      storeObject(ith, value)
-    }
-
-  @inline override def clone(): ObjectArray = {
-<<<<<<< HEAD
-    val arrcls = classOf[ObjectArray]
-    val arrsize = (MemoryLayout.Array.ValuesOffset + 8 * length).toULong
-    val arr = GC.alloc(arrcls, arrsize)
-    val src = castObjectToRawPtr(this)
-=======
-    val arrcls  = classOf[ObjectArray]
-    val arrsize = (16 + 8 * length).toULong
-    val arr     = GC.alloc(arrcls, arrsize)
-    val src     = castObjectToRawPtr(this)
->>>>>>> dfba7d90
-    libc.memcpy(arr, src, arrsize)
-    castRawPtrToObject(arr).asInstanceOf[ObjectArray]
-  }
-}
-
-object ObjectArray {
-
-  @inline def alloc(length: Int): ObjectArray = {
-<<<<<<< HEAD
-    val arrcls = classOf[ObjectArray]
-    val arrsize = (MemoryLayout.Array.ValuesOffset + 8 * length).toULong
-    val arr = GC.alloc(arrcls, arrsize)
-    storeInt(elemRawPtr(arr, MemoryLayout.Array.LengthOffset), length)
-    storeInt(elemRawPtr(arr, MemoryLayout.Array.StrideOffset), 8.toInt)
-=======
-    val arrcls  = classOf[ObjectArray]
-    val arrsize = (16 + 8 * length).toULong
-    val arr     = GC.alloc(arrcls, arrsize)
-    storeInt(elemRawPtr(arr, 8), length)
-    storeInt(elemRawPtr(arr, 12), 8.toInt)
->>>>>>> dfba7d90
-    castRawPtrToObject(arr).asInstanceOf[ObjectArray]
-  }
-
-  @inline def snapshot(length: Int, data: RawPtr): ObjectArray = {
-    val arr  = alloc(length)
-    val dst  = arr.atRaw(0)
-    val src  = data
-    val size = (8 * length).toULong
-    libc.memcpy(dst, src, size)
-    arr
-  }
 }