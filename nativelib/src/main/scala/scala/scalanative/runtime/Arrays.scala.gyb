--- conflicted
+++ resolved
@@ -204,15 +204,9 @@
     }
 
   @inline override def clone(): ${T}Array = {
-<<<<<<< HEAD
-    val arrty   = toRawType(classOf[${T}Array])
+    val arrcls  = classOf[${T}Array]
     val arrsize = new UWord(addRawWords(${sizeHeader}, multRawWords(castIntToRawWord(${sizeT}), castIntToRawWord(length))))
-    val arr     = ${alloc}(arrty, arrsize)
-=======
-    val arrcls  = classOf[${T}Array]
-    val arrsize = (${sizeHeader} + ${sizeT} * length).toULong
     val arr     = ${alloc}(arrcls, arrsize)
->>>>>>> 7997e294
     val src     = castObjectToRawPtr(this)
     libc.memcpy(arr, src, arrsize)
     castRawPtrToObject(arr).asInstanceOf[${T}Array]
@@ -222,19 +216,11 @@
 object ${T}Array {
 
   @inline def alloc(length: Int): ${T}Array = {
-<<<<<<< HEAD
-    val arrty   = toRawType(classOf[${T}Array])
+    val arrcls  = classOf[${T}Array]
     val arrsize = new UWord(addRawWords(${sizeHeader}, multRawWords(castIntToRawWord(${sizeT}), castIntToRawWord(length))))
-    val arr     = ${alloc}(arrty, arrsize)
-    storeInt(elemRawPtr(arr, ${sizePtr}), length)
-    storeInt(elemRawPtr(arr, addRawWords(${sizePtr}, castIntToRawWord(4))), ${sizeT}.toInt)
-=======
-    val arrcls  = classOf[${T}Array]
-    val arrsize = (${sizeHeader} + ${sizeT} * length).toULong
     val arr     = ${alloc}(arrcls, arrsize)
-    storeInt(elemRawPtr(arr, 8), length)
-    storeInt(elemRawPtr(arr, 12), ${sizeT}.toInt)
->>>>>>> 7997e294
+    storeInt(elemRawPtr(arr, castIntToRawWord(8)), length)
+    storeInt(elemRawPtr(arr, castIntToRawWord(12)), ${sizeT}.toInt)
     castRawPtrToObject(arr).asInstanceOf[${T}Array]
   }
 
