--- conflicted
+++ resolved
@@ -142,7 +142,6 @@
 
   /** Intrinsified cast that reinterprets long as a raw pointer. */
   def castLongToRawPtr(int: Long): RawPtr = intrinsic
-<<<<<<< HEAD
 
   /** Intrinsified cast that reinterprets raw word as an int. */
   def castRawWordToInt(rawWord: RawWord): Int = intrinsic
@@ -161,9 +160,6 @@
 
   /** Intrinsified cast that reinterprets long as a raw word. */
   def castLongToRawWord(long: Long): RawWord = intrinsic
-
-  /** Resolve c-friendly forwarder generated for given CFuncPtr. */
-  def resolveCFuncPtr(cfuncptr: CFuncPtr): RawPtr = intrinsic
 
   /** Intrinsified bitwise and on raw words. */
   def andRawWords(a: RawWord, b: RawWord): RawWord = intrinsic
@@ -191,6 +187,4 @@
 
   /** Intrinsified modulo on raw words. */
   def modRawWords(a: RawWord, b: RawWord): RawWord = intrinsic
-=======
->>>>>>> b9e06584
 }