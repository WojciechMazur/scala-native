package scala.scalanative
package runtime

import scala.collection.mutable.ListBuffer
import scala.concurrent.ExecutionContextExecutor
import scala.concurrent.duration._
import scala.scalanative.meta.LinktimeInfo.isMultithreadingEnabled

object NativeExecutionContext {

  /** Single-threaded queue based execution context. Each runable is executed
   *  sequentially after termination of the main method
   */
  val queue: ExecutionContextExecutor with WorkStealingExecutor =
    QueueExecutionContext

  trait WorkStealingExecutor { self: ExecutionContextExecutor =>

    /** Apply work-stealing mechanism to help with completion of any tasks
     *  available for execution.Returns after work-stealing maximal number or
     *  tasks or there is no more tasks available for execution
     *  @param maxSteals
     *    maximal ammount of tasks that can be executed, if <= 0 then no tasks
     *    would be completed
     */
    def stealWork(maxSteals: Int): Unit

    /** Apply work-stealing mechanism to help with completion of any tasks
     *  available for execution. Returns when timeout passed out or there is no
     *  more tasks available for execution
     *  @param timeout
     *    maximal ammount of time for which execution of new tasks can be
     *    started
     */
    def stealWork(timeout: FiniteDuration): Unit

    /** Apply work-stealing mechanism to help with completion of available tasks
     *  available for execution. Returns when there is no more tasks available
     *  for execution
     */
    def helpComplete(): Unit
  }

  private[runtime] object QueueExecutionContext
<<<<<<< HEAD
      extends ExecutionContextExecutor
      with WorkStealingExecutor {
    private val queue: ListBuffer[Runnable] = new ListBuffer
    override def execute(runnable: Runnable): Unit = queue += runnable
    override def reportFailure(t: Throwable): Unit = t.printStackTrace()

    private[runtime] def hasAvailableTasks: Boolean = queue.nonEmpty
    private[runtime] def availableTasks: Int = queue.size

    private def doStealWork(): Unit = {
      val runnable = queue.remove(0)
      try runnable.run()
      catch { case t: Throwable => reportFailure(t) }
    }

    override def stealWork(maxSteals: Int): Unit = {
      if (maxSteals <= 0) ()
      else {
        var steals = 0
        while (steals < maxSteals && hasAvailableTasks) {
          doStealWork()
          steals += 1
        }
=======
      extends ExecutionContextExecutor {
    private val queue: Queue =
      if (isMultithreadingEnabled) new Queue.Concurrent()
      else new Queue.Singlethreaded()

    override def execute(runnable: Runnable): Unit = {
      queue.enqueue(runnable)
      if (isMultithreadingEnabled) {
        MainThreadShutdownContext.onTaskEnqueued()
      }
    }

    override def reportFailure(t: Throwable): Unit = t.printStackTrace()

    def hasNextTask: Boolean = !queue.isEmpty
    def availableTasks: Int = queue.size

    def executeNextTask(): Unit = if (hasNextTask) {
      queue.dequeue() match {
        case null => ()
        case runnable =>
          try runnable.run()
          catch { case t: Throwable => QueueExecutionContext.reportFailure(t) }
>>>>>>> 677b1bc8
      }
    }

    override def stealWork(timeout: FiniteDuration): Unit = {
      val deadline = System.currentTimeMillis() + timeout.toMillis
      while (System.currentTimeMillis() < deadline && hasAvailableTasks) {
        doStealWork()
      }
    }

<<<<<<< HEAD
    override def helpComplete(): Unit = while (hasAvailableTasks) doStealWork()
=======
    private trait Queue {
      def enqueue(runnable: Runnable): Unit
      def dequeue(): Runnable
      def size: Int
      def isEmpty: Boolean
    }
    private object Queue {
      class Concurrent() extends Queue {
        val backend = new java.util.concurrent.ConcurrentLinkedQueue[Runnable]()
        override def enqueue(runnable: Runnable): Unit = backend.add(runnable)
        override def dequeue(): Runnable = backend.poll()
        override def size: Int = backend.size()
        override def isEmpty: Boolean = backend.isEmpty()
      }
      class Singlethreaded() extends Queue {
        val backend = ListBuffer.empty[Runnable]
        override def enqueue(runnable: Runnable) = backend += runnable
        override def dequeue(): Runnable = backend.remove(0)
        override def size: Int = backend.size
        override def isEmpty: Boolean = backend.isEmpty
      }
    }
>>>>>>> 677b1bc8
  }
}<|MERGE_RESOLUTION|>--- conflicted
+++ resolved
@@ -42,20 +42,29 @@
   }
 
   private[runtime] object QueueExecutionContext
-<<<<<<< HEAD
       extends ExecutionContextExecutor
       with WorkStealingExecutor {
-    private val queue: ListBuffer[Runnable] = new ListBuffer
-    override def execute(runnable: Runnable): Unit = queue += runnable
+
+    private val queue: Queue =
+      if (isMultithreadingEnabled) new Queue.Concurrent()
+      else new Queue.Singlethreaded()
+
+    override def execute(runnable: Runnable): Unit = {
+      queue.enqueue(runnable)
+      if (isMultithreadingEnabled) {
+        MainThreadShutdownContext.onTaskEnqueued()
+      }
+    }
     override def reportFailure(t: Throwable): Unit = t.printStackTrace()
 
     private[runtime] def hasAvailableTasks: Boolean = queue.nonEmpty
     private[runtime] def availableTasks: Int = queue.size
 
-    private def doStealWork(): Unit = {
-      val runnable = queue.remove(0)
-      try runnable.run()
-      catch { case t: Throwable => reportFailure(t) }
+    private def doStealWork(): Unit = queue.dequeue match {
+      case null => ()
+      case runnable =>
+        try runnable.run()
+        catch { case t: Throwable => reportFailure(t) }
     }
 
     override def stealWork(maxSteals: Int): Unit = {
@@ -66,31 +75,6 @@
           doStealWork()
           steals += 1
         }
-=======
-      extends ExecutionContextExecutor {
-    private val queue: Queue =
-      if (isMultithreadingEnabled) new Queue.Concurrent()
-      else new Queue.Singlethreaded()
-
-    override def execute(runnable: Runnable): Unit = {
-      queue.enqueue(runnable)
-      if (isMultithreadingEnabled) {
-        MainThreadShutdownContext.onTaskEnqueued()
-      }
-    }
-
-    override def reportFailure(t: Throwable): Unit = t.printStackTrace()
-
-    def hasNextTask: Boolean = !queue.isEmpty
-    def availableTasks: Int = queue.size
-
-    def executeNextTask(): Unit = if (hasNextTask) {
-      queue.dequeue() match {
-        case null => ()
-        case runnable =>
-          try runnable.run()
-          catch { case t: Throwable => QueueExecutionContext.reportFailure(t) }
->>>>>>> 677b1bc8
       }
     }
 
@@ -101,9 +85,8 @@
       }
     }
 
-<<<<<<< HEAD
     override def helpComplete(): Unit = while (hasAvailableTasks) doStealWork()
-=======
+
     private trait Queue {
       def enqueue(runnable: Runnable): Unit
       def dequeue(): Runnable
@@ -112,20 +95,27 @@
     }
     private object Queue {
       class Concurrent() extends Queue {
-        val backend = new java.util.concurrent.ConcurrentLinkedQueue[Runnable]()
-        override def enqueue(runnable: Runnable): Unit = backend.add(runnable)
-        override def dequeue(): Runnable = backend.poll()
-        override def size: Int = backend.size()
-        override def isEmpty: Boolean = backend.isEmpty()
+        private val tasks =
+          new java.util.concurrent.ConcurrentLinkedQueue[Runnable]()
+        override def enqueue(runnable: Runnable): Unit = tasks.add(runnable)
+        override def dequeue(): Runnable = tasks.poll()
+        override def size: Int = tasks.size()
+        override def isEmpty: Boolean = tasks.isEmpty()
       }
       class Singlethreaded() extends Queue {
-        val backend = ListBuffer.empty[Runnable]
-        override def enqueue(runnable: Runnable) = backend += runnable
-        override def dequeue(): Runnable = backend.remove(0)
-        override def size: Int = backend.size
-        override def isEmpty: Boolean = backend.isEmpty
+        private var tasks = List.empty[Runnable]
+        private var _size = 0
+        override def enqueue(runnable: Runnable) = {
+          tasks = runnable :: tasks
+          _size += 1
+        }
+        override def dequeue(): Runnable = tasks match {
+          case head :: tail => tasks = next; _size -= 1; head
+          case Nil          => null // fine, concurrent version can return null
+        }
+        override def size: Int = _size
+        override def isEmpty: Boolean = tasks.isEmpty
       }
     }
->>>>>>> 677b1bc8
   }
 }