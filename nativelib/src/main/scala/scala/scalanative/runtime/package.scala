package scala.scalanative

import scalanative.annotation.alwaysinline
import scalanative.unsafe._
import scalanative.runtime.Intrinsics._
import scalanative.unsigned._

package object runtime {

<<<<<<< HEAD
  /** Runtime Type Information. */
  type Type = CStruct4[Int, Int, String, Class[Any]]

  implicit class TypeOps(val self: Ptr[Type]) extends AnyVal {
    @alwaysinline def id: Int          = self._1
    @alwaysinline def traitId: Int     = self._2
    @alwaysinline def name: String     = self._3
    @alwaysinline def isClass: Boolean = id >= 0
  }

  /** Class runtime type information. */
  type ClassType = CStruct4[Type, Int, Int, Ptr[Long]]

  implicit class ClassTypeOps(val self: Ptr[ClassType]) extends AnyVal {
    @alwaysinline def id: Int           = self._1._1
    @alwaysinline def name: String      = self._1._3
    @alwaysinline def size: Int         = self._2
    @alwaysinline def idRangeUntil: Int = self._3
  }

  /** Used as a stub right hand of intrinsified methods. */
  def intrinsic: Nothing = throwUndefined()

  def toClass(rtti: RawPtr): _Class[_] = {
    val clsPtr =
      elemRawPtr(rtti, addRawWords(castIntToRawWord(8), sizeOfWord))

    if (loadRawPtr(clsPtr) == null) {
      val newClass = new _Class[Any](rtti)
      storeObject(clsPtr, newClass)
      ClassInstancesRegistry.add(newClass)
    } else {
      loadObject(clsPtr).asInstanceOf[_Class[_]]
    }
  }

  @alwaysinline def toRawType(cls: Class[_]): RawPtr =
    cls.asInstanceOf[java.lang._Class[_]].rawty

  /** Read type information of given object. */
  @alwaysinline def getRawType(obj: Object): RawPtr = {
    val rawptr = Intrinsics.castObjectToRawPtr(obj)
    Intrinsics.loadRawPtr(rawptr)
  }

=======
  /** Used as a stub right hand of intrinsified methods. */
  def intrinsic: Nothing = throwUndefined()

>>>>>>> 7997e294
  /** Get monitor for given object. */
  @alwaysinline def getMonitor(obj: Object): Monitor = Monitor.dummy

  /** Initialize runtime with given arguments and return the
   *  rest as Java-style array.
   */
  def init(argc: Int, rawargv: RawPtr): scala.Array[String] = {
    val argv = fromRawPtr[CString](rawargv)
    val args = new scala.Array[String](argc - 1)

    // skip the executable name in argv(0)
    var c = 0
    while (c < argc - 1) {
      // use the default Charset (UTF_8 atm)
      args(c) = fromCString(argv(c + 1))
      c += 1
    }

    args
  }

  @alwaysinline def fromRawPtr[T](rawptr: RawPtr): Ptr[T] =
    Boxes.boxToPtr(rawptr)

  @alwaysinline def toRawPtr[T](ptr: Ptr[T]): RawPtr =
    Boxes.unboxToPtr(ptr)

  /** Run the runtime's event loop. The method is called from the
   *  generated C-style after the application's main method terminates.
   */
  @noinline def loop(): Unit =
    ExecutionContext.loop()

  /** Called by the generated code in case of division by zero. */
  @noinline def throwDivisionByZero(): Nothing =
    throw new java.lang.ArithmeticException("/ by zero")

  /** Called by the generated code in case of incorrect class cast. */
  @noinline def throwClassCast(from: RawPtr, to: RawPtr): Nothing = {
<<<<<<< HEAD
    val fromName = loadObject(elemRawPtr(from, castIntToRawWord(8)))
    val toName   = loadObject(elemRawPtr(to, castIntToRawWord(8)))
=======
    val fromName = loadObject(elemRawPtr(from, 16))
    val toName   = loadObject(elemRawPtr(to, 16))
>>>>>>> 7997e294
    throw new java.lang.ClassCastException(
      s"$fromName cannot be cast to $toName")
  }

  /** Called by the generated code in case of operations on null. */
  @noinline def throwNullPointer(): Nothing =
    throw new NullPointerException()

  /** Called by the generated code in case of unexpected condition. */
  @noinline def throwUndefined(): Nothing =
    throw new UndefinedBehaviorError

  /** Called by the generated code in case of out of bounds on array access. */
  @noinline def throwOutOfBounds(i: Int): Nothing =
    throw new ArrayIndexOutOfBoundsException(i.toString)

  /** Called by the generated code in case of missing method on reflective call. */
  @noinline def throwNoSuchMethod(sig: String): Nothing =
    throw new NoSuchMethodException(sig)
}<|MERGE_RESOLUTION|>--- conflicted
+++ resolved
@@ -7,57 +7,9 @@
 
 package object runtime {
 
-<<<<<<< HEAD
-  /** Runtime Type Information. */
-  type Type = CStruct4[Int, Int, String, Class[Any]]
-
-  implicit class TypeOps(val self: Ptr[Type]) extends AnyVal {
-    @alwaysinline def id: Int          = self._1
-    @alwaysinline def traitId: Int     = self._2
-    @alwaysinline def name: String     = self._3
-    @alwaysinline def isClass: Boolean = id >= 0
-  }
-
-  /** Class runtime type information. */
-  type ClassType = CStruct4[Type, Int, Int, Ptr[Long]]
-
-  implicit class ClassTypeOps(val self: Ptr[ClassType]) extends AnyVal {
-    @alwaysinline def id: Int           = self._1._1
-    @alwaysinline def name: String      = self._1._3
-    @alwaysinline def size: Int         = self._2
-    @alwaysinline def idRangeUntil: Int = self._3
-  }
-
   /** Used as a stub right hand of intrinsified methods. */
   def intrinsic: Nothing = throwUndefined()
 
-  def toClass(rtti: RawPtr): _Class[_] = {
-    val clsPtr =
-      elemRawPtr(rtti, addRawWords(castIntToRawWord(8), sizeOfWord))
-
-    if (loadRawPtr(clsPtr) == null) {
-      val newClass = new _Class[Any](rtti)
-      storeObject(clsPtr, newClass)
-      ClassInstancesRegistry.add(newClass)
-    } else {
-      loadObject(clsPtr).asInstanceOf[_Class[_]]
-    }
-  }
-
-  @alwaysinline def toRawType(cls: Class[_]): RawPtr =
-    cls.asInstanceOf[java.lang._Class[_]].rawty
-
-  /** Read type information of given object. */
-  @alwaysinline def getRawType(obj: Object): RawPtr = {
-    val rawptr = Intrinsics.castObjectToRawPtr(obj)
-    Intrinsics.loadRawPtr(rawptr)
-  }
-
-=======
-  /** Used as a stub right hand of intrinsified methods. */
-  def intrinsic: Nothing = throwUndefined()
-
->>>>>>> 7997e294
   /** Get monitor for given object. */
   @alwaysinline def getMonitor(obj: Object): Monitor = Monitor.dummy
 
@@ -97,13 +49,8 @@
 
   /** Called by the generated code in case of incorrect class cast. */
   @noinline def throwClassCast(from: RawPtr, to: RawPtr): Nothing = {
-<<<<<<< HEAD
-    val fromName = loadObject(elemRawPtr(from, castIntToRawWord(8)))
-    val toName   = loadObject(elemRawPtr(to, castIntToRawWord(8)))
-=======
-    val fromName = loadObject(elemRawPtr(from, 16))
-    val toName   = loadObject(elemRawPtr(to, 16))
->>>>>>> 7997e294
+    val fromName = loadObject(elemRawPtr(from, castIntToRawWord(16)))
+    val toName   = loadObject(elemRawPtr(to, castIntToRawWord(16)))
     throw new java.lang.ClassCastException(
       s"$fromName cannot be cast to $toName")
   }
