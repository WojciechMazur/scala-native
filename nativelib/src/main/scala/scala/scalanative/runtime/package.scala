package scala.scalanative

import scalanative.annotation.alwaysinline
import scalanative.unsafe._
import scalanative.unsigned.USize
import scalanative.runtime.Intrinsics._
import scalanative.runtime.monitor._
import scala.scalanative.meta.LinktimeInfo

package object runtime {

<<<<<<< HEAD
  @deprecated("Internal API, deprecated for removal", "0.4.1")
  def toClass(rtti: RawPtr): _Class[_] = {
    castRawPtrToObject(rtti).getClass().asInstanceOf[_Class[_]]
  }

  @deprecated("Internal API, deprecated for removal", "0.4.1")
  @alwaysinline def toRawType(cls: Class[_]): RawPtr = {
    castObjectToRawPtr(cls)
  }

  /** Read type information of given object. */
  @deprecated("Internal API, deprecated for removal", "0.4.1")
  @alwaysinline def getRawType(obj: Object): RawPtr = {
    castObjectToRawPtr(obj.getClass())
  }

=======
>>>>>>> 29cad8b0
  /** Used as a stub right hand of intrinsified methods. */
  def intrinsic: Nothing = throwUndefined()

  /** Enter monitor of given object. */
  @alwaysinline def enterMonitor(obj: Object): Unit = getMonitor(obj).enter(obj)

  /** Enter monitor of given object. */
  @alwaysinline def exitMonitor(obj: Object): Unit = getMonitor(obj).exit(obj)

  /** Get monitor for given object. */
  @alwaysinline def getMonitor(obj: Object) = new BasicMonitor(
    elemRawPtr(
      castObjectToRawPtr(obj),
      castIntToRawSize(MemoryLayout.Object.LockWordOffset)
    )
  )

  /** Initialize runtime with given arguments and return the rest as Java-style
   *  array.
   */
  def init(argc: Int, rawargv: RawPtr): scala.Array[String] = {
    val _ = Thread.currentThread() // Initialize MainThread

    val argv = fromRawPtr[CString](rawargv)
    val args = new scala.Array[String](argc - 1)

    // skip the executable name in argv(0)
    var c = 0
    while (c < argc - 1) {
      // use the default Charset (UTF_8 atm)
      args(c) = fromCString(argv(c + 1))
      c += 1
    }

    args
  }

  @alwaysinline def fromRawPtr[T](rawptr: RawPtr): Ptr[T] =
    Boxes.boxToPtr(rawptr)

  @alwaysinline def toRawPtr[T](ptr: Ptr[T]): RawPtr =
    Boxes.unboxToPtr(ptr)

  @alwaysinline def fromRawSize[T](rawSize: RawSize): Size =
    Boxes.boxToSize(rawSize)

  @alwaysinline def fromRawUSize[T](rawSize: RawSize): USize =
    Boxes.boxToUSize(rawSize)

  @alwaysinline def toRawSize(size: Size): RawSize =
    Boxes.unboxToSize(size)

  @alwaysinline def toRawSize(size: USize): RawSize =
    Boxes.unboxToUSize(size)

  @alwaysinline def SizeOfPtr =
    castIntToRawSize(if (LinktimeInfo.is32BitPlatform) 4 else 8)

  /** Run the runtime's event loop. The method is called from the generated
   *  C-style after the application's main method terminates.
   */
  @noinline def loop(): Unit =
    ExecutionContext.loop()

  /** Called by the generated code in case of division by zero. */
  @noinline def throwDivisionByZero(): Nothing =
    throw new java.lang.ArithmeticException("/ by zero")

  /** Called by the generated code in case of incorrect class cast. */
  @noinline def throwClassCast(from: RawPtr, to: RawPtr): Nothing = {
    val fromName = loadObject(
      elemRawPtr(from, castIntToRawSizeUnsigned(MemoryLayout.Rtti.NameOffset))
    )
    val toName = loadObject(
      elemRawPtr(to, castIntToRawSizeUnsigned(MemoryLayout.Rtti.NameOffset))
    )
    throw new java.lang.ClassCastException(
      s"$fromName cannot be cast to $toName"
    )
  }

  /** Called by the generated code in case of operations on null. */
  @noinline def throwNullPointer(): Nothing =
    throw new NullPointerException()

  /** Called by the generated code in case of unexpected condition. */
  @noinline def throwUndefined(): Nothing =
    throw new UndefinedBehaviorError

  /** Called by the generated code in case of out of bounds on array access. */
  @noinline def throwOutOfBounds(i: Int): Nothing =
    throw new ArrayIndexOutOfBoundsException(i.toString)

  /** Called by the generated code in case of missing method on reflective call.
   */
  @noinline def throwNoSuchMethod(sig: String): Nothing =
    throw new NoSuchMethodException(sig)
}<|MERGE_RESOLUTION|>--- conflicted
+++ resolved
@@ -9,25 +9,6 @@
 
 package object runtime {
 
-<<<<<<< HEAD
-  @deprecated("Internal API, deprecated for removal", "0.4.1")
-  def toClass(rtti: RawPtr): _Class[_] = {
-    castRawPtrToObject(rtti).getClass().asInstanceOf[_Class[_]]
-  }
-
-  @deprecated("Internal API, deprecated for removal", "0.4.1")
-  @alwaysinline def toRawType(cls: Class[_]): RawPtr = {
-    castObjectToRawPtr(cls)
-  }
-
-  /** Read type information of given object. */
-  @deprecated("Internal API, deprecated for removal", "0.4.1")
-  @alwaysinline def getRawType(obj: Object): RawPtr = {
-    castObjectToRawPtr(obj.getClass())
-  }
-
-=======
->>>>>>> 29cad8b0
   /** Used as a stub right hand of intrinsified methods. */
   def intrinsic: Nothing = throwUndefined()
 
