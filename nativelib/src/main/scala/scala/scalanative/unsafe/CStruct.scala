<<<<<<< HEAD
=======
// format: off

>>>>>>> 69749b9f
// BEWARE: This file is generated - direct edits will be lost.
// Do not edit this it directly other than to remove
// personally identifiable information in sourceLocation lines.
// All direct edits to this file will be lost the next time it
// is generated.
//
// See nativelib runtime/Arrays.scala.gyb for details.

package scala.scalanative
package unsafe

import scalanative.annotation.alwaysinline
import scalanative.runtime.{fromRawPtr, RawPtr}
import scalanative.runtime.Intrinsics._
import scalanative.unsigned._

sealed abstract class CStruct

<<<<<<< HEAD
final class CStruct0 private[scalanative] (
    private[scalanative] val rawptr: RawPtr
) extends CStruct {
=======
final class CStruct0 private[scalanative] (private[scalanative] val rawptr: RawPtr) extends CStruct {
>>>>>>> 69749b9f
  @alwaysinline override def equals(other: Any): Boolean =
    (this eq other.asInstanceOf[AnyRef]) || (other match {
      case other: CStruct0 =>
        other.rawptr == rawptr
      case _ =>
        false
    })

  @alwaysinline override def hashCode: Int =
    java.lang.Long.hashCode(castRawPtrToLong(rawptr))

  @alwaysinline override def toString: String =
    "CStruct0@" + java.lang.Long.toHexString(castRawPtrToLong(rawptr))

  @alwaysinline def toPtr: Ptr[CStruct0] =
    fromRawPtr[CStruct0](rawptr)

}

<<<<<<< HEAD
final class CStruct1[T1] private[scalanative] (
    private[scalanative] val rawptr: RawPtr
) extends CStruct {
=======
final class CStruct1[T1] private[scalanative] (private[scalanative] val rawptr: RawPtr) extends CStruct {
>>>>>>> 69749b9f
  @alwaysinline override def equals(other: Any): Boolean =
    (this eq other.asInstanceOf[AnyRef]) || (other match {
      case other: CStruct1[_] =>
        other.rawptr == rawptr
      case _ =>
        false
    })

  @alwaysinline override def hashCode: Int =
    java.lang.Long.hashCode(castRawPtrToLong(rawptr))

  @alwaysinline override def toString: String =
    "CStruct1@" + java.lang.Long.toHexString(castRawPtrToLong(rawptr))

  @alwaysinline def toPtr: Ptr[CStruct1[T1]] =
    fromRawPtr[CStruct1[T1]](rawptr)

  /** Load a value of a field number 1. */
<<<<<<< HEAD
  @alwaysinline def at1(implicit tag: Tag.CStruct1[T1]): Ptr[T1] =
    new Ptr[T1](elemRawPtr(rawptr, tag.offset(0.toUSize).rawSize))
=======
  @alwaysinline def at1(implicit tag: Tag.CStruct1[T1]): Ptr[T1] = 
    new Ptr[T1](elemRawPtr(rawptr, tag.offset(0.toULong).toLong))
>>>>>>> 69749b9f

  /** Load a value of a field number 1. */
  @alwaysinline def _1(implicit tag: Tag.CStruct1[T1]): T1 = {
    val ptr = new Ptr[T1](elemRawPtr(rawptr, tag.offset(0.toUSize).rawSize))
    ptr.unary_!(tag._1)
  }

  /** Store a value to a field number 1. */
  @alwaysinline def _1_=(value: T1)(implicit tag: Tag.CStruct1[T1]): Unit = {
    val ptr = new Ptr[T1](elemRawPtr(rawptr, tag.offset(0.toUSize).rawSize))
    ptr.`unary_!_=`(value)(tag._1)
  }

}

<<<<<<< HEAD
final class CStruct2[T1, T2] private[scalanative] (
    private[scalanative] val rawptr: RawPtr
) extends CStruct {
=======
final class CStruct2[T1, T2] private[scalanative] (private[scalanative] val rawptr: RawPtr) extends CStruct {
>>>>>>> 69749b9f
  @alwaysinline override def equals(other: Any): Boolean =
    (this eq other.asInstanceOf[AnyRef]) || (other match {
      case other: CStruct2[_, _] =>
        other.rawptr == rawptr
      case _ =>
        false
    })

  @alwaysinline override def hashCode: Int =
    java.lang.Long.hashCode(castRawPtrToLong(rawptr))

  @alwaysinline override def toString: String =
    "CStruct2@" + java.lang.Long.toHexString(castRawPtrToLong(rawptr))

  @alwaysinline def toPtr: Ptr[CStruct2[T1, T2]] =
    fromRawPtr[CStruct2[T1, T2]](rawptr)

  /** Load a value of a field number 1. */
<<<<<<< HEAD
  @alwaysinline def at1(implicit tag: Tag.CStruct2[T1, T2]): Ptr[T1] =
    new Ptr[T1](elemRawPtr(rawptr, tag.offset(0.toUSize).rawSize))
=======
  @alwaysinline def at1(implicit tag: Tag.CStruct2[T1, T2]): Ptr[T1] = 
    new Ptr[T1](elemRawPtr(rawptr, tag.offset(0.toULong).toLong))
>>>>>>> 69749b9f

  /** Load a value of a field number 1. */
  @alwaysinline def _1(implicit tag: Tag.CStruct2[T1, T2]): T1 = {
    val ptr = new Ptr[T1](elemRawPtr(rawptr, tag.offset(0.toUSize).rawSize))
    ptr.unary_!(tag._1)
  }

  /** Store a value to a field number 1. */
<<<<<<< HEAD
  @alwaysinline def _1_=(
      value: T1
  )(implicit tag: Tag.CStruct2[T1, T2]): Unit = {
    val ptr = new Ptr[T1](elemRawPtr(rawptr, tag.offset(0.toUSize).rawSize))
=======
  @alwaysinline def _1_=(value: T1)(implicit tag: Tag.CStruct2[T1, T2]): Unit = {
    val ptr = new Ptr[T1](elemRawPtr(rawptr, tag.offset(0.toULong).toLong))
>>>>>>> 69749b9f
    ptr.`unary_!_=`(value)(tag._1)
  }

  /** Load a value of a field number 2. */
<<<<<<< HEAD
  @alwaysinline def at2(implicit tag: Tag.CStruct2[T1, T2]): Ptr[T2] =
    new Ptr[T2](elemRawPtr(rawptr, tag.offset(1.toUSize).rawSize))
=======
  @alwaysinline def at2(implicit tag: Tag.CStruct2[T1, T2]): Ptr[T2] = 
    new Ptr[T2](elemRawPtr(rawptr, tag.offset(1.toULong).toLong))
>>>>>>> 69749b9f

  /** Load a value of a field number 2. */
  @alwaysinline def _2(implicit tag: Tag.CStruct2[T1, T2]): T2 = {
    val ptr = new Ptr[T2](elemRawPtr(rawptr, tag.offset(1.toUSize).rawSize))
    ptr.unary_!(tag._2)
  }

  /** Store a value to a field number 2. */
<<<<<<< HEAD
  @alwaysinline def _2_=(
      value: T2
  )(implicit tag: Tag.CStruct2[T1, T2]): Unit = {
    val ptr = new Ptr[T2](elemRawPtr(rawptr, tag.offset(1.toUSize).rawSize))
=======
  @alwaysinline def _2_=(value: T2)(implicit tag: Tag.CStruct2[T1, T2]): Unit = {
    val ptr = new Ptr[T2](elemRawPtr(rawptr, tag.offset(1.toULong).toLong))
>>>>>>> 69749b9f
    ptr.`unary_!_=`(value)(tag._2)
  }

}

<<<<<<< HEAD
final class CStruct3[T1, T2, T3] private[scalanative] (
    private[scalanative] val rawptr: RawPtr
) extends CStruct {
=======
final class CStruct3[T1, T2, T3] private[scalanative] (private[scalanative] val rawptr: RawPtr) extends CStruct {
>>>>>>> 69749b9f
  @alwaysinline override def equals(other: Any): Boolean =
    (this eq other.asInstanceOf[AnyRef]) || (other match {
      case other: CStruct3[_, _, _] =>
        other.rawptr == rawptr
      case _ =>
        false
    })

  @alwaysinline override def hashCode: Int =
    java.lang.Long.hashCode(castRawPtrToLong(rawptr))

  @alwaysinline override def toString: String =
    "CStruct3@" + java.lang.Long.toHexString(castRawPtrToLong(rawptr))

  @alwaysinline def toPtr: Ptr[CStruct3[T1, T2, T3]] =
    fromRawPtr[CStruct3[T1, T2, T3]](rawptr)

  /** Load a value of a field number 1. */
<<<<<<< HEAD
  @alwaysinline def at1(implicit tag: Tag.CStruct3[T1, T2, T3]): Ptr[T1] =
    new Ptr[T1](elemRawPtr(rawptr, tag.offset(0.toUSize).rawSize))
=======
  @alwaysinline def at1(implicit tag: Tag.CStruct3[T1, T2, T3]): Ptr[T1] = 
    new Ptr[T1](elemRawPtr(rawptr, tag.offset(0.toULong).toLong))
>>>>>>> 69749b9f

  /** Load a value of a field number 1. */
  @alwaysinline def _1(implicit tag: Tag.CStruct3[T1, T2, T3]): T1 = {
    val ptr = new Ptr[T1](elemRawPtr(rawptr, tag.offset(0.toUSize).rawSize))
    ptr.unary_!(tag._1)
  }

  /** Store a value to a field number 1. */
<<<<<<< HEAD
  @alwaysinline def _1_=(
      value: T1
  )(implicit tag: Tag.CStruct3[T1, T2, T3]): Unit = {
    val ptr = new Ptr[T1](elemRawPtr(rawptr, tag.offset(0.toUSize).rawSize))
=======
  @alwaysinline def _1_=(value: T1)(implicit tag: Tag.CStruct3[T1, T2, T3]): Unit = {
    val ptr = new Ptr[T1](elemRawPtr(rawptr, tag.offset(0.toULong).toLong))
>>>>>>> 69749b9f
    ptr.`unary_!_=`(value)(tag._1)
  }

  /** Load a value of a field number 2. */
<<<<<<< HEAD
  @alwaysinline def at2(implicit tag: Tag.CStruct3[T1, T2, T3]): Ptr[T2] =
    new Ptr[T2](elemRawPtr(rawptr, tag.offset(1.toUSize).rawSize))
=======
  @alwaysinline def at2(implicit tag: Tag.CStruct3[T1, T2, T3]): Ptr[T2] = 
    new Ptr[T2](elemRawPtr(rawptr, tag.offset(1.toULong).toLong))
>>>>>>> 69749b9f

  /** Load a value of a field number 2. */
  @alwaysinline def _2(implicit tag: Tag.CStruct3[T1, T2, T3]): T2 = {
    val ptr = new Ptr[T2](elemRawPtr(rawptr, tag.offset(1.toUSize).rawSize))
    ptr.unary_!(tag._2)
  }

  /** Store a value to a field number 2. */
<<<<<<< HEAD
  @alwaysinline def _2_=(
      value: T2
  )(implicit tag: Tag.CStruct3[T1, T2, T3]): Unit = {
    val ptr = new Ptr[T2](elemRawPtr(rawptr, tag.offset(1.toUSize).rawSize))
=======
  @alwaysinline def _2_=(value: T2)(implicit tag: Tag.CStruct3[T1, T2, T3]): Unit = {
    val ptr = new Ptr[T2](elemRawPtr(rawptr, tag.offset(1.toULong).toLong))
>>>>>>> 69749b9f
    ptr.`unary_!_=`(value)(tag._2)
  }

  /** Load a value of a field number 3. */
<<<<<<< HEAD
  @alwaysinline def at3(implicit tag: Tag.CStruct3[T1, T2, T3]): Ptr[T3] =
    new Ptr[T3](elemRawPtr(rawptr, tag.offset(2.toUSize).rawSize))
=======
  @alwaysinline def at3(implicit tag: Tag.CStruct3[T1, T2, T3]): Ptr[T3] = 
    new Ptr[T3](elemRawPtr(rawptr, tag.offset(2.toULong).toLong))
>>>>>>> 69749b9f

  /** Load a value of a field number 3. */
  @alwaysinline def _3(implicit tag: Tag.CStruct3[T1, T2, T3]): T3 = {
    val ptr = new Ptr[T3](elemRawPtr(rawptr, tag.offset(2.toUSize).rawSize))
    ptr.unary_!(tag._3)
  }

  /** Store a value to a field number 3. */
<<<<<<< HEAD
  @alwaysinline def _3_=(
      value: T3
  )(implicit tag: Tag.CStruct3[T1, T2, T3]): Unit = {
    val ptr = new Ptr[T3](elemRawPtr(rawptr, tag.offset(2.toUSize).rawSize))
=======
  @alwaysinline def _3_=(value: T3)(implicit tag: Tag.CStruct3[T1, T2, T3]): Unit = {
    val ptr = new Ptr[T3](elemRawPtr(rawptr, tag.offset(2.toULong).toLong))
>>>>>>> 69749b9f
    ptr.`unary_!_=`(value)(tag._3)
  }

}

<<<<<<< HEAD
final class CStruct4[T1, T2, T3, T4] private[scalanative] (
    private[scalanative] val rawptr: RawPtr
) extends CStruct {
=======
final class CStruct4[T1, T2, T3, T4] private[scalanative] (private[scalanative] val rawptr: RawPtr) extends CStruct {
>>>>>>> 69749b9f
  @alwaysinline override def equals(other: Any): Boolean =
    (this eq other.asInstanceOf[AnyRef]) || (other match {
      case other: CStruct4[_, _, _, _] =>
        other.rawptr == rawptr
      case _ =>
        false
    })

  @alwaysinline override def hashCode: Int =
    java.lang.Long.hashCode(castRawPtrToLong(rawptr))

  @alwaysinline override def toString: String =
    "CStruct4@" + java.lang.Long.toHexString(castRawPtrToLong(rawptr))

  @alwaysinline def toPtr: Ptr[CStruct4[T1, T2, T3, T4]] =
    fromRawPtr[CStruct4[T1, T2, T3, T4]](rawptr)

  /** Load a value of a field number 1. */
<<<<<<< HEAD
  @alwaysinline def at1(implicit tag: Tag.CStruct4[T1, T2, T3, T4]): Ptr[T1] =
    new Ptr[T1](elemRawPtr(rawptr, tag.offset(0.toUSize).rawSize))
=======
  @alwaysinline def at1(implicit tag: Tag.CStruct4[T1, T2, T3, T4]): Ptr[T1] = 
    new Ptr[T1](elemRawPtr(rawptr, tag.offset(0.toULong).toLong))
>>>>>>> 69749b9f

  /** Load a value of a field number 1. */
  @alwaysinline def _1(implicit tag: Tag.CStruct4[T1, T2, T3, T4]): T1 = {
    val ptr = new Ptr[T1](elemRawPtr(rawptr, tag.offset(0.toUSize).rawSize))
    ptr.unary_!(tag._1)
  }

  /** Store a value to a field number 1. */
<<<<<<< HEAD
  @alwaysinline def _1_=(
      value: T1
  )(implicit tag: Tag.CStruct4[T1, T2, T3, T4]): Unit = {
    val ptr = new Ptr[T1](elemRawPtr(rawptr, tag.offset(0.toUSize).rawSize))
=======
  @alwaysinline def _1_=(value: T1)(implicit tag: Tag.CStruct4[T1, T2, T3, T4]): Unit = {
    val ptr = new Ptr[T1](elemRawPtr(rawptr, tag.offset(0.toULong).toLong))
>>>>>>> 69749b9f
    ptr.`unary_!_=`(value)(tag._1)
  }

  /** Load a value of a field number 2. */
<<<<<<< HEAD
  @alwaysinline def at2(implicit tag: Tag.CStruct4[T1, T2, T3, T4]): Ptr[T2] =
    new Ptr[T2](elemRawPtr(rawptr, tag.offset(1.toUSize).rawSize))
=======
  @alwaysinline def at2(implicit tag: Tag.CStruct4[T1, T2, T3, T4]): Ptr[T2] = 
    new Ptr[T2](elemRawPtr(rawptr, tag.offset(1.toULong).toLong))
>>>>>>> 69749b9f

  /** Load a value of a field number 2. */
  @alwaysinline def _2(implicit tag: Tag.CStruct4[T1, T2, T3, T4]): T2 = {
    val ptr = new Ptr[T2](elemRawPtr(rawptr, tag.offset(1.toUSize).rawSize))
    ptr.unary_!(tag._2)
  }

  /** Store a value to a field number 2. */
<<<<<<< HEAD
  @alwaysinline def _2_=(
      value: T2
  )(implicit tag: Tag.CStruct4[T1, T2, T3, T4]): Unit = {
    val ptr = new Ptr[T2](elemRawPtr(rawptr, tag.offset(1.toUSize).rawSize))
=======
  @alwaysinline def _2_=(value: T2)(implicit tag: Tag.CStruct4[T1, T2, T3, T4]): Unit = {
    val ptr = new Ptr[T2](elemRawPtr(rawptr, tag.offset(1.toULong).toLong))
>>>>>>> 69749b9f
    ptr.`unary_!_=`(value)(tag._2)
  }

  /** Load a value of a field number 3. */
<<<<<<< HEAD
  @alwaysinline def at3(implicit tag: Tag.CStruct4[T1, T2, T3, T4]): Ptr[T3] =
    new Ptr[T3](elemRawPtr(rawptr, tag.offset(2.toUSize).rawSize))
=======
  @alwaysinline def at3(implicit tag: Tag.CStruct4[T1, T2, T3, T4]): Ptr[T3] = 
    new Ptr[T3](elemRawPtr(rawptr, tag.offset(2.toULong).toLong))
>>>>>>> 69749b9f

  /** Load a value of a field number 3. */
  @alwaysinline def _3(implicit tag: Tag.CStruct4[T1, T2, T3, T4]): T3 = {
    val ptr = new Ptr[T3](elemRawPtr(rawptr, tag.offset(2.toUSize).rawSize))
    ptr.unary_!(tag._3)
  }

  /** Store a value to a field number 3. */
<<<<<<< HEAD
  @alwaysinline def _3_=(
      value: T3
  )(implicit tag: Tag.CStruct4[T1, T2, T3, T4]): Unit = {
    val ptr = new Ptr[T3](elemRawPtr(rawptr, tag.offset(2.toUSize).rawSize))
=======
  @alwaysinline def _3_=(value: T3)(implicit tag: Tag.CStruct4[T1, T2, T3, T4]): Unit = {
    val ptr = new Ptr[T3](elemRawPtr(rawptr, tag.offset(2.toULong).toLong))
>>>>>>> 69749b9f
    ptr.`unary_!_=`(value)(tag._3)
  }

  /** Load a value of a field number 4. */
<<<<<<< HEAD
  @alwaysinline def at4(implicit tag: Tag.CStruct4[T1, T2, T3, T4]): Ptr[T4] =
    new Ptr[T4](elemRawPtr(rawptr, tag.offset(3.toUSize).rawSize))
=======
  @alwaysinline def at4(implicit tag: Tag.CStruct4[T1, T2, T3, T4]): Ptr[T4] = 
    new Ptr[T4](elemRawPtr(rawptr, tag.offset(3.toULong).toLong))
>>>>>>> 69749b9f

  /** Load a value of a field number 4. */
  @alwaysinline def _4(implicit tag: Tag.CStruct4[T1, T2, T3, T4]): T4 = {
    val ptr = new Ptr[T4](elemRawPtr(rawptr, tag.offset(3.toUSize).rawSize))
    ptr.unary_!(tag._4)
  }

  /** Store a value to a field number 4. */
<<<<<<< HEAD
  @alwaysinline def _4_=(
      value: T4
  )(implicit tag: Tag.CStruct4[T1, T2, T3, T4]): Unit = {
    val ptr = new Ptr[T4](elemRawPtr(rawptr, tag.offset(3.toUSize).rawSize))
=======
  @alwaysinline def _4_=(value: T4)(implicit tag: Tag.CStruct4[T1, T2, T3, T4]): Unit = {
    val ptr = new Ptr[T4](elemRawPtr(rawptr, tag.offset(3.toULong).toLong))
>>>>>>> 69749b9f
    ptr.`unary_!_=`(value)(tag._4)
  }

}

<<<<<<< HEAD
final class CStruct5[T1, T2, T3, T4, T5] private[scalanative] (
    private[scalanative] val rawptr: RawPtr
) extends CStruct {
=======
final class CStruct5[T1, T2, T3, T4, T5] private[scalanative] (private[scalanative] val rawptr: RawPtr) extends CStruct {
>>>>>>> 69749b9f
  @alwaysinline override def equals(other: Any): Boolean =
    (this eq other.asInstanceOf[AnyRef]) || (other match {
      case other: CStruct5[_, _, _, _, _] =>
        other.rawptr == rawptr
      case _ =>
        false
    })

  @alwaysinline override def hashCode: Int =
    java.lang.Long.hashCode(castRawPtrToLong(rawptr))

  @alwaysinline override def toString: String =
    "CStruct5@" + java.lang.Long.toHexString(castRawPtrToLong(rawptr))

  @alwaysinline def toPtr: Ptr[CStruct5[T1, T2, T3, T4, T5]] =
    fromRawPtr[CStruct5[T1, T2, T3, T4, T5]](rawptr)

  /** Load a value of a field number 1. */
<<<<<<< HEAD
  @alwaysinline def at1(implicit
      tag: Tag.CStruct5[T1, T2, T3, T4, T5]
  ): Ptr[T1] =
    new Ptr[T1](elemRawPtr(rawptr, tag.offset(0.toUSize).rawSize))
=======
  @alwaysinline def at1(implicit tag: Tag.CStruct5[T1, T2, T3, T4, T5]): Ptr[T1] = 
    new Ptr[T1](elemRawPtr(rawptr, tag.offset(0.toULong).toLong))
>>>>>>> 69749b9f

  /** Load a value of a field number 1. */
  @alwaysinline def _1(implicit tag: Tag.CStruct5[T1, T2, T3, T4, T5]): T1 = {
    val ptr = new Ptr[T1](elemRawPtr(rawptr, tag.offset(0.toUSize).rawSize))
    ptr.unary_!(tag._1)
  }

  /** Store a value to a field number 1. */
<<<<<<< HEAD
  @alwaysinline def _1_=(
      value: T1
  )(implicit tag: Tag.CStruct5[T1, T2, T3, T4, T5]): Unit = {
    val ptr = new Ptr[T1](elemRawPtr(rawptr, tag.offset(0.toUSize).rawSize))
=======
  @alwaysinline def _1_=(value: T1)(implicit tag: Tag.CStruct5[T1, T2, T3, T4, T5]): Unit = {
    val ptr = new Ptr[T1](elemRawPtr(rawptr, tag.offset(0.toULong).toLong))
>>>>>>> 69749b9f
    ptr.`unary_!_=`(value)(tag._1)
  }

  /** Load a value of a field number 2. */
<<<<<<< HEAD
  @alwaysinline def at2(implicit
      tag: Tag.CStruct5[T1, T2, T3, T4, T5]
  ): Ptr[T2] =
    new Ptr[T2](elemRawPtr(rawptr, tag.offset(1.toUSize).rawSize))
=======
  @alwaysinline def at2(implicit tag: Tag.CStruct5[T1, T2, T3, T4, T5]): Ptr[T2] = 
    new Ptr[T2](elemRawPtr(rawptr, tag.offset(1.toULong).toLong))
>>>>>>> 69749b9f

  /** Load a value of a field number 2. */
  @alwaysinline def _2(implicit tag: Tag.CStruct5[T1, T2, T3, T4, T5]): T2 = {
    val ptr = new Ptr[T2](elemRawPtr(rawptr, tag.offset(1.toUSize).rawSize))
    ptr.unary_!(tag._2)
  }

  /** Store a value to a field number 2. */
<<<<<<< HEAD
  @alwaysinline def _2_=(
      value: T2
  )(implicit tag: Tag.CStruct5[T1, T2, T3, T4, T5]): Unit = {
    val ptr = new Ptr[T2](elemRawPtr(rawptr, tag.offset(1.toUSize).rawSize))
=======
  @alwaysinline def _2_=(value: T2)(implicit tag: Tag.CStruct5[T1, T2, T3, T4, T5]): Unit = {
    val ptr = new Ptr[T2](elemRawPtr(rawptr, tag.offset(1.toULong).toLong))
>>>>>>> 69749b9f
    ptr.`unary_!_=`(value)(tag._2)
  }

  /** Load a value of a field number 3. */
<<<<<<< HEAD
  @alwaysinline def at3(implicit
      tag: Tag.CStruct5[T1, T2, T3, T4, T5]
  ): Ptr[T3] =
    new Ptr[T3](elemRawPtr(rawptr, tag.offset(2.toUSize).rawSize))
=======
  @alwaysinline def at3(implicit tag: Tag.CStruct5[T1, T2, T3, T4, T5]): Ptr[T3] = 
    new Ptr[T3](elemRawPtr(rawptr, tag.offset(2.toULong).toLong))
>>>>>>> 69749b9f

  /** Load a value of a field number 3. */
  @alwaysinline def _3(implicit tag: Tag.CStruct5[T1, T2, T3, T4, T5]): T3 = {
    val ptr = new Ptr[T3](elemRawPtr(rawptr, tag.offset(2.toUSize).rawSize))
    ptr.unary_!(tag._3)
  }

  /** Store a value to a field number 3. */
<<<<<<< HEAD
  @alwaysinline def _3_=(
      value: T3
  )(implicit tag: Tag.CStruct5[T1, T2, T3, T4, T5]): Unit = {
    val ptr = new Ptr[T3](elemRawPtr(rawptr, tag.offset(2.toUSize).rawSize))
=======
  @alwaysinline def _3_=(value: T3)(implicit tag: Tag.CStruct5[T1, T2, T3, T4, T5]): Unit = {
    val ptr = new Ptr[T3](elemRawPtr(rawptr, tag.offset(2.toULong).toLong))
>>>>>>> 69749b9f
    ptr.`unary_!_=`(value)(tag._3)
  }

  /** Load a value of a field number 4. */
<<<<<<< HEAD
  @alwaysinline def at4(implicit
      tag: Tag.CStruct5[T1, T2, T3, T4, T5]
  ): Ptr[T4] =
    new Ptr[T4](elemRawPtr(rawptr, tag.offset(3.toUSize).rawSize))
=======
  @alwaysinline def at4(implicit tag: Tag.CStruct5[T1, T2, T3, T4, T5]): Ptr[T4] = 
    new Ptr[T4](elemRawPtr(rawptr, tag.offset(3.toULong).toLong))
>>>>>>> 69749b9f

  /** Load a value of a field number 4. */
  @alwaysinline def _4(implicit tag: Tag.CStruct5[T1, T2, T3, T4, T5]): T4 = {
    val ptr = new Ptr[T4](elemRawPtr(rawptr, tag.offset(3.toUSize).rawSize))
    ptr.unary_!(tag._4)
  }

  /** Store a value to a field number 4. */
<<<<<<< HEAD
  @alwaysinline def _4_=(
      value: T4
  )(implicit tag: Tag.CStruct5[T1, T2, T3, T4, T5]): Unit = {
    val ptr = new Ptr[T4](elemRawPtr(rawptr, tag.offset(3.toUSize).rawSize))
=======
  @alwaysinline def _4_=(value: T4)(implicit tag: Tag.CStruct5[T1, T2, T3, T4, T5]): Unit = {
    val ptr = new Ptr[T4](elemRawPtr(rawptr, tag.offset(3.toULong).toLong))
>>>>>>> 69749b9f
    ptr.`unary_!_=`(value)(tag._4)
  }

  /** Load a value of a field number 5. */
<<<<<<< HEAD
  @alwaysinline def at5(implicit
      tag: Tag.CStruct5[T1, T2, T3, T4, T5]
  ): Ptr[T5] =
    new Ptr[T5](elemRawPtr(rawptr, tag.offset(4.toUSize).rawSize))
=======
  @alwaysinline def at5(implicit tag: Tag.CStruct5[T1, T2, T3, T4, T5]): Ptr[T5] = 
    new Ptr[T5](elemRawPtr(rawptr, tag.offset(4.toULong).toLong))
>>>>>>> 69749b9f

  /** Load a value of a field number 5. */
  @alwaysinline def _5(implicit tag: Tag.CStruct5[T1, T2, T3, T4, T5]): T5 = {
    val ptr = new Ptr[T5](elemRawPtr(rawptr, tag.offset(4.toUSize).rawSize))
    ptr.unary_!(tag._5)
  }

  /** Store a value to a field number 5. */
<<<<<<< HEAD
  @alwaysinline def _5_=(
      value: T5
  )(implicit tag: Tag.CStruct5[T1, T2, T3, T4, T5]): Unit = {
    val ptr = new Ptr[T5](elemRawPtr(rawptr, tag.offset(4.toUSize).rawSize))
=======
  @alwaysinline def _5_=(value: T5)(implicit tag: Tag.CStruct5[T1, T2, T3, T4, T5]): Unit = {
    val ptr = new Ptr[T5](elemRawPtr(rawptr, tag.offset(4.toULong).toLong))
>>>>>>> 69749b9f
    ptr.`unary_!_=`(value)(tag._5)
  }

}

<<<<<<< HEAD
final class CStruct6[T1, T2, T3, T4, T5, T6] private[scalanative] (
    private[scalanative] val rawptr: RawPtr
) extends CStruct {
=======
final class CStruct6[T1, T2, T3, T4, T5, T6] private[scalanative] (private[scalanative] val rawptr: RawPtr) extends CStruct {
>>>>>>> 69749b9f
  @alwaysinline override def equals(other: Any): Boolean =
    (this eq other.asInstanceOf[AnyRef]) || (other match {
      case other: CStruct6[_, _, _, _, _, _] =>
        other.rawptr == rawptr
      case _ =>
        false
    })

  @alwaysinline override def hashCode: Int =
    java.lang.Long.hashCode(castRawPtrToLong(rawptr))

  @alwaysinline override def toString: String =
    "CStruct6@" + java.lang.Long.toHexString(castRawPtrToLong(rawptr))

  @alwaysinline def toPtr: Ptr[CStruct6[T1, T2, T3, T4, T5, T6]] =
    fromRawPtr[CStruct6[T1, T2, T3, T4, T5, T6]](rawptr)

  /** Load a value of a field number 1. */
<<<<<<< HEAD
  @alwaysinline def at1(implicit
      tag: Tag.CStruct6[T1, T2, T3, T4, T5, T6]
  ): Ptr[T1] =
    new Ptr[T1](elemRawPtr(rawptr, tag.offset(0.toUSize).rawSize))

  /** Load a value of a field number 1. */
  @alwaysinline def _1(implicit
      tag: Tag.CStruct6[T1, T2, T3, T4, T5, T6]
  ): T1 = {
    val ptr = new Ptr[T1](elemRawPtr(rawptr, tag.offset(0.toUSize).rawSize))
=======
  @alwaysinline def at1(implicit tag: Tag.CStruct6[T1, T2, T3, T4, T5, T6]): Ptr[T1] = 
    new Ptr[T1](elemRawPtr(rawptr, tag.offset(0.toULong).toLong))

  /** Load a value of a field number 1. */
  @alwaysinline def _1(implicit tag: Tag.CStruct6[T1, T2, T3, T4, T5, T6]): T1 = {
    val ptr = new Ptr[T1](elemRawPtr(rawptr, tag.offset(0.toULong).toLong))
>>>>>>> 69749b9f
    ptr.unary_!(tag._1)
  }

  /** Store a value to a field number 1. */
<<<<<<< HEAD
  @alwaysinline def _1_=(
      value: T1
  )(implicit tag: Tag.CStruct6[T1, T2, T3, T4, T5, T6]): Unit = {
    val ptr = new Ptr[T1](elemRawPtr(rawptr, tag.offset(0.toUSize).rawSize))
=======
  @alwaysinline def _1_=(value: T1)(implicit tag: Tag.CStruct6[T1, T2, T3, T4, T5, T6]): Unit = {
    val ptr = new Ptr[T1](elemRawPtr(rawptr, tag.offset(0.toULong).toLong))
>>>>>>> 69749b9f
    ptr.`unary_!_=`(value)(tag._1)
  }

  /** Load a value of a field number 2. */
<<<<<<< HEAD
  @alwaysinline def at2(implicit
      tag: Tag.CStruct6[T1, T2, T3, T4, T5, T6]
  ): Ptr[T2] =
    new Ptr[T2](elemRawPtr(rawptr, tag.offset(1.toUSize).rawSize))

  /** Load a value of a field number 2. */
  @alwaysinline def _2(implicit
      tag: Tag.CStruct6[T1, T2, T3, T4, T5, T6]
  ): T2 = {
    val ptr = new Ptr[T2](elemRawPtr(rawptr, tag.offset(1.toUSize).rawSize))
=======
  @alwaysinline def at2(implicit tag: Tag.CStruct6[T1, T2, T3, T4, T5, T6]): Ptr[T2] = 
    new Ptr[T2](elemRawPtr(rawptr, tag.offset(1.toULong).toLong))

  /** Load a value of a field number 2. */
  @alwaysinline def _2(implicit tag: Tag.CStruct6[T1, T2, T3, T4, T5, T6]): T2 = {
    val ptr = new Ptr[T2](elemRawPtr(rawptr, tag.offset(1.toULong).toLong))
>>>>>>> 69749b9f
    ptr.unary_!(tag._2)
  }

  /** Store a value to a field number 2. */
<<<<<<< HEAD
  @alwaysinline def _2_=(
      value: T2
  )(implicit tag: Tag.CStruct6[T1, T2, T3, T4, T5, T6]): Unit = {
    val ptr = new Ptr[T2](elemRawPtr(rawptr, tag.offset(1.toUSize).rawSize))
=======
  @alwaysinline def _2_=(value: T2)(implicit tag: Tag.CStruct6[T1, T2, T3, T4, T5, T6]): Unit = {
    val ptr = new Ptr[T2](elemRawPtr(rawptr, tag.offset(1.toULong).toLong))
>>>>>>> 69749b9f
    ptr.`unary_!_=`(value)(tag._2)
  }

  /** Load a value of a field number 3. */
<<<<<<< HEAD
  @alwaysinline def at3(implicit
      tag: Tag.CStruct6[T1, T2, T3, T4, T5, T6]
  ): Ptr[T3] =
    new Ptr[T3](elemRawPtr(rawptr, tag.offset(2.toUSize).rawSize))

  /** Load a value of a field number 3. */
  @alwaysinline def _3(implicit
      tag: Tag.CStruct6[T1, T2, T3, T4, T5, T6]
  ): T3 = {
    val ptr = new Ptr[T3](elemRawPtr(rawptr, tag.offset(2.toUSize).rawSize))
=======
  @alwaysinline def at3(implicit tag: Tag.CStruct6[T1, T2, T3, T4, T5, T6]): Ptr[T3] = 
    new Ptr[T3](elemRawPtr(rawptr, tag.offset(2.toULong).toLong))

  /** Load a value of a field number 3. */
  @alwaysinline def _3(implicit tag: Tag.CStruct6[T1, T2, T3, T4, T5, T6]): T3 = {
    val ptr = new Ptr[T3](elemRawPtr(rawptr, tag.offset(2.toULong).toLong))
>>>>>>> 69749b9f
    ptr.unary_!(tag._3)
  }

  /** Store a value to a field number 3. */
<<<<<<< HEAD
  @alwaysinline def _3_=(
      value: T3
  )(implicit tag: Tag.CStruct6[T1, T2, T3, T4, T5, T6]): Unit = {
    val ptr = new Ptr[T3](elemRawPtr(rawptr, tag.offset(2.toUSize).rawSize))
=======
  @alwaysinline def _3_=(value: T3)(implicit tag: Tag.CStruct6[T1, T2, T3, T4, T5, T6]): Unit = {
    val ptr = new Ptr[T3](elemRawPtr(rawptr, tag.offset(2.toULong).toLong))
>>>>>>> 69749b9f
    ptr.`unary_!_=`(value)(tag._3)
  }

  /** Load a value of a field number 4. */
<<<<<<< HEAD
  @alwaysinline def at4(implicit
      tag: Tag.CStruct6[T1, T2, T3, T4, T5, T6]
  ): Ptr[T4] =
    new Ptr[T4](elemRawPtr(rawptr, tag.offset(3.toUSize).rawSize))

  /** Load a value of a field number 4. */
  @alwaysinline def _4(implicit
      tag: Tag.CStruct6[T1, T2, T3, T4, T5, T6]
  ): T4 = {
    val ptr = new Ptr[T4](elemRawPtr(rawptr, tag.offset(3.toUSize).rawSize))
=======
  @alwaysinline def at4(implicit tag: Tag.CStruct6[T1, T2, T3, T4, T5, T6]): Ptr[T4] = 
    new Ptr[T4](elemRawPtr(rawptr, tag.offset(3.toULong).toLong))

  /** Load a value of a field number 4. */
  @alwaysinline def _4(implicit tag: Tag.CStruct6[T1, T2, T3, T4, T5, T6]): T4 = {
    val ptr = new Ptr[T4](elemRawPtr(rawptr, tag.offset(3.toULong).toLong))
>>>>>>> 69749b9f
    ptr.unary_!(tag._4)
  }

  /** Store a value to a field number 4. */
<<<<<<< HEAD
  @alwaysinline def _4_=(
      value: T4
  )(implicit tag: Tag.CStruct6[T1, T2, T3, T4, T5, T6]): Unit = {
    val ptr = new Ptr[T4](elemRawPtr(rawptr, tag.offset(3.toUSize).rawSize))
=======
  @alwaysinline def _4_=(value: T4)(implicit tag: Tag.CStruct6[T1, T2, T3, T4, T5, T6]): Unit = {
    val ptr = new Ptr[T4](elemRawPtr(rawptr, tag.offset(3.toULong).toLong))
>>>>>>> 69749b9f
    ptr.`unary_!_=`(value)(tag._4)
  }

  /** Load a value of a field number 5. */
<<<<<<< HEAD
  @alwaysinline def at5(implicit
      tag: Tag.CStruct6[T1, T2, T3, T4, T5, T6]
  ): Ptr[T5] =
    new Ptr[T5](elemRawPtr(rawptr, tag.offset(4.toUSize).rawSize))

  /** Load a value of a field number 5. */
  @alwaysinline def _5(implicit
      tag: Tag.CStruct6[T1, T2, T3, T4, T5, T6]
  ): T5 = {
    val ptr = new Ptr[T5](elemRawPtr(rawptr, tag.offset(4.toUSize).rawSize))
=======
  @alwaysinline def at5(implicit tag: Tag.CStruct6[T1, T2, T3, T4, T5, T6]): Ptr[T5] = 
    new Ptr[T5](elemRawPtr(rawptr, tag.offset(4.toULong).toLong))

  /** Load a value of a field number 5. */
  @alwaysinline def _5(implicit tag: Tag.CStruct6[T1, T2, T3, T4, T5, T6]): T5 = {
    val ptr = new Ptr[T5](elemRawPtr(rawptr, tag.offset(4.toULong).toLong))
>>>>>>> 69749b9f
    ptr.unary_!(tag._5)
  }

  /** Store a value to a field number 5. */
<<<<<<< HEAD
  @alwaysinline def _5_=(
      value: T5
  )(implicit tag: Tag.CStruct6[T1, T2, T3, T4, T5, T6]): Unit = {
    val ptr = new Ptr[T5](elemRawPtr(rawptr, tag.offset(4.toUSize).rawSize))
=======
  @alwaysinline def _5_=(value: T5)(implicit tag: Tag.CStruct6[T1, T2, T3, T4, T5, T6]): Unit = {
    val ptr = new Ptr[T5](elemRawPtr(rawptr, tag.offset(4.toULong).toLong))
>>>>>>> 69749b9f
    ptr.`unary_!_=`(value)(tag._5)
  }

  /** Load a value of a field number 6. */
<<<<<<< HEAD
  @alwaysinline def at6(implicit
      tag: Tag.CStruct6[T1, T2, T3, T4, T5, T6]
  ): Ptr[T6] =
    new Ptr[T6](elemRawPtr(rawptr, tag.offset(5.toUSize).rawSize))

  /** Load a value of a field number 6. */
  @alwaysinline def _6(implicit
      tag: Tag.CStruct6[T1, T2, T3, T4, T5, T6]
  ): T6 = {
    val ptr = new Ptr[T6](elemRawPtr(rawptr, tag.offset(5.toUSize).rawSize))
=======
  @alwaysinline def at6(implicit tag: Tag.CStruct6[T1, T2, T3, T4, T5, T6]): Ptr[T6] = 
    new Ptr[T6](elemRawPtr(rawptr, tag.offset(5.toULong).toLong))

  /** Load a value of a field number 6. */
  @alwaysinline def _6(implicit tag: Tag.CStruct6[T1, T2, T3, T4, T5, T6]): T6 = {
    val ptr = new Ptr[T6](elemRawPtr(rawptr, tag.offset(5.toULong).toLong))
>>>>>>> 69749b9f
    ptr.unary_!(tag._6)
  }

  /** Store a value to a field number 6. */
<<<<<<< HEAD
  @alwaysinline def _6_=(
      value: T6
  )(implicit tag: Tag.CStruct6[T1, T2, T3, T4, T5, T6]): Unit = {
    val ptr = new Ptr[T6](elemRawPtr(rawptr, tag.offset(5.toUSize).rawSize))
=======
  @alwaysinline def _6_=(value: T6)(implicit tag: Tag.CStruct6[T1, T2, T3, T4, T5, T6]): Unit = {
    val ptr = new Ptr[T6](elemRawPtr(rawptr, tag.offset(5.toULong).toLong))
>>>>>>> 69749b9f
    ptr.`unary_!_=`(value)(tag._6)
  }

}

<<<<<<< HEAD
final class CStruct7[T1, T2, T3, T4, T5, T6, T7] private[scalanative] (
    private[scalanative] val rawptr: RawPtr
) extends CStruct {
=======
final class CStruct7[T1, T2, T3, T4, T5, T6, T7] private[scalanative] (private[scalanative] val rawptr: RawPtr) extends CStruct {
>>>>>>> 69749b9f
  @alwaysinline override def equals(other: Any): Boolean =
    (this eq other.asInstanceOf[AnyRef]) || (other match {
      case other: CStruct7[_, _, _, _, _, _, _] =>
        other.rawptr == rawptr
      case _ =>
        false
    })

  @alwaysinline override def hashCode: Int =
    java.lang.Long.hashCode(castRawPtrToLong(rawptr))

  @alwaysinline override def toString: String =
    "CStruct7@" + java.lang.Long.toHexString(castRawPtrToLong(rawptr))

  @alwaysinline def toPtr: Ptr[CStruct7[T1, T2, T3, T4, T5, T6, T7]] =
    fromRawPtr[CStruct7[T1, T2, T3, T4, T5, T6, T7]](rawptr)

  /** Load a value of a field number 1. */
<<<<<<< HEAD
  @alwaysinline def at1(implicit
      tag: Tag.CStruct7[T1, T2, T3, T4, T5, T6, T7]
  ): Ptr[T1] =
    new Ptr[T1](elemRawPtr(rawptr, tag.offset(0.toUSize).rawSize))

  /** Load a value of a field number 1. */
  @alwaysinline def _1(implicit
      tag: Tag.CStruct7[T1, T2, T3, T4, T5, T6, T7]
  ): T1 = {
    val ptr = new Ptr[T1](elemRawPtr(rawptr, tag.offset(0.toUSize).rawSize))
=======
  @alwaysinline def at1(implicit tag: Tag.CStruct7[T1, T2, T3, T4, T5, T6, T7]): Ptr[T1] = 
    new Ptr[T1](elemRawPtr(rawptr, tag.offset(0.toULong).toLong))

  /** Load a value of a field number 1. */
  @alwaysinline def _1(implicit tag: Tag.CStruct7[T1, T2, T3, T4, T5, T6, T7]): T1 = {
    val ptr = new Ptr[T1](elemRawPtr(rawptr, tag.offset(0.toULong).toLong))
>>>>>>> 69749b9f
    ptr.unary_!(tag._1)
  }

  /** Store a value to a field number 1. */
<<<<<<< HEAD
  @alwaysinline def _1_=(
      value: T1
  )(implicit tag: Tag.CStruct7[T1, T2, T3, T4, T5, T6, T7]): Unit = {
    val ptr = new Ptr[T1](elemRawPtr(rawptr, tag.offset(0.toUSize).rawSize))
=======
  @alwaysinline def _1_=(value: T1)(implicit tag: Tag.CStruct7[T1, T2, T3, T4, T5, T6, T7]): Unit = {
    val ptr = new Ptr[T1](elemRawPtr(rawptr, tag.offset(0.toULong).toLong))
>>>>>>> 69749b9f
    ptr.`unary_!_=`(value)(tag._1)
  }

  /** Load a value of a field number 2. */
<<<<<<< HEAD
  @alwaysinline def at2(implicit
      tag: Tag.CStruct7[T1, T2, T3, T4, T5, T6, T7]
  ): Ptr[T2] =
    new Ptr[T2](elemRawPtr(rawptr, tag.offset(1.toUSize).rawSize))

  /** Load a value of a field number 2. */
  @alwaysinline def _2(implicit
      tag: Tag.CStruct7[T1, T2, T3, T4, T5, T6, T7]
  ): T2 = {
    val ptr = new Ptr[T2](elemRawPtr(rawptr, tag.offset(1.toUSize).rawSize))
=======
  @alwaysinline def at2(implicit tag: Tag.CStruct7[T1, T2, T3, T4, T5, T6, T7]): Ptr[T2] = 
    new Ptr[T2](elemRawPtr(rawptr, tag.offset(1.toULong).toLong))

  /** Load a value of a field number 2. */
  @alwaysinline def _2(implicit tag: Tag.CStruct7[T1, T2, T3, T4, T5, T6, T7]): T2 = {
    val ptr = new Ptr[T2](elemRawPtr(rawptr, tag.offset(1.toULong).toLong))
>>>>>>> 69749b9f
    ptr.unary_!(tag._2)
  }

  /** Store a value to a field number 2. */
<<<<<<< HEAD
  @alwaysinline def _2_=(
      value: T2
  )(implicit tag: Tag.CStruct7[T1, T2, T3, T4, T5, T6, T7]): Unit = {
    val ptr = new Ptr[T2](elemRawPtr(rawptr, tag.offset(1.toUSize).rawSize))
=======
  @alwaysinline def _2_=(value: T2)(implicit tag: Tag.CStruct7[T1, T2, T3, T4, T5, T6, T7]): Unit = {
    val ptr = new Ptr[T2](elemRawPtr(rawptr, tag.offset(1.toULong).toLong))
>>>>>>> 69749b9f
    ptr.`unary_!_=`(value)(tag._2)
  }

  /** Load a value of a field number 3. */
<<<<<<< HEAD
  @alwaysinline def at3(implicit
      tag: Tag.CStruct7[T1, T2, T3, T4, T5, T6, T7]
  ): Ptr[T3] =
    new Ptr[T3](elemRawPtr(rawptr, tag.offset(2.toUSize).rawSize))

  /** Load a value of a field number 3. */
  @alwaysinline def _3(implicit
      tag: Tag.CStruct7[T1, T2, T3, T4, T5, T6, T7]
  ): T3 = {
    val ptr = new Ptr[T3](elemRawPtr(rawptr, tag.offset(2.toUSize).rawSize))
=======
  @alwaysinline def at3(implicit tag: Tag.CStruct7[T1, T2, T3, T4, T5, T6, T7]): Ptr[T3] = 
    new Ptr[T3](elemRawPtr(rawptr, tag.offset(2.toULong).toLong))

  /** Load a value of a field number 3. */
  @alwaysinline def _3(implicit tag: Tag.CStruct7[T1, T2, T3, T4, T5, T6, T7]): T3 = {
    val ptr = new Ptr[T3](elemRawPtr(rawptr, tag.offset(2.toULong).toLong))
>>>>>>> 69749b9f
    ptr.unary_!(tag._3)
  }

  /** Store a value to a field number 3. */
<<<<<<< HEAD
  @alwaysinline def _3_=(
      value: T3
  )(implicit tag: Tag.CStruct7[T1, T2, T3, T4, T5, T6, T7]): Unit = {
    val ptr = new Ptr[T3](elemRawPtr(rawptr, tag.offset(2.toUSize).rawSize))
=======
  @alwaysinline def _3_=(value: T3)(implicit tag: Tag.CStruct7[T1, T2, T3, T4, T5, T6, T7]): Unit = {
    val ptr = new Ptr[T3](elemRawPtr(rawptr, tag.offset(2.toULong).toLong))
>>>>>>> 69749b9f
    ptr.`unary_!_=`(value)(tag._3)
  }

  /** Load a value of a field number 4. */
<<<<<<< HEAD
  @alwaysinline def at4(implicit
      tag: Tag.CStruct7[T1, T2, T3, T4, T5, T6, T7]
  ): Ptr[T4] =
    new Ptr[T4](elemRawPtr(rawptr, tag.offset(3.toUSize).rawSize))

  /** Load a value of a field number 4. */
  @alwaysinline def _4(implicit
      tag: Tag.CStruct7[T1, T2, T3, T4, T5, T6, T7]
  ): T4 = {
    val ptr = new Ptr[T4](elemRawPtr(rawptr, tag.offset(3.toUSize).rawSize))
=======
  @alwaysinline def at4(implicit tag: Tag.CStruct7[T1, T2, T3, T4, T5, T6, T7]): Ptr[T4] = 
    new Ptr[T4](elemRawPtr(rawptr, tag.offset(3.toULong).toLong))

  /** Load a value of a field number 4. */
  @alwaysinline def _4(implicit tag: Tag.CStruct7[T1, T2, T3, T4, T5, T6, T7]): T4 = {
    val ptr = new Ptr[T4](elemRawPtr(rawptr, tag.offset(3.toULong).toLong))
>>>>>>> 69749b9f
    ptr.unary_!(tag._4)
  }

  /** Store a value to a field number 4. */
<<<<<<< HEAD
  @alwaysinline def _4_=(
      value: T4
  )(implicit tag: Tag.CStruct7[T1, T2, T3, T4, T5, T6, T7]): Unit = {
    val ptr = new Ptr[T4](elemRawPtr(rawptr, tag.offset(3.toUSize).rawSize))
=======
  @alwaysinline def _4_=(value: T4)(implicit tag: Tag.CStruct7[T1, T2, T3, T4, T5, T6, T7]): Unit = {
    val ptr = new Ptr[T4](elemRawPtr(rawptr, tag.offset(3.toULong).toLong))
>>>>>>> 69749b9f
    ptr.`unary_!_=`(value)(tag._4)
  }

  /** Load a value of a field number 5. */
<<<<<<< HEAD
  @alwaysinline def at5(implicit
      tag: Tag.CStruct7[T1, T2, T3, T4, T5, T6, T7]
  ): Ptr[T5] =
    new Ptr[T5](elemRawPtr(rawptr, tag.offset(4.toUSize).rawSize))

  /** Load a value of a field number 5. */
  @alwaysinline def _5(implicit
      tag: Tag.CStruct7[T1, T2, T3, T4, T5, T6, T7]
  ): T5 = {
    val ptr = new Ptr[T5](elemRawPtr(rawptr, tag.offset(4.toUSize).rawSize))
=======
  @alwaysinline def at5(implicit tag: Tag.CStruct7[T1, T2, T3, T4, T5, T6, T7]): Ptr[T5] = 
    new Ptr[T5](elemRawPtr(rawptr, tag.offset(4.toULong).toLong))

  /** Load a value of a field number 5. */
  @alwaysinline def _5(implicit tag: Tag.CStruct7[T1, T2, T3, T4, T5, T6, T7]): T5 = {
    val ptr = new Ptr[T5](elemRawPtr(rawptr, tag.offset(4.toULong).toLong))
>>>>>>> 69749b9f
    ptr.unary_!(tag._5)
  }

  /** Store a value to a field number 5. */
<<<<<<< HEAD
  @alwaysinline def _5_=(
      value: T5
  )(implicit tag: Tag.CStruct7[T1, T2, T3, T4, T5, T6, T7]): Unit = {
    val ptr = new Ptr[T5](elemRawPtr(rawptr, tag.offset(4.toUSize).rawSize))
=======
  @alwaysinline def _5_=(value: T5)(implicit tag: Tag.CStruct7[T1, T2, T3, T4, T5, T6, T7]): Unit = {
    val ptr = new Ptr[T5](elemRawPtr(rawptr, tag.offset(4.toULong).toLong))
>>>>>>> 69749b9f
    ptr.`unary_!_=`(value)(tag._5)
  }

  /** Load a value of a field number 6. */
<<<<<<< HEAD
  @alwaysinline def at6(implicit
      tag: Tag.CStruct7[T1, T2, T3, T4, T5, T6, T7]
  ): Ptr[T6] =
    new Ptr[T6](elemRawPtr(rawptr, tag.offset(5.toUSize).rawSize))

  /** Load a value of a field number 6. */
  @alwaysinline def _6(implicit
      tag: Tag.CStruct7[T1, T2, T3, T4, T5, T6, T7]
  ): T6 = {
    val ptr = new Ptr[T6](elemRawPtr(rawptr, tag.offset(5.toUSize).rawSize))
=======
  @alwaysinline def at6(implicit tag: Tag.CStruct7[T1, T2, T3, T4, T5, T6, T7]): Ptr[T6] = 
    new Ptr[T6](elemRawPtr(rawptr, tag.offset(5.toULong).toLong))

  /** Load a value of a field number 6. */
  @alwaysinline def _6(implicit tag: Tag.CStruct7[T1, T2, T3, T4, T5, T6, T7]): T6 = {
    val ptr = new Ptr[T6](elemRawPtr(rawptr, tag.offset(5.toULong).toLong))
>>>>>>> 69749b9f
    ptr.unary_!(tag._6)
  }

  /** Store a value to a field number 6. */
<<<<<<< HEAD
  @alwaysinline def _6_=(
      value: T6
  )(implicit tag: Tag.CStruct7[T1, T2, T3, T4, T5, T6, T7]): Unit = {
    val ptr = new Ptr[T6](elemRawPtr(rawptr, tag.offset(5.toUSize).rawSize))
=======
  @alwaysinline def _6_=(value: T6)(implicit tag: Tag.CStruct7[T1, T2, T3, T4, T5, T6, T7]): Unit = {
    val ptr = new Ptr[T6](elemRawPtr(rawptr, tag.offset(5.toULong).toLong))
>>>>>>> 69749b9f
    ptr.`unary_!_=`(value)(tag._6)
  }

  /** Load a value of a field number 7. */
<<<<<<< HEAD
  @alwaysinline def at7(implicit
      tag: Tag.CStruct7[T1, T2, T3, T4, T5, T6, T7]
  ): Ptr[T7] =
    new Ptr[T7](elemRawPtr(rawptr, tag.offset(6.toUSize).rawSize))

  /** Load a value of a field number 7. */
  @alwaysinline def _7(implicit
      tag: Tag.CStruct7[T1, T2, T3, T4, T5, T6, T7]
  ): T7 = {
    val ptr = new Ptr[T7](elemRawPtr(rawptr, tag.offset(6.toUSize).rawSize))
=======
  @alwaysinline def at7(implicit tag: Tag.CStruct7[T1, T2, T3, T4, T5, T6, T7]): Ptr[T7] = 
    new Ptr[T7](elemRawPtr(rawptr, tag.offset(6.toULong).toLong))

  /** Load a value of a field number 7. */
  @alwaysinline def _7(implicit tag: Tag.CStruct7[T1, T2, T3, T4, T5, T6, T7]): T7 = {
    val ptr = new Ptr[T7](elemRawPtr(rawptr, tag.offset(6.toULong).toLong))
>>>>>>> 69749b9f
    ptr.unary_!(tag._7)
  }

  /** Store a value to a field number 7. */
<<<<<<< HEAD
  @alwaysinline def _7_=(
      value: T7
  )(implicit tag: Tag.CStruct7[T1, T2, T3, T4, T5, T6, T7]): Unit = {
    val ptr = new Ptr[T7](elemRawPtr(rawptr, tag.offset(6.toUSize).rawSize))
=======
  @alwaysinline def _7_=(value: T7)(implicit tag: Tag.CStruct7[T1, T2, T3, T4, T5, T6, T7]): Unit = {
    val ptr = new Ptr[T7](elemRawPtr(rawptr, tag.offset(6.toULong).toLong))
>>>>>>> 69749b9f
    ptr.`unary_!_=`(value)(tag._7)
  }

}

<<<<<<< HEAD
final class CStruct8[T1, T2, T3, T4, T5, T6, T7, T8] private[scalanative] (
    private[scalanative] val rawptr: RawPtr
) extends CStruct {
=======
final class CStruct8[T1, T2, T3, T4, T5, T6, T7, T8] private[scalanative] (private[scalanative] val rawptr: RawPtr) extends CStruct {
>>>>>>> 69749b9f
  @alwaysinline override def equals(other: Any): Boolean =
    (this eq other.asInstanceOf[AnyRef]) || (other match {
      case other: CStruct8[_, _, _, _, _, _, _, _] =>
        other.rawptr == rawptr
      case _ =>
        false
    })

  @alwaysinline override def hashCode: Int =
    java.lang.Long.hashCode(castRawPtrToLong(rawptr))

  @alwaysinline override def toString: String =
    "CStruct8@" + java.lang.Long.toHexString(castRawPtrToLong(rawptr))

  @alwaysinline def toPtr: Ptr[CStruct8[T1, T2, T3, T4, T5, T6, T7, T8]] =
    fromRawPtr[CStruct8[T1, T2, T3, T4, T5, T6, T7, T8]](rawptr)

  /** Load a value of a field number 1. */
<<<<<<< HEAD
  @alwaysinline def at1(implicit
      tag: Tag.CStruct8[T1, T2, T3, T4, T5, T6, T7, T8]
  ): Ptr[T1] =
    new Ptr[T1](elemRawPtr(rawptr, tag.offset(0.toUSize).rawSize))

  /** Load a value of a field number 1. */
  @alwaysinline def _1(implicit
      tag: Tag.CStruct8[T1, T2, T3, T4, T5, T6, T7, T8]
  ): T1 = {
    val ptr = new Ptr[T1](elemRawPtr(rawptr, tag.offset(0.toUSize).rawSize))
=======
  @alwaysinline def at1(implicit tag: Tag.CStruct8[T1, T2, T3, T4, T5, T6, T7, T8]): Ptr[T1] = 
    new Ptr[T1](elemRawPtr(rawptr, tag.offset(0.toULong).toLong))

  /** Load a value of a field number 1. */
  @alwaysinline def _1(implicit tag: Tag.CStruct8[T1, T2, T3, T4, T5, T6, T7, T8]): T1 = {
    val ptr = new Ptr[T1](elemRawPtr(rawptr, tag.offset(0.toULong).toLong))
>>>>>>> 69749b9f
    ptr.unary_!(tag._1)
  }

  /** Store a value to a field number 1. */
<<<<<<< HEAD
  @alwaysinline def _1_=(
      value: T1
  )(implicit tag: Tag.CStruct8[T1, T2, T3, T4, T5, T6, T7, T8]): Unit = {
    val ptr = new Ptr[T1](elemRawPtr(rawptr, tag.offset(0.toUSize).rawSize))
=======
  @alwaysinline def _1_=(value: T1)(implicit tag: Tag.CStruct8[T1, T2, T3, T4, T5, T6, T7, T8]): Unit = {
    val ptr = new Ptr[T1](elemRawPtr(rawptr, tag.offset(0.toULong).toLong))
>>>>>>> 69749b9f
    ptr.`unary_!_=`(value)(tag._1)
  }

  /** Load a value of a field number 2. */
<<<<<<< HEAD
  @alwaysinline def at2(implicit
      tag: Tag.CStruct8[T1, T2, T3, T4, T5, T6, T7, T8]
  ): Ptr[T2] =
    new Ptr[T2](elemRawPtr(rawptr, tag.offset(1.toUSize).rawSize))

  /** Load a value of a field number 2. */
  @alwaysinline def _2(implicit
      tag: Tag.CStruct8[T1, T2, T3, T4, T5, T6, T7, T8]
  ): T2 = {
    val ptr = new Ptr[T2](elemRawPtr(rawptr, tag.offset(1.toUSize).rawSize))
=======
  @alwaysinline def at2(implicit tag: Tag.CStruct8[T1, T2, T3, T4, T5, T6, T7, T8]): Ptr[T2] = 
    new Ptr[T2](elemRawPtr(rawptr, tag.offset(1.toULong).toLong))

  /** Load a value of a field number 2. */
  @alwaysinline def _2(implicit tag: Tag.CStruct8[T1, T2, T3, T4, T5, T6, T7, T8]): T2 = {
    val ptr = new Ptr[T2](elemRawPtr(rawptr, tag.offset(1.toULong).toLong))
>>>>>>> 69749b9f
    ptr.unary_!(tag._2)
  }

  /** Store a value to a field number 2. */
<<<<<<< HEAD
  @alwaysinline def _2_=(
      value: T2
  )(implicit tag: Tag.CStruct8[T1, T2, T3, T4, T5, T6, T7, T8]): Unit = {
    val ptr = new Ptr[T2](elemRawPtr(rawptr, tag.offset(1.toUSize).rawSize))
=======
  @alwaysinline def _2_=(value: T2)(implicit tag: Tag.CStruct8[T1, T2, T3, T4, T5, T6, T7, T8]): Unit = {
    val ptr = new Ptr[T2](elemRawPtr(rawptr, tag.offset(1.toULong).toLong))
>>>>>>> 69749b9f
    ptr.`unary_!_=`(value)(tag._2)
  }

  /** Load a value of a field number 3. */
<<<<<<< HEAD
  @alwaysinline def at3(implicit
      tag: Tag.CStruct8[T1, T2, T3, T4, T5, T6, T7, T8]
  ): Ptr[T3] =
    new Ptr[T3](elemRawPtr(rawptr, tag.offset(2.toUSize).rawSize))

  /** Load a value of a field number 3. */
  @alwaysinline def _3(implicit
      tag: Tag.CStruct8[T1, T2, T3, T4, T5, T6, T7, T8]
  ): T3 = {
    val ptr = new Ptr[T3](elemRawPtr(rawptr, tag.offset(2.toUSize).rawSize))
=======
  @alwaysinline def at3(implicit tag: Tag.CStruct8[T1, T2, T3, T4, T5, T6, T7, T8]): Ptr[T3] = 
    new Ptr[T3](elemRawPtr(rawptr, tag.offset(2.toULong).toLong))

  /** Load a value of a field number 3. */
  @alwaysinline def _3(implicit tag: Tag.CStruct8[T1, T2, T3, T4, T5, T6, T7, T8]): T3 = {
    val ptr = new Ptr[T3](elemRawPtr(rawptr, tag.offset(2.toULong).toLong))
>>>>>>> 69749b9f
    ptr.unary_!(tag._3)
  }

  /** Store a value to a field number 3. */
<<<<<<< HEAD
  @alwaysinline def _3_=(
      value: T3
  )(implicit tag: Tag.CStruct8[T1, T2, T3, T4, T5, T6, T7, T8]): Unit = {
    val ptr = new Ptr[T3](elemRawPtr(rawptr, tag.offset(2.toUSize).rawSize))
=======
  @alwaysinline def _3_=(value: T3)(implicit tag: Tag.CStruct8[T1, T2, T3, T4, T5, T6, T7, T8]): Unit = {
    val ptr = new Ptr[T3](elemRawPtr(rawptr, tag.offset(2.toULong).toLong))
>>>>>>> 69749b9f
    ptr.`unary_!_=`(value)(tag._3)
  }

  /** Load a value of a field number 4. */
<<<<<<< HEAD
  @alwaysinline def at4(implicit
      tag: Tag.CStruct8[T1, T2, T3, T4, T5, T6, T7, T8]
  ): Ptr[T4] =
    new Ptr[T4](elemRawPtr(rawptr, tag.offset(3.toUSize).rawSize))

  /** Load a value of a field number 4. */
  @alwaysinline def _4(implicit
      tag: Tag.CStruct8[T1, T2, T3, T4, T5, T6, T7, T8]
  ): T4 = {
    val ptr = new Ptr[T4](elemRawPtr(rawptr, tag.offset(3.toUSize).rawSize))
=======
  @alwaysinline def at4(implicit tag: Tag.CStruct8[T1, T2, T3, T4, T5, T6, T7, T8]): Ptr[T4] = 
    new Ptr[T4](elemRawPtr(rawptr, tag.offset(3.toULong).toLong))

  /** Load a value of a field number 4. */
  @alwaysinline def _4(implicit tag: Tag.CStruct8[T1, T2, T3, T4, T5, T6, T7, T8]): T4 = {
    val ptr = new Ptr[T4](elemRawPtr(rawptr, tag.offset(3.toULong).toLong))
>>>>>>> 69749b9f
    ptr.unary_!(tag._4)
  }

  /** Store a value to a field number 4. */
<<<<<<< HEAD
  @alwaysinline def _4_=(
      value: T4
  )(implicit tag: Tag.CStruct8[T1, T2, T3, T4, T5, T6, T7, T8]): Unit = {
    val ptr = new Ptr[T4](elemRawPtr(rawptr, tag.offset(3.toUSize).rawSize))
=======
  @alwaysinline def _4_=(value: T4)(implicit tag: Tag.CStruct8[T1, T2, T3, T4, T5, T6, T7, T8]): Unit = {
    val ptr = new Ptr[T4](elemRawPtr(rawptr, tag.offset(3.toULong).toLong))
>>>>>>> 69749b9f
    ptr.`unary_!_=`(value)(tag._4)
  }

  /** Load a value of a field number 5. */
<<<<<<< HEAD
  @alwaysinline def at5(implicit
      tag: Tag.CStruct8[T1, T2, T3, T4, T5, T6, T7, T8]
  ): Ptr[T5] =
    new Ptr[T5](elemRawPtr(rawptr, tag.offset(4.toUSize).rawSize))

  /** Load a value of a field number 5. */
  @alwaysinline def _5(implicit
      tag: Tag.CStruct8[T1, T2, T3, T4, T5, T6, T7, T8]
  ): T5 = {
    val ptr = new Ptr[T5](elemRawPtr(rawptr, tag.offset(4.toUSize).rawSize))
=======
  @alwaysinline def at5(implicit tag: Tag.CStruct8[T1, T2, T3, T4, T5, T6, T7, T8]): Ptr[T5] = 
    new Ptr[T5](elemRawPtr(rawptr, tag.offset(4.toULong).toLong))

  /** Load a value of a field number 5. */
  @alwaysinline def _5(implicit tag: Tag.CStruct8[T1, T2, T3, T4, T5, T6, T7, T8]): T5 = {
    val ptr = new Ptr[T5](elemRawPtr(rawptr, tag.offset(4.toULong).toLong))
>>>>>>> 69749b9f
    ptr.unary_!(tag._5)
  }

  /** Store a value to a field number 5. */
<<<<<<< HEAD
  @alwaysinline def _5_=(
      value: T5
  )(implicit tag: Tag.CStruct8[T1, T2, T3, T4, T5, T6, T7, T8]): Unit = {
    val ptr = new Ptr[T5](elemRawPtr(rawptr, tag.offset(4.toUSize).rawSize))
=======
  @alwaysinline def _5_=(value: T5)(implicit tag: Tag.CStruct8[T1, T2, T3, T4, T5, T6, T7, T8]): Unit = {
    val ptr = new Ptr[T5](elemRawPtr(rawptr, tag.offset(4.toULong).toLong))
>>>>>>> 69749b9f
    ptr.`unary_!_=`(value)(tag._5)
  }

  /** Load a value of a field number 6. */
<<<<<<< HEAD
  @alwaysinline def at6(implicit
      tag: Tag.CStruct8[T1, T2, T3, T4, T5, T6, T7, T8]
  ): Ptr[T6] =
    new Ptr[T6](elemRawPtr(rawptr, tag.offset(5.toUSize).rawSize))

  /** Load a value of a field number 6. */
  @alwaysinline def _6(implicit
      tag: Tag.CStruct8[T1, T2, T3, T4, T5, T6, T7, T8]
  ): T6 = {
    val ptr = new Ptr[T6](elemRawPtr(rawptr, tag.offset(5.toUSize).rawSize))
=======
  @alwaysinline def at6(implicit tag: Tag.CStruct8[T1, T2, T3, T4, T5, T6, T7, T8]): Ptr[T6] = 
    new Ptr[T6](elemRawPtr(rawptr, tag.offset(5.toULong).toLong))

  /** Load a value of a field number 6. */
  @alwaysinline def _6(implicit tag: Tag.CStruct8[T1, T2, T3, T4, T5, T6, T7, T8]): T6 = {
    val ptr = new Ptr[T6](elemRawPtr(rawptr, tag.offset(5.toULong).toLong))
>>>>>>> 69749b9f
    ptr.unary_!(tag._6)
  }

  /** Store a value to a field number 6. */
<<<<<<< HEAD
  @alwaysinline def _6_=(
      value: T6
  )(implicit tag: Tag.CStruct8[T1, T2, T3, T4, T5, T6, T7, T8]): Unit = {
    val ptr = new Ptr[T6](elemRawPtr(rawptr, tag.offset(5.toUSize).rawSize))
=======
  @alwaysinline def _6_=(value: T6)(implicit tag: Tag.CStruct8[T1, T2, T3, T4, T5, T6, T7, T8]): Unit = {
    val ptr = new Ptr[T6](elemRawPtr(rawptr, tag.offset(5.toULong).toLong))
>>>>>>> 69749b9f
    ptr.`unary_!_=`(value)(tag._6)
  }

  /** Load a value of a field number 7. */
<<<<<<< HEAD
  @alwaysinline def at7(implicit
      tag: Tag.CStruct8[T1, T2, T3, T4, T5, T6, T7, T8]
  ): Ptr[T7] =
    new Ptr[T7](elemRawPtr(rawptr, tag.offset(6.toUSize).rawSize))

  /** Load a value of a field number 7. */
  @alwaysinline def _7(implicit
      tag: Tag.CStruct8[T1, T2, T3, T4, T5, T6, T7, T8]
  ): T7 = {
    val ptr = new Ptr[T7](elemRawPtr(rawptr, tag.offset(6.toUSize).rawSize))
=======
  @alwaysinline def at7(implicit tag: Tag.CStruct8[T1, T2, T3, T4, T5, T6, T7, T8]): Ptr[T7] = 
    new Ptr[T7](elemRawPtr(rawptr, tag.offset(6.toULong).toLong))

  /** Load a value of a field number 7. */
  @alwaysinline def _7(implicit tag: Tag.CStruct8[T1, T2, T3, T4, T5, T6, T7, T8]): T7 = {
    val ptr = new Ptr[T7](elemRawPtr(rawptr, tag.offset(6.toULong).toLong))
>>>>>>> 69749b9f
    ptr.unary_!(tag._7)
  }

  /** Store a value to a field number 7. */
<<<<<<< HEAD
  @alwaysinline def _7_=(
      value: T7
  )(implicit tag: Tag.CStruct8[T1, T2, T3, T4, T5, T6, T7, T8]): Unit = {
    val ptr = new Ptr[T7](elemRawPtr(rawptr, tag.offset(6.toUSize).rawSize))
=======
  @alwaysinline def _7_=(value: T7)(implicit tag: Tag.CStruct8[T1, T2, T3, T4, T5, T6, T7, T8]): Unit = {
    val ptr = new Ptr[T7](elemRawPtr(rawptr, tag.offset(6.toULong).toLong))
>>>>>>> 69749b9f
    ptr.`unary_!_=`(value)(tag._7)
  }

  /** Load a value of a field number 8. */
<<<<<<< HEAD
  @alwaysinline def at8(implicit
      tag: Tag.CStruct8[T1, T2, T3, T4, T5, T6, T7, T8]
  ): Ptr[T8] =
    new Ptr[T8](elemRawPtr(rawptr, tag.offset(7.toUSize).rawSize))

  /** Load a value of a field number 8. */
  @alwaysinline def _8(implicit
      tag: Tag.CStruct8[T1, T2, T3, T4, T5, T6, T7, T8]
  ): T8 = {
    val ptr = new Ptr[T8](elemRawPtr(rawptr, tag.offset(7.toUSize).rawSize))
=======
  @alwaysinline def at8(implicit tag: Tag.CStruct8[T1, T2, T3, T4, T5, T6, T7, T8]): Ptr[T8] = 
    new Ptr[T8](elemRawPtr(rawptr, tag.offset(7.toULong).toLong))

  /** Load a value of a field number 8. */
  @alwaysinline def _8(implicit tag: Tag.CStruct8[T1, T2, T3, T4, T5, T6, T7, T8]): T8 = {
    val ptr = new Ptr[T8](elemRawPtr(rawptr, tag.offset(7.toULong).toLong))
>>>>>>> 69749b9f
    ptr.unary_!(tag._8)
  }

  /** Store a value to a field number 8. */
<<<<<<< HEAD
  @alwaysinline def _8_=(
      value: T8
  )(implicit tag: Tag.CStruct8[T1, T2, T3, T4, T5, T6, T7, T8]): Unit = {
    val ptr = new Ptr[T8](elemRawPtr(rawptr, tag.offset(7.toUSize).rawSize))
=======
  @alwaysinline def _8_=(value: T8)(implicit tag: Tag.CStruct8[T1, T2, T3, T4, T5, T6, T7, T8]): Unit = {
    val ptr = new Ptr[T8](elemRawPtr(rawptr, tag.offset(7.toULong).toLong))
>>>>>>> 69749b9f
    ptr.`unary_!_=`(value)(tag._8)
  }

}

<<<<<<< HEAD
final class CStruct9[T1, T2, T3, T4, T5, T6, T7, T8, T9] private[scalanative] (
    private[scalanative] val rawptr: RawPtr
) extends CStruct {
=======
final class CStruct9[T1, T2, T3, T4, T5, T6, T7, T8, T9] private[scalanative] (private[scalanative] val rawptr: RawPtr) extends CStruct {
>>>>>>> 69749b9f
  @alwaysinline override def equals(other: Any): Boolean =
    (this eq other.asInstanceOf[AnyRef]) || (other match {
      case other: CStruct9[_, _, _, _, _, _, _, _, _] =>
        other.rawptr == rawptr
      case _ =>
        false
    })

  @alwaysinline override def hashCode: Int =
    java.lang.Long.hashCode(castRawPtrToLong(rawptr))

  @alwaysinline override def toString: String =
    "CStruct9@" + java.lang.Long.toHexString(castRawPtrToLong(rawptr))

  @alwaysinline def toPtr: Ptr[CStruct9[T1, T2, T3, T4, T5, T6, T7, T8, T9]] =
    fromRawPtr[CStruct9[T1, T2, T3, T4, T5, T6, T7, T8, T9]](rawptr)

  /** Load a value of a field number 1. */
<<<<<<< HEAD
  @alwaysinline def at1(implicit
      tag: Tag.CStruct9[T1, T2, T3, T4, T5, T6, T7, T8, T9]
  ): Ptr[T1] =
    new Ptr[T1](elemRawPtr(rawptr, tag.offset(0.toUSize).rawSize))

  /** Load a value of a field number 1. */
  @alwaysinline def _1(implicit
      tag: Tag.CStruct9[T1, T2, T3, T4, T5, T6, T7, T8, T9]
  ): T1 = {
    val ptr = new Ptr[T1](elemRawPtr(rawptr, tag.offset(0.toUSize).rawSize))
=======
  @alwaysinline def at1(implicit tag: Tag.CStruct9[T1, T2, T3, T4, T5, T6, T7, T8, T9]): Ptr[T1] = 
    new Ptr[T1](elemRawPtr(rawptr, tag.offset(0.toULong).toLong))

  /** Load a value of a field number 1. */
  @alwaysinline def _1(implicit tag: Tag.CStruct9[T1, T2, T3, T4, T5, T6, T7, T8, T9]): T1 = {
    val ptr = new Ptr[T1](elemRawPtr(rawptr, tag.offset(0.toULong).toLong))
>>>>>>> 69749b9f
    ptr.unary_!(tag._1)
  }

  /** Store a value to a field number 1. */
<<<<<<< HEAD
  @alwaysinline def _1_=(
      value: T1
  )(implicit tag: Tag.CStruct9[T1, T2, T3, T4, T5, T6, T7, T8, T9]): Unit = {
    val ptr = new Ptr[T1](elemRawPtr(rawptr, tag.offset(0.toUSize).rawSize))
=======
  @alwaysinline def _1_=(value: T1)(implicit tag: Tag.CStruct9[T1, T2, T3, T4, T5, T6, T7, T8, T9]): Unit = {
    val ptr = new Ptr[T1](elemRawPtr(rawptr, tag.offset(0.toULong).toLong))
>>>>>>> 69749b9f
    ptr.`unary_!_=`(value)(tag._1)
  }

  /** Load a value of a field number 2. */
<<<<<<< HEAD
  @alwaysinline def at2(implicit
      tag: Tag.CStruct9[T1, T2, T3, T4, T5, T6, T7, T8, T9]
  ): Ptr[T2] =
    new Ptr[T2](elemRawPtr(rawptr, tag.offset(1.toUSize).rawSize))

  /** Load a value of a field number 2. */
  @alwaysinline def _2(implicit
      tag: Tag.CStruct9[T1, T2, T3, T4, T5, T6, T7, T8, T9]
  ): T2 = {
    val ptr = new Ptr[T2](elemRawPtr(rawptr, tag.offset(1.toUSize).rawSize))
=======
  @alwaysinline def at2(implicit tag: Tag.CStruct9[T1, T2, T3, T4, T5, T6, T7, T8, T9]): Ptr[T2] = 
    new Ptr[T2](elemRawPtr(rawptr, tag.offset(1.toULong).toLong))

  /** Load a value of a field number 2. */
  @alwaysinline def _2(implicit tag: Tag.CStruct9[T1, T2, T3, T4, T5, T6, T7, T8, T9]): T2 = {
    val ptr = new Ptr[T2](elemRawPtr(rawptr, tag.offset(1.toULong).toLong))
>>>>>>> 69749b9f
    ptr.unary_!(tag._2)
  }

  /** Store a value to a field number 2. */
<<<<<<< HEAD
  @alwaysinline def _2_=(
      value: T2
  )(implicit tag: Tag.CStruct9[T1, T2, T3, T4, T5, T6, T7, T8, T9]): Unit = {
    val ptr = new Ptr[T2](elemRawPtr(rawptr, tag.offset(1.toUSize).rawSize))
=======
  @alwaysinline def _2_=(value: T2)(implicit tag: Tag.CStruct9[T1, T2, T3, T4, T5, T6, T7, T8, T9]): Unit = {
    val ptr = new Ptr[T2](elemRawPtr(rawptr, tag.offset(1.toULong).toLong))
>>>>>>> 69749b9f
    ptr.`unary_!_=`(value)(tag._2)
  }

  /** Load a value of a field number 3. */
<<<<<<< HEAD
  @alwaysinline def at3(implicit
      tag: Tag.CStruct9[T1, T2, T3, T4, T5, T6, T7, T8, T9]
  ): Ptr[T3] =
    new Ptr[T3](elemRawPtr(rawptr, tag.offset(2.toUSize).rawSize))

  /** Load a value of a field number 3. */
  @alwaysinline def _3(implicit
      tag: Tag.CStruct9[T1, T2, T3, T4, T5, T6, T7, T8, T9]
  ): T3 = {
    val ptr = new Ptr[T3](elemRawPtr(rawptr, tag.offset(2.toUSize).rawSize))
=======
  @alwaysinline def at3(implicit tag: Tag.CStruct9[T1, T2, T3, T4, T5, T6, T7, T8, T9]): Ptr[T3] = 
    new Ptr[T3](elemRawPtr(rawptr, tag.offset(2.toULong).toLong))

  /** Load a value of a field number 3. */
  @alwaysinline def _3(implicit tag: Tag.CStruct9[T1, T2, T3, T4, T5, T6, T7, T8, T9]): T3 = {
    val ptr = new Ptr[T3](elemRawPtr(rawptr, tag.offset(2.toULong).toLong))
>>>>>>> 69749b9f
    ptr.unary_!(tag._3)
  }

  /** Store a value to a field number 3. */
<<<<<<< HEAD
  @alwaysinline def _3_=(
      value: T3
  )(implicit tag: Tag.CStruct9[T1, T2, T3, T4, T5, T6, T7, T8, T9]): Unit = {
    val ptr = new Ptr[T3](elemRawPtr(rawptr, tag.offset(2.toUSize).rawSize))
=======
  @alwaysinline def _3_=(value: T3)(implicit tag: Tag.CStruct9[T1, T2, T3, T4, T5, T6, T7, T8, T9]): Unit = {
    val ptr = new Ptr[T3](elemRawPtr(rawptr, tag.offset(2.toULong).toLong))
>>>>>>> 69749b9f
    ptr.`unary_!_=`(value)(tag._3)
  }

  /** Load a value of a field number 4. */
<<<<<<< HEAD
  @alwaysinline def at4(implicit
      tag: Tag.CStruct9[T1, T2, T3, T4, T5, T6, T7, T8, T9]
  ): Ptr[T4] =
    new Ptr[T4](elemRawPtr(rawptr, tag.offset(3.toUSize).rawSize))

  /** Load a value of a field number 4. */
  @alwaysinline def _4(implicit
      tag: Tag.CStruct9[T1, T2, T3, T4, T5, T6, T7, T8, T9]
  ): T4 = {
    val ptr = new Ptr[T4](elemRawPtr(rawptr, tag.offset(3.toUSize).rawSize))
=======
  @alwaysinline def at4(implicit tag: Tag.CStruct9[T1, T2, T3, T4, T5, T6, T7, T8, T9]): Ptr[T4] = 
    new Ptr[T4](elemRawPtr(rawptr, tag.offset(3.toULong).toLong))

  /** Load a value of a field number 4. */
  @alwaysinline def _4(implicit tag: Tag.CStruct9[T1, T2, T3, T4, T5, T6, T7, T8, T9]): T4 = {
    val ptr = new Ptr[T4](elemRawPtr(rawptr, tag.offset(3.toULong).toLong))
>>>>>>> 69749b9f
    ptr.unary_!(tag._4)
  }

  /** Store a value to a field number 4. */
<<<<<<< HEAD
  @alwaysinline def _4_=(
      value: T4
  )(implicit tag: Tag.CStruct9[T1, T2, T3, T4, T5, T6, T7, T8, T9]): Unit = {
    val ptr = new Ptr[T4](elemRawPtr(rawptr, tag.offset(3.toUSize).rawSize))
=======
  @alwaysinline def _4_=(value: T4)(implicit tag: Tag.CStruct9[T1, T2, T3, T4, T5, T6, T7, T8, T9]): Unit = {
    val ptr = new Ptr[T4](elemRawPtr(rawptr, tag.offset(3.toULong).toLong))
>>>>>>> 69749b9f
    ptr.`unary_!_=`(value)(tag._4)
  }

  /** Load a value of a field number 5. */
<<<<<<< HEAD
  @alwaysinline def at5(implicit
      tag: Tag.CStruct9[T1, T2, T3, T4, T5, T6, T7, T8, T9]
  ): Ptr[T5] =
    new Ptr[T5](elemRawPtr(rawptr, tag.offset(4.toUSize).rawSize))

  /** Load a value of a field number 5. */
  @alwaysinline def _5(implicit
      tag: Tag.CStruct9[T1, T2, T3, T4, T5, T6, T7, T8, T9]
  ): T5 = {
    val ptr = new Ptr[T5](elemRawPtr(rawptr, tag.offset(4.toUSize).rawSize))
=======
  @alwaysinline def at5(implicit tag: Tag.CStruct9[T1, T2, T3, T4, T5, T6, T7, T8, T9]): Ptr[T5] = 
    new Ptr[T5](elemRawPtr(rawptr, tag.offset(4.toULong).toLong))

  /** Load a value of a field number 5. */
  @alwaysinline def _5(implicit tag: Tag.CStruct9[T1, T2, T3, T4, T5, T6, T7, T8, T9]): T5 = {
    val ptr = new Ptr[T5](elemRawPtr(rawptr, tag.offset(4.toULong).toLong))
>>>>>>> 69749b9f
    ptr.unary_!(tag._5)
  }

  /** Store a value to a field number 5. */
<<<<<<< HEAD
  @alwaysinline def _5_=(
      value: T5
  )(implicit tag: Tag.CStruct9[T1, T2, T3, T4, T5, T6, T7, T8, T9]): Unit = {
    val ptr = new Ptr[T5](elemRawPtr(rawptr, tag.offset(4.toUSize).rawSize))
=======
  @alwaysinline def _5_=(value: T5)(implicit tag: Tag.CStruct9[T1, T2, T3, T4, T5, T6, T7, T8, T9]): Unit = {
    val ptr = new Ptr[T5](elemRawPtr(rawptr, tag.offset(4.toULong).toLong))
>>>>>>> 69749b9f
    ptr.`unary_!_=`(value)(tag._5)
  }

  /** Load a value of a field number 6. */
<<<<<<< HEAD
  @alwaysinline def at6(implicit
      tag: Tag.CStruct9[T1, T2, T3, T4, T5, T6, T7, T8, T9]
  ): Ptr[T6] =
    new Ptr[T6](elemRawPtr(rawptr, tag.offset(5.toUSize).rawSize))

  /** Load a value of a field number 6. */
  @alwaysinline def _6(implicit
      tag: Tag.CStruct9[T1, T2, T3, T4, T5, T6, T7, T8, T9]
  ): T6 = {
    val ptr = new Ptr[T6](elemRawPtr(rawptr, tag.offset(5.toUSize).rawSize))
=======
  @alwaysinline def at6(implicit tag: Tag.CStruct9[T1, T2, T3, T4, T5, T6, T7, T8, T9]): Ptr[T6] = 
    new Ptr[T6](elemRawPtr(rawptr, tag.offset(5.toULong).toLong))

  /** Load a value of a field number 6. */
  @alwaysinline def _6(implicit tag: Tag.CStruct9[T1, T2, T3, T4, T5, T6, T7, T8, T9]): T6 = {
    val ptr = new Ptr[T6](elemRawPtr(rawptr, tag.offset(5.toULong).toLong))
>>>>>>> 69749b9f
    ptr.unary_!(tag._6)
  }

  /** Store a value to a field number 6. */
<<<<<<< HEAD
  @alwaysinline def _6_=(
      value: T6
  )(implicit tag: Tag.CStruct9[T1, T2, T3, T4, T5, T6, T7, T8, T9]): Unit = {
    val ptr = new Ptr[T6](elemRawPtr(rawptr, tag.offset(5.toUSize).rawSize))
=======
  @alwaysinline def _6_=(value: T6)(implicit tag: Tag.CStruct9[T1, T2, T3, T4, T5, T6, T7, T8, T9]): Unit = {
    val ptr = new Ptr[T6](elemRawPtr(rawptr, tag.offset(5.toULong).toLong))
>>>>>>> 69749b9f
    ptr.`unary_!_=`(value)(tag._6)
  }

  /** Load a value of a field number 7. */
<<<<<<< HEAD
  @alwaysinline def at7(implicit
      tag: Tag.CStruct9[T1, T2, T3, T4, T5, T6, T7, T8, T9]
  ): Ptr[T7] =
    new Ptr[T7](elemRawPtr(rawptr, tag.offset(6.toUSize).rawSize))

  /** Load a value of a field number 7. */
  @alwaysinline def _7(implicit
      tag: Tag.CStruct9[T1, T2, T3, T4, T5, T6, T7, T8, T9]
  ): T7 = {
    val ptr = new Ptr[T7](elemRawPtr(rawptr, tag.offset(6.toUSize).rawSize))
=======
  @alwaysinline def at7(implicit tag: Tag.CStruct9[T1, T2, T3, T4, T5, T6, T7, T8, T9]): Ptr[T7] = 
    new Ptr[T7](elemRawPtr(rawptr, tag.offset(6.toULong).toLong))

  /** Load a value of a field number 7. */
  @alwaysinline def _7(implicit tag: Tag.CStruct9[T1, T2, T3, T4, T5, T6, T7, T8, T9]): T7 = {
    val ptr = new Ptr[T7](elemRawPtr(rawptr, tag.offset(6.toULong).toLong))
>>>>>>> 69749b9f
    ptr.unary_!(tag._7)
  }

  /** Store a value to a field number 7. */
<<<<<<< HEAD
  @alwaysinline def _7_=(
      value: T7
  )(implicit tag: Tag.CStruct9[T1, T2, T3, T4, T5, T6, T7, T8, T9]): Unit = {
    val ptr = new Ptr[T7](elemRawPtr(rawptr, tag.offset(6.toUSize).rawSize))
=======
  @alwaysinline def _7_=(value: T7)(implicit tag: Tag.CStruct9[T1, T2, T3, T4, T5, T6, T7, T8, T9]): Unit = {
    val ptr = new Ptr[T7](elemRawPtr(rawptr, tag.offset(6.toULong).toLong))
>>>>>>> 69749b9f
    ptr.`unary_!_=`(value)(tag._7)
  }

  /** Load a value of a field number 8. */
<<<<<<< HEAD
  @alwaysinline def at8(implicit
      tag: Tag.CStruct9[T1, T2, T3, T4, T5, T6, T7, T8, T9]
  ): Ptr[T8] =
    new Ptr[T8](elemRawPtr(rawptr, tag.offset(7.toUSize).rawSize))

  /** Load a value of a field number 8. */
  @alwaysinline def _8(implicit
      tag: Tag.CStruct9[T1, T2, T3, T4, T5, T6, T7, T8, T9]
  ): T8 = {
    val ptr = new Ptr[T8](elemRawPtr(rawptr, tag.offset(7.toUSize).rawSize))
=======
  @alwaysinline def at8(implicit tag: Tag.CStruct9[T1, T2, T3, T4, T5, T6, T7, T8, T9]): Ptr[T8] = 
    new Ptr[T8](elemRawPtr(rawptr, tag.offset(7.toULong).toLong))

  /** Load a value of a field number 8. */
  @alwaysinline def _8(implicit tag: Tag.CStruct9[T1, T2, T3, T4, T5, T6, T7, T8, T9]): T8 = {
    val ptr = new Ptr[T8](elemRawPtr(rawptr, tag.offset(7.toULong).toLong))
>>>>>>> 69749b9f
    ptr.unary_!(tag._8)
  }

  /** Store a value to a field number 8. */
<<<<<<< HEAD
  @alwaysinline def _8_=(
      value: T8
  )(implicit tag: Tag.CStruct9[T1, T2, T3, T4, T5, T6, T7, T8, T9]): Unit = {
    val ptr = new Ptr[T8](elemRawPtr(rawptr, tag.offset(7.toUSize).rawSize))
=======
  @alwaysinline def _8_=(value: T8)(implicit tag: Tag.CStruct9[T1, T2, T3, T4, T5, T6, T7, T8, T9]): Unit = {
    val ptr = new Ptr[T8](elemRawPtr(rawptr, tag.offset(7.toULong).toLong))
>>>>>>> 69749b9f
    ptr.`unary_!_=`(value)(tag._8)
  }

  /** Load a value of a field number 9. */
<<<<<<< HEAD
  @alwaysinline def at9(implicit
      tag: Tag.CStruct9[T1, T2, T3, T4, T5, T6, T7, T8, T9]
  ): Ptr[T9] =
    new Ptr[T9](elemRawPtr(rawptr, tag.offset(8.toUSize).rawSize))

  /** Load a value of a field number 9. */
  @alwaysinline def _9(implicit
      tag: Tag.CStruct9[T1, T2, T3, T4, T5, T6, T7, T8, T9]
  ): T9 = {
    val ptr = new Ptr[T9](elemRawPtr(rawptr, tag.offset(8.toUSize).rawSize))
=======
  @alwaysinline def at9(implicit tag: Tag.CStruct9[T1, T2, T3, T4, T5, T6, T7, T8, T9]): Ptr[T9] = 
    new Ptr[T9](elemRawPtr(rawptr, tag.offset(8.toULong).toLong))

  /** Load a value of a field number 9. */
  @alwaysinline def _9(implicit tag: Tag.CStruct9[T1, T2, T3, T4, T5, T6, T7, T8, T9]): T9 = {
    val ptr = new Ptr[T9](elemRawPtr(rawptr, tag.offset(8.toULong).toLong))
>>>>>>> 69749b9f
    ptr.unary_!(tag._9)
  }

  /** Store a value to a field number 9. */
<<<<<<< HEAD
  @alwaysinline def _9_=(
      value: T9
  )(implicit tag: Tag.CStruct9[T1, T2, T3, T4, T5, T6, T7, T8, T9]): Unit = {
    val ptr = new Ptr[T9](elemRawPtr(rawptr, tag.offset(8.toUSize).rawSize))
=======
  @alwaysinline def _9_=(value: T9)(implicit tag: Tag.CStruct9[T1, T2, T3, T4, T5, T6, T7, T8, T9]): Unit = {
    val ptr = new Ptr[T9](elemRawPtr(rawptr, tag.offset(8.toULong).toLong))
>>>>>>> 69749b9f
    ptr.`unary_!_=`(value)(tag._9)
  }

}

<<<<<<< HEAD
final class CStruct10[
    T1,
    T2,
    T3,
    T4,
    T5,
    T6,
    T7,
    T8,
    T9,
    T10
] private[scalanative] (private[scalanative] val rawptr: RawPtr)
    extends CStruct {
=======
final class CStruct10[T1, T2, T3, T4, T5, T6, T7, T8, T9, T10] private[scalanative] (private[scalanative] val rawptr: RawPtr) extends CStruct {
>>>>>>> 69749b9f
  @alwaysinline override def equals(other: Any): Boolean =
    (this eq other.asInstanceOf[AnyRef]) || (other match {
      case other: CStruct10[_, _, _, _, _, _, _, _, _, _] =>
        other.rawptr == rawptr
      case _ =>
        false
    })

  @alwaysinline override def hashCode: Int =
    java.lang.Long.hashCode(castRawPtrToLong(rawptr))

  @alwaysinline override def toString: String =
    "CStruct10@" + java.lang.Long.toHexString(castRawPtrToLong(rawptr))

  @alwaysinline def toPtr: Ptr[CStruct10[T1, T2, T3, T4, T5, T6, T7, T8, T9, T10]] =
    fromRawPtr[CStruct10[T1, T2, T3, T4, T5, T6, T7, T8, T9, T10]](rawptr)

  /** Load a value of a field number 1. */
<<<<<<< HEAD
  @alwaysinline def at1(implicit
      tag: Tag.CStruct10[T1, T2, T3, T4, T5, T6, T7, T8, T9, T10]
  ): Ptr[T1] =
    new Ptr[T1](elemRawPtr(rawptr, tag.offset(0.toUSize).rawSize))

  /** Load a value of a field number 1. */
  @alwaysinline def _1(implicit
      tag: Tag.CStruct10[T1, T2, T3, T4, T5, T6, T7, T8, T9, T10]
  ): T1 = {
    val ptr = new Ptr[T1](elemRawPtr(rawptr, tag.offset(0.toUSize).rawSize))
=======
  @alwaysinline def at1(implicit tag: Tag.CStruct10[T1, T2, T3, T4, T5, T6, T7, T8, T9, T10]): Ptr[T1] = 
    new Ptr[T1](elemRawPtr(rawptr, tag.offset(0.toULong).toLong))

  /** Load a value of a field number 1. */
  @alwaysinline def _1(implicit tag: Tag.CStruct10[T1, T2, T3, T4, T5, T6, T7, T8, T9, T10]): T1 = {
    val ptr = new Ptr[T1](elemRawPtr(rawptr, tag.offset(0.toULong).toLong))
>>>>>>> 69749b9f
    ptr.unary_!(tag._1)
  }

  /** Store a value to a field number 1. */
<<<<<<< HEAD
  @alwaysinline def _1_=(value: T1)(implicit
      tag: Tag.CStruct10[T1, T2, T3, T4, T5, T6, T7, T8, T9, T10]
  ): Unit = {
    val ptr = new Ptr[T1](elemRawPtr(rawptr, tag.offset(0.toUSize).rawSize))
=======
  @alwaysinline def _1_=(value: T1)(implicit tag: Tag.CStruct10[T1, T2, T3, T4, T5, T6, T7, T8, T9, T10]): Unit = {
    val ptr = new Ptr[T1](elemRawPtr(rawptr, tag.offset(0.toULong).toLong))
>>>>>>> 69749b9f
    ptr.`unary_!_=`(value)(tag._1)
  }

  /** Load a value of a field number 2. */
<<<<<<< HEAD
  @alwaysinline def at2(implicit
      tag: Tag.CStruct10[T1, T2, T3, T4, T5, T6, T7, T8, T9, T10]
  ): Ptr[T2] =
    new Ptr[T2](elemRawPtr(rawptr, tag.offset(1.toUSize).rawSize))

  /** Load a value of a field number 2. */
  @alwaysinline def _2(implicit
      tag: Tag.CStruct10[T1, T2, T3, T4, T5, T6, T7, T8, T9, T10]
  ): T2 = {
    val ptr = new Ptr[T2](elemRawPtr(rawptr, tag.offset(1.toUSize).rawSize))
=======
  @alwaysinline def at2(implicit tag: Tag.CStruct10[T1, T2, T3, T4, T5, T6, T7, T8, T9, T10]): Ptr[T2] = 
    new Ptr[T2](elemRawPtr(rawptr, tag.offset(1.toULong).toLong))

  /** Load a value of a field number 2. */
  @alwaysinline def _2(implicit tag: Tag.CStruct10[T1, T2, T3, T4, T5, T6, T7, T8, T9, T10]): T2 = {
    val ptr = new Ptr[T2](elemRawPtr(rawptr, tag.offset(1.toULong).toLong))
>>>>>>> 69749b9f
    ptr.unary_!(tag._2)
  }

  /** Store a value to a field number 2. */
<<<<<<< HEAD
  @alwaysinline def _2_=(value: T2)(implicit
      tag: Tag.CStruct10[T1, T2, T3, T4, T5, T6, T7, T8, T9, T10]
  ): Unit = {
    val ptr = new Ptr[T2](elemRawPtr(rawptr, tag.offset(1.toUSize).rawSize))
=======
  @alwaysinline def _2_=(value: T2)(implicit tag: Tag.CStruct10[T1, T2, T3, T4, T5, T6, T7, T8, T9, T10]): Unit = {
    val ptr = new Ptr[T2](elemRawPtr(rawptr, tag.offset(1.toULong).toLong))
>>>>>>> 69749b9f
    ptr.`unary_!_=`(value)(tag._2)
  }

  /** Load a value of a field number 3. */
<<<<<<< HEAD
  @alwaysinline def at3(implicit
      tag: Tag.CStruct10[T1, T2, T3, T4, T5, T6, T7, T8, T9, T10]
  ): Ptr[T3] =
    new Ptr[T3](elemRawPtr(rawptr, tag.offset(2.toUSize).rawSize))

  /** Load a value of a field number 3. */
  @alwaysinline def _3(implicit
      tag: Tag.CStruct10[T1, T2, T3, T4, T5, T6, T7, T8, T9, T10]
  ): T3 = {
    val ptr = new Ptr[T3](elemRawPtr(rawptr, tag.offset(2.toUSize).rawSize))
=======
  @alwaysinline def at3(implicit tag: Tag.CStruct10[T1, T2, T3, T4, T5, T6, T7, T8, T9, T10]): Ptr[T3] = 
    new Ptr[T3](elemRawPtr(rawptr, tag.offset(2.toULong).toLong))

  /** Load a value of a field number 3. */
  @alwaysinline def _3(implicit tag: Tag.CStruct10[T1, T2, T3, T4, T5, T6, T7, T8, T9, T10]): T3 = {
    val ptr = new Ptr[T3](elemRawPtr(rawptr, tag.offset(2.toULong).toLong))
>>>>>>> 69749b9f
    ptr.unary_!(tag._3)
  }

  /** Store a value to a field number 3. */
<<<<<<< HEAD
  @alwaysinline def _3_=(value: T3)(implicit
      tag: Tag.CStruct10[T1, T2, T3, T4, T5, T6, T7, T8, T9, T10]
  ): Unit = {
    val ptr = new Ptr[T3](elemRawPtr(rawptr, tag.offset(2.toUSize).rawSize))
=======
  @alwaysinline def _3_=(value: T3)(implicit tag: Tag.CStruct10[T1, T2, T3, T4, T5, T6, T7, T8, T9, T10]): Unit = {
    val ptr = new Ptr[T3](elemRawPtr(rawptr, tag.offset(2.toULong).toLong))
>>>>>>> 69749b9f
    ptr.`unary_!_=`(value)(tag._3)
  }

  /** Load a value of a field number 4. */
<<<<<<< HEAD
  @alwaysinline def at4(implicit
      tag: Tag.CStruct10[T1, T2, T3, T4, T5, T6, T7, T8, T9, T10]
  ): Ptr[T4] =
    new Ptr[T4](elemRawPtr(rawptr, tag.offset(3.toUSize).rawSize))

  /** Load a value of a field number 4. */
  @alwaysinline def _4(implicit
      tag: Tag.CStruct10[T1, T2, T3, T4, T5, T6, T7, T8, T9, T10]
  ): T4 = {
    val ptr = new Ptr[T4](elemRawPtr(rawptr, tag.offset(3.toUSize).rawSize))
=======
  @alwaysinline def at4(implicit tag: Tag.CStruct10[T1, T2, T3, T4, T5, T6, T7, T8, T9, T10]): Ptr[T4] = 
    new Ptr[T4](elemRawPtr(rawptr, tag.offset(3.toULong).toLong))

  /** Load a value of a field number 4. */
  @alwaysinline def _4(implicit tag: Tag.CStruct10[T1, T2, T3, T4, T5, T6, T7, T8, T9, T10]): T4 = {
    val ptr = new Ptr[T4](elemRawPtr(rawptr, tag.offset(3.toULong).toLong))
>>>>>>> 69749b9f
    ptr.unary_!(tag._4)
  }

  /** Store a value to a field number 4. */
<<<<<<< HEAD
  @alwaysinline def _4_=(value: T4)(implicit
      tag: Tag.CStruct10[T1, T2, T3, T4, T5, T6, T7, T8, T9, T10]
  ): Unit = {
    val ptr = new Ptr[T4](elemRawPtr(rawptr, tag.offset(3.toUSize).rawSize))
=======
  @alwaysinline def _4_=(value: T4)(implicit tag: Tag.CStruct10[T1, T2, T3, T4, T5, T6, T7, T8, T9, T10]): Unit = {
    val ptr = new Ptr[T4](elemRawPtr(rawptr, tag.offset(3.toULong).toLong))
>>>>>>> 69749b9f
    ptr.`unary_!_=`(value)(tag._4)
  }

  /** Load a value of a field number 5. */
<<<<<<< HEAD
  @alwaysinline def at5(implicit
      tag: Tag.CStruct10[T1, T2, T3, T4, T5, T6, T7, T8, T9, T10]
  ): Ptr[T5] =
    new Ptr[T5](elemRawPtr(rawptr, tag.offset(4.toUSize).rawSize))

  /** Load a value of a field number 5. */
  @alwaysinline def _5(implicit
      tag: Tag.CStruct10[T1, T2, T3, T4, T5, T6, T7, T8, T9, T10]
  ): T5 = {
    val ptr = new Ptr[T5](elemRawPtr(rawptr, tag.offset(4.toUSize).rawSize))
=======
  @alwaysinline def at5(implicit tag: Tag.CStruct10[T1, T2, T3, T4, T5, T6, T7, T8, T9, T10]): Ptr[T5] = 
    new Ptr[T5](elemRawPtr(rawptr, tag.offset(4.toULong).toLong))

  /** Load a value of a field number 5. */
  @alwaysinline def _5(implicit tag: Tag.CStruct10[T1, T2, T3, T4, T5, T6, T7, T8, T9, T10]): T5 = {
    val ptr = new Ptr[T5](elemRawPtr(rawptr, tag.offset(4.toULong).toLong))
>>>>>>> 69749b9f
    ptr.unary_!(tag._5)
  }

  /** Store a value to a field number 5. */
<<<<<<< HEAD
  @alwaysinline def _5_=(value: T5)(implicit
      tag: Tag.CStruct10[T1, T2, T3, T4, T5, T6, T7, T8, T9, T10]
  ): Unit = {
    val ptr = new Ptr[T5](elemRawPtr(rawptr, tag.offset(4.toUSize).rawSize))
=======
  @alwaysinline def _5_=(value: T5)(implicit tag: Tag.CStruct10[T1, T2, T3, T4, T5, T6, T7, T8, T9, T10]): Unit = {
    val ptr = new Ptr[T5](elemRawPtr(rawptr, tag.offset(4.toULong).toLong))
>>>>>>> 69749b9f
    ptr.`unary_!_=`(value)(tag._5)
  }

  /** Load a value of a field number 6. */
<<<<<<< HEAD
  @alwaysinline def at6(implicit
      tag: Tag.CStruct10[T1, T2, T3, T4, T5, T6, T7, T8, T9, T10]
  ): Ptr[T6] =
    new Ptr[T6](elemRawPtr(rawptr, tag.offset(5.toUSize).rawSize))

  /** Load a value of a field number 6. */
  @alwaysinline def _6(implicit
      tag: Tag.CStruct10[T1, T2, T3, T4, T5, T6, T7, T8, T9, T10]
  ): T6 = {
    val ptr = new Ptr[T6](elemRawPtr(rawptr, tag.offset(5.toUSize).rawSize))
=======
  @alwaysinline def at6(implicit tag: Tag.CStruct10[T1, T2, T3, T4, T5, T6, T7, T8, T9, T10]): Ptr[T6] = 
    new Ptr[T6](elemRawPtr(rawptr, tag.offset(5.toULong).toLong))

  /** Load a value of a field number 6. */
  @alwaysinline def _6(implicit tag: Tag.CStruct10[T1, T2, T3, T4, T5, T6, T7, T8, T9, T10]): T6 = {
    val ptr = new Ptr[T6](elemRawPtr(rawptr, tag.offset(5.toULong).toLong))
>>>>>>> 69749b9f
    ptr.unary_!(tag._6)
  }

  /** Store a value to a field number 6. */
<<<<<<< HEAD
  @alwaysinline def _6_=(value: T6)(implicit
      tag: Tag.CStruct10[T1, T2, T3, T4, T5, T6, T7, T8, T9, T10]
  ): Unit = {
    val ptr = new Ptr[T6](elemRawPtr(rawptr, tag.offset(5.toUSize).rawSize))
=======
  @alwaysinline def _6_=(value: T6)(implicit tag: Tag.CStruct10[T1, T2, T3, T4, T5, T6, T7, T8, T9, T10]): Unit = {
    val ptr = new Ptr[T6](elemRawPtr(rawptr, tag.offset(5.toULong).toLong))
>>>>>>> 69749b9f
    ptr.`unary_!_=`(value)(tag._6)
  }

  /** Load a value of a field number 7. */
<<<<<<< HEAD
  @alwaysinline def at7(implicit
      tag: Tag.CStruct10[T1, T2, T3, T4, T5, T6, T7, T8, T9, T10]
  ): Ptr[T7] =
    new Ptr[T7](elemRawPtr(rawptr, tag.offset(6.toUSize).rawSize))

  /** Load a value of a field number 7. */
  @alwaysinline def _7(implicit
      tag: Tag.CStruct10[T1, T2, T3, T4, T5, T6, T7, T8, T9, T10]
  ): T7 = {
    val ptr = new Ptr[T7](elemRawPtr(rawptr, tag.offset(6.toUSize).rawSize))
=======
  @alwaysinline def at7(implicit tag: Tag.CStruct10[T1, T2, T3, T4, T5, T6, T7, T8, T9, T10]): Ptr[T7] = 
    new Ptr[T7](elemRawPtr(rawptr, tag.offset(6.toULong).toLong))

  /** Load a value of a field number 7. */
  @alwaysinline def _7(implicit tag: Tag.CStruct10[T1, T2, T3, T4, T5, T6, T7, T8, T9, T10]): T7 = {
    val ptr = new Ptr[T7](elemRawPtr(rawptr, tag.offset(6.toULong).toLong))
>>>>>>> 69749b9f
    ptr.unary_!(tag._7)
  }

  /** Store a value to a field number 7. */
<<<<<<< HEAD
  @alwaysinline def _7_=(value: T7)(implicit
      tag: Tag.CStruct10[T1, T2, T3, T4, T5, T6, T7, T8, T9, T10]
  ): Unit = {
    val ptr = new Ptr[T7](elemRawPtr(rawptr, tag.offset(6.toUSize).rawSize))
=======
  @alwaysinline def _7_=(value: T7)(implicit tag: Tag.CStruct10[T1, T2, T3, T4, T5, T6, T7, T8, T9, T10]): Unit = {
    val ptr = new Ptr[T7](elemRawPtr(rawptr, tag.offset(6.toULong).toLong))
>>>>>>> 69749b9f
    ptr.`unary_!_=`(value)(tag._7)
  }

  /** Load a value of a field number 8. */
<<<<<<< HEAD
  @alwaysinline def at8(implicit
      tag: Tag.CStruct10[T1, T2, T3, T4, T5, T6, T7, T8, T9, T10]
  ): Ptr[T8] =
    new Ptr[T8](elemRawPtr(rawptr, tag.offset(7.toUSize).rawSize))

  /** Load a value of a field number 8. */
  @alwaysinline def _8(implicit
      tag: Tag.CStruct10[T1, T2, T3, T4, T5, T6, T7, T8, T9, T10]
  ): T8 = {
    val ptr = new Ptr[T8](elemRawPtr(rawptr, tag.offset(7.toUSize).rawSize))
=======
  @alwaysinline def at8(implicit tag: Tag.CStruct10[T1, T2, T3, T4, T5, T6, T7, T8, T9, T10]): Ptr[T8] = 
    new Ptr[T8](elemRawPtr(rawptr, tag.offset(7.toULong).toLong))

  /** Load a value of a field number 8. */
  @alwaysinline def _8(implicit tag: Tag.CStruct10[T1, T2, T3, T4, T5, T6, T7, T8, T9, T10]): T8 = {
    val ptr = new Ptr[T8](elemRawPtr(rawptr, tag.offset(7.toULong).toLong))
>>>>>>> 69749b9f
    ptr.unary_!(tag._8)
  }

  /** Store a value to a field number 8. */
<<<<<<< HEAD
  @alwaysinline def _8_=(value: T8)(implicit
      tag: Tag.CStruct10[T1, T2, T3, T4, T5, T6, T7, T8, T9, T10]
  ): Unit = {
    val ptr = new Ptr[T8](elemRawPtr(rawptr, tag.offset(7.toUSize).rawSize))
=======
  @alwaysinline def _8_=(value: T8)(implicit tag: Tag.CStruct10[T1, T2, T3, T4, T5, T6, T7, T8, T9, T10]): Unit = {
    val ptr = new Ptr[T8](elemRawPtr(rawptr, tag.offset(7.toULong).toLong))
>>>>>>> 69749b9f
    ptr.`unary_!_=`(value)(tag._8)
  }

  /** Load a value of a field number 9. */
<<<<<<< HEAD
  @alwaysinline def at9(implicit
      tag: Tag.CStruct10[T1, T2, T3, T4, T5, T6, T7, T8, T9, T10]
  ): Ptr[T9] =
    new Ptr[T9](elemRawPtr(rawptr, tag.offset(8.toUSize).rawSize))

  /** Load a value of a field number 9. */
  @alwaysinline def _9(implicit
      tag: Tag.CStruct10[T1, T2, T3, T4, T5, T6, T7, T8, T9, T10]
  ): T9 = {
    val ptr = new Ptr[T9](elemRawPtr(rawptr, tag.offset(8.toUSize).rawSize))
=======
  @alwaysinline def at9(implicit tag: Tag.CStruct10[T1, T2, T3, T4, T5, T6, T7, T8, T9, T10]): Ptr[T9] = 
    new Ptr[T9](elemRawPtr(rawptr, tag.offset(8.toULong).toLong))

  /** Load a value of a field number 9. */
  @alwaysinline def _9(implicit tag: Tag.CStruct10[T1, T2, T3, T4, T5, T6, T7, T8, T9, T10]): T9 = {
    val ptr = new Ptr[T9](elemRawPtr(rawptr, tag.offset(8.toULong).toLong))
>>>>>>> 69749b9f
    ptr.unary_!(tag._9)
  }

  /** Store a value to a field number 9. */
<<<<<<< HEAD
  @alwaysinline def _9_=(value: T9)(implicit
      tag: Tag.CStruct10[T1, T2, T3, T4, T5, T6, T7, T8, T9, T10]
  ): Unit = {
    val ptr = new Ptr[T9](elemRawPtr(rawptr, tag.offset(8.toUSize).rawSize))
=======
  @alwaysinline def _9_=(value: T9)(implicit tag: Tag.CStruct10[T1, T2, T3, T4, T5, T6, T7, T8, T9, T10]): Unit = {
    val ptr = new Ptr[T9](elemRawPtr(rawptr, tag.offset(8.toULong).toLong))
>>>>>>> 69749b9f
    ptr.`unary_!_=`(value)(tag._9)
  }

  /** Load a value of a field number 10. */
<<<<<<< HEAD
  @alwaysinline def at10(implicit
      tag: Tag.CStruct10[T1, T2, T3, T4, T5, T6, T7, T8, T9, T10]
  ): Ptr[T10] =
    new Ptr[T10](elemRawPtr(rawptr, tag.offset(9.toUSize).rawSize))

  /** Load a value of a field number 10. */
  @alwaysinline def _10(implicit
      tag: Tag.CStruct10[T1, T2, T3, T4, T5, T6, T7, T8, T9, T10]
  ): T10 = {
    val ptr = new Ptr[T10](elemRawPtr(rawptr, tag.offset(9.toUSize).rawSize))
=======
  @alwaysinline def at10(implicit tag: Tag.CStruct10[T1, T2, T3, T4, T5, T6, T7, T8, T9, T10]): Ptr[T10] = 
    new Ptr[T10](elemRawPtr(rawptr, tag.offset(9.toULong).toLong))

  /** Load a value of a field number 10. */
  @alwaysinline def _10(implicit tag: Tag.CStruct10[T1, T2, T3, T4, T5, T6, T7, T8, T9, T10]): T10 = {
    val ptr = new Ptr[T10](elemRawPtr(rawptr, tag.offset(9.toULong).toLong))
>>>>>>> 69749b9f
    ptr.unary_!(tag._10)
  }

  /** Store a value to a field number 10. */
<<<<<<< HEAD
  @alwaysinline def _10_=(value: T10)(implicit
      tag: Tag.CStruct10[T1, T2, T3, T4, T5, T6, T7, T8, T9, T10]
  ): Unit = {
    val ptr = new Ptr[T10](elemRawPtr(rawptr, tag.offset(9.toUSize).rawSize))
=======
  @alwaysinline def _10_=(value: T10)(implicit tag: Tag.CStruct10[T1, T2, T3, T4, T5, T6, T7, T8, T9, T10]): Unit = {
    val ptr = new Ptr[T10](elemRawPtr(rawptr, tag.offset(9.toULong).toLong))
>>>>>>> 69749b9f
    ptr.`unary_!_=`(value)(tag._10)
  }

}

<<<<<<< HEAD
final class CStruct11[
    T1,
    T2,
    T3,
    T4,
    T5,
    T6,
    T7,
    T8,
    T9,
    T10,
    T11
] private[scalanative] (private[scalanative] val rawptr: RawPtr)
    extends CStruct {
=======
final class CStruct11[T1, T2, T3, T4, T5, T6, T7, T8, T9, T10, T11] private[scalanative] (private[scalanative] val rawptr: RawPtr) extends CStruct {
>>>>>>> 69749b9f
  @alwaysinline override def equals(other: Any): Boolean =
    (this eq other.asInstanceOf[AnyRef]) || (other match {
      case other: CStruct11[_, _, _, _, _, _, _, _, _, _, _] =>
        other.rawptr == rawptr
      case _ =>
        false
    })

  @alwaysinline override def hashCode: Int =
    java.lang.Long.hashCode(castRawPtrToLong(rawptr))

  @alwaysinline override def toString: String =
    "CStruct11@" + java.lang.Long.toHexString(castRawPtrToLong(rawptr))

  @alwaysinline def toPtr: Ptr[CStruct11[T1, T2, T3, T4, T5, T6, T7, T8, T9, T10, T11]] =
    fromRawPtr[CStruct11[T1, T2, T3, T4, T5, T6, T7, T8, T9, T10, T11]](rawptr)

  /** Load a value of a field number 1. */
<<<<<<< HEAD
  @alwaysinline def at1(implicit
      tag: Tag.CStruct11[T1, T2, T3, T4, T5, T6, T7, T8, T9, T10, T11]
  ): Ptr[T1] =
    new Ptr[T1](elemRawPtr(rawptr, tag.offset(0.toUSize).rawSize))

  /** Load a value of a field number 1. */
  @alwaysinline def _1(implicit
      tag: Tag.CStruct11[T1, T2, T3, T4, T5, T6, T7, T8, T9, T10, T11]
  ): T1 = {
    val ptr = new Ptr[T1](elemRawPtr(rawptr, tag.offset(0.toUSize).rawSize))
=======
  @alwaysinline def at1(implicit tag: Tag.CStruct11[T1, T2, T3, T4, T5, T6, T7, T8, T9, T10, T11]): Ptr[T1] = 
    new Ptr[T1](elemRawPtr(rawptr, tag.offset(0.toULong).toLong))

  /** Load a value of a field number 1. */
  @alwaysinline def _1(implicit tag: Tag.CStruct11[T1, T2, T3, T4, T5, T6, T7, T8, T9, T10, T11]): T1 = {
    val ptr = new Ptr[T1](elemRawPtr(rawptr, tag.offset(0.toULong).toLong))
>>>>>>> 69749b9f
    ptr.unary_!(tag._1)
  }

  /** Store a value to a field number 1. */
<<<<<<< HEAD
  @alwaysinline def _1_=(value: T1)(implicit
      tag: Tag.CStruct11[T1, T2, T3, T4, T5, T6, T7, T8, T9, T10, T11]
  ): Unit = {
    val ptr = new Ptr[T1](elemRawPtr(rawptr, tag.offset(0.toUSize).rawSize))
=======
  @alwaysinline def _1_=(value: T1)(implicit tag: Tag.CStruct11[T1, T2, T3, T4, T5, T6, T7, T8, T9, T10, T11]): Unit = {
    val ptr = new Ptr[T1](elemRawPtr(rawptr, tag.offset(0.toULong).toLong))
>>>>>>> 69749b9f
    ptr.`unary_!_=`(value)(tag._1)
  }

  /** Load a value of a field number 2. */
<<<<<<< HEAD
  @alwaysinline def at2(implicit
      tag: Tag.CStruct11[T1, T2, T3, T4, T5, T6, T7, T8, T9, T10, T11]
  ): Ptr[T2] =
    new Ptr[T2](elemRawPtr(rawptr, tag.offset(1.toUSize).rawSize))

  /** Load a value of a field number 2. */
  @alwaysinline def _2(implicit
      tag: Tag.CStruct11[T1, T2, T3, T4, T5, T6, T7, T8, T9, T10, T11]
  ): T2 = {
    val ptr = new Ptr[T2](elemRawPtr(rawptr, tag.offset(1.toUSize).rawSize))
=======
  @alwaysinline def at2(implicit tag: Tag.CStruct11[T1, T2, T3, T4, T5, T6, T7, T8, T9, T10, T11]): Ptr[T2] = 
    new Ptr[T2](elemRawPtr(rawptr, tag.offset(1.toULong).toLong))

  /** Load a value of a field number 2. */
  @alwaysinline def _2(implicit tag: Tag.CStruct11[T1, T2, T3, T4, T5, T6, T7, T8, T9, T10, T11]): T2 = {
    val ptr = new Ptr[T2](elemRawPtr(rawptr, tag.offset(1.toULong).toLong))
>>>>>>> 69749b9f
    ptr.unary_!(tag._2)
  }

  /** Store a value to a field number 2. */
<<<<<<< HEAD
  @alwaysinline def _2_=(value: T2)(implicit
      tag: Tag.CStruct11[T1, T2, T3, T4, T5, T6, T7, T8, T9, T10, T11]
  ): Unit = {
    val ptr = new Ptr[T2](elemRawPtr(rawptr, tag.offset(1.toUSize).rawSize))
=======
  @alwaysinline def _2_=(value: T2)(implicit tag: Tag.CStruct11[T1, T2, T3, T4, T5, T6, T7, T8, T9, T10, T11]): Unit = {
    val ptr = new Ptr[T2](elemRawPtr(rawptr, tag.offset(1.toULong).toLong))
>>>>>>> 69749b9f
    ptr.`unary_!_=`(value)(tag._2)
  }

  /** Load a value of a field number 3. */
<<<<<<< HEAD
  @alwaysinline def at3(implicit
      tag: Tag.CStruct11[T1, T2, T3, T4, T5, T6, T7, T8, T9, T10, T11]
  ): Ptr[T3] =
    new Ptr[T3](elemRawPtr(rawptr, tag.offset(2.toUSize).rawSize))

  /** Load a value of a field number 3. */
  @alwaysinline def _3(implicit
      tag: Tag.CStruct11[T1, T2, T3, T4, T5, T6, T7, T8, T9, T10, T11]
  ): T3 = {
    val ptr = new Ptr[T3](elemRawPtr(rawptr, tag.offset(2.toUSize).rawSize))
=======
  @alwaysinline def at3(implicit tag: Tag.CStruct11[T1, T2, T3, T4, T5, T6, T7, T8, T9, T10, T11]): Ptr[T3] = 
    new Ptr[T3](elemRawPtr(rawptr, tag.offset(2.toULong).toLong))

  /** Load a value of a field number 3. */
  @alwaysinline def _3(implicit tag: Tag.CStruct11[T1, T2, T3, T4, T5, T6, T7, T8, T9, T10, T11]): T3 = {
    val ptr = new Ptr[T3](elemRawPtr(rawptr, tag.offset(2.toULong).toLong))
>>>>>>> 69749b9f
    ptr.unary_!(tag._3)
  }

  /** Store a value to a field number 3. */
<<<<<<< HEAD
  @alwaysinline def _3_=(value: T3)(implicit
      tag: Tag.CStruct11[T1, T2, T3, T4, T5, T6, T7, T8, T9, T10, T11]
  ): Unit = {
    val ptr = new Ptr[T3](elemRawPtr(rawptr, tag.offset(2.toUSize).rawSize))
=======
  @alwaysinline def _3_=(value: T3)(implicit tag: Tag.CStruct11[T1, T2, T3, T4, T5, T6, T7, T8, T9, T10, T11]): Unit = {
    val ptr = new Ptr[T3](elemRawPtr(rawptr, tag.offset(2.toULong).toLong))
>>>>>>> 69749b9f
    ptr.`unary_!_=`(value)(tag._3)
  }

  /** Load a value of a field number 4. */
<<<<<<< HEAD
  @alwaysinline def at4(implicit
      tag: Tag.CStruct11[T1, T2, T3, T4, T5, T6, T7, T8, T9, T10, T11]
  ): Ptr[T4] =
    new Ptr[T4](elemRawPtr(rawptr, tag.offset(3.toUSize).rawSize))

  /** Load a value of a field number 4. */
  @alwaysinline def _4(implicit
      tag: Tag.CStruct11[T1, T2, T3, T4, T5, T6, T7, T8, T9, T10, T11]
  ): T4 = {
    val ptr = new Ptr[T4](elemRawPtr(rawptr, tag.offset(3.toUSize).rawSize))
=======
  @alwaysinline def at4(implicit tag: Tag.CStruct11[T1, T2, T3, T4, T5, T6, T7, T8, T9, T10, T11]): Ptr[T4] = 
    new Ptr[T4](elemRawPtr(rawptr, tag.offset(3.toULong).toLong))

  /** Load a value of a field number 4. */
  @alwaysinline def _4(implicit tag: Tag.CStruct11[T1, T2, T3, T4, T5, T6, T7, T8, T9, T10, T11]): T4 = {
    val ptr = new Ptr[T4](elemRawPtr(rawptr, tag.offset(3.toULong).toLong))
>>>>>>> 69749b9f
    ptr.unary_!(tag._4)
  }

  /** Store a value to a field number 4. */
<<<<<<< HEAD
  @alwaysinline def _4_=(value: T4)(implicit
      tag: Tag.CStruct11[T1, T2, T3, T4, T5, T6, T7, T8, T9, T10, T11]
  ): Unit = {
    val ptr = new Ptr[T4](elemRawPtr(rawptr, tag.offset(3.toUSize).rawSize))
=======
  @alwaysinline def _4_=(value: T4)(implicit tag: Tag.CStruct11[T1, T2, T3, T4, T5, T6, T7, T8, T9, T10, T11]): Unit = {
    val ptr = new Ptr[T4](elemRawPtr(rawptr, tag.offset(3.toULong).toLong))
>>>>>>> 69749b9f
    ptr.`unary_!_=`(value)(tag._4)
  }

  /** Load a value of a field number 5. */
<<<<<<< HEAD
  @alwaysinline def at5(implicit
      tag: Tag.CStruct11[T1, T2, T3, T4, T5, T6, T7, T8, T9, T10, T11]
  ): Ptr[T5] =
    new Ptr[T5](elemRawPtr(rawptr, tag.offset(4.toUSize).rawSize))

  /** Load a value of a field number 5. */
  @alwaysinline def _5(implicit
      tag: Tag.CStruct11[T1, T2, T3, T4, T5, T6, T7, T8, T9, T10, T11]
  ): T5 = {
    val ptr = new Ptr[T5](elemRawPtr(rawptr, tag.offset(4.toUSize).rawSize))
=======
  @alwaysinline def at5(implicit tag: Tag.CStruct11[T1, T2, T3, T4, T5, T6, T7, T8, T9, T10, T11]): Ptr[T5] = 
    new Ptr[T5](elemRawPtr(rawptr, tag.offset(4.toULong).toLong))

  /** Load a value of a field number 5. */
  @alwaysinline def _5(implicit tag: Tag.CStruct11[T1, T2, T3, T4, T5, T6, T7, T8, T9, T10, T11]): T5 = {
    val ptr = new Ptr[T5](elemRawPtr(rawptr, tag.offset(4.toULong).toLong))
>>>>>>> 69749b9f
    ptr.unary_!(tag._5)
  }

  /** Store a value to a field number 5. */
<<<<<<< HEAD
  @alwaysinline def _5_=(value: T5)(implicit
      tag: Tag.CStruct11[T1, T2, T3, T4, T5, T6, T7, T8, T9, T10, T11]
  ): Unit = {
    val ptr = new Ptr[T5](elemRawPtr(rawptr, tag.offset(4.toUSize).rawSize))
=======
  @alwaysinline def _5_=(value: T5)(implicit tag: Tag.CStruct11[T1, T2, T3, T4, T5, T6, T7, T8, T9, T10, T11]): Unit = {
    val ptr = new Ptr[T5](elemRawPtr(rawptr, tag.offset(4.toULong).toLong))
>>>>>>> 69749b9f
    ptr.`unary_!_=`(value)(tag._5)
  }

  /** Load a value of a field number 6. */
<<<<<<< HEAD
  @alwaysinline def at6(implicit
      tag: Tag.CStruct11[T1, T2, T3, T4, T5, T6, T7, T8, T9, T10, T11]
  ): Ptr[T6] =
    new Ptr[T6](elemRawPtr(rawptr, tag.offset(5.toUSize).rawSize))

  /** Load a value of a field number 6. */
  @alwaysinline def _6(implicit
      tag: Tag.CStruct11[T1, T2, T3, T4, T5, T6, T7, T8, T9, T10, T11]
  ): T6 = {
    val ptr = new Ptr[T6](elemRawPtr(rawptr, tag.offset(5.toUSize).rawSize))
=======
  @alwaysinline def at6(implicit tag: Tag.CStruct11[T1, T2, T3, T4, T5, T6, T7, T8, T9, T10, T11]): Ptr[T6] = 
    new Ptr[T6](elemRawPtr(rawptr, tag.offset(5.toULong).toLong))

  /** Load a value of a field number 6. */
  @alwaysinline def _6(implicit tag: Tag.CStruct11[T1, T2, T3, T4, T5, T6, T7, T8, T9, T10, T11]): T6 = {
    val ptr = new Ptr[T6](elemRawPtr(rawptr, tag.offset(5.toULong).toLong))
>>>>>>> 69749b9f
    ptr.unary_!(tag._6)
  }

  /** Store a value to a field number 6. */
<<<<<<< HEAD
  @alwaysinline def _6_=(value: T6)(implicit
      tag: Tag.CStruct11[T1, T2, T3, T4, T5, T6, T7, T8, T9, T10, T11]
  ): Unit = {
    val ptr = new Ptr[T6](elemRawPtr(rawptr, tag.offset(5.toUSize).rawSize))
=======
  @alwaysinline def _6_=(value: T6)(implicit tag: Tag.CStruct11[T1, T2, T3, T4, T5, T6, T7, T8, T9, T10, T11]): Unit = {
    val ptr = new Ptr[T6](elemRawPtr(rawptr, tag.offset(5.toULong).toLong))
>>>>>>> 69749b9f
    ptr.`unary_!_=`(value)(tag._6)
  }

  /** Load a value of a field number 7. */
<<<<<<< HEAD
  @alwaysinline def at7(implicit
      tag: Tag.CStruct11[T1, T2, T3, T4, T5, T6, T7, T8, T9, T10, T11]
  ): Ptr[T7] =
    new Ptr[T7](elemRawPtr(rawptr, tag.offset(6.toUSize).rawSize))

  /** Load a value of a field number 7. */
  @alwaysinline def _7(implicit
      tag: Tag.CStruct11[T1, T2, T3, T4, T5, T6, T7, T8, T9, T10, T11]
  ): T7 = {
    val ptr = new Ptr[T7](elemRawPtr(rawptr, tag.offset(6.toUSize).rawSize))
=======
  @alwaysinline def at7(implicit tag: Tag.CStruct11[T1, T2, T3, T4, T5, T6, T7, T8, T9, T10, T11]): Ptr[T7] = 
    new Ptr[T7](elemRawPtr(rawptr, tag.offset(6.toULong).toLong))

  /** Load a value of a field number 7. */
  @alwaysinline def _7(implicit tag: Tag.CStruct11[T1, T2, T3, T4, T5, T6, T7, T8, T9, T10, T11]): T7 = {
    val ptr = new Ptr[T7](elemRawPtr(rawptr, tag.offset(6.toULong).toLong))
>>>>>>> 69749b9f
    ptr.unary_!(tag._7)
  }

  /** Store a value to a field number 7. */
<<<<<<< HEAD
  @alwaysinline def _7_=(value: T7)(implicit
      tag: Tag.CStruct11[T1, T2, T3, T4, T5, T6, T7, T8, T9, T10, T11]
  ): Unit = {
    val ptr = new Ptr[T7](elemRawPtr(rawptr, tag.offset(6.toUSize).rawSize))
=======
  @alwaysinline def _7_=(value: T7)(implicit tag: Tag.CStruct11[T1, T2, T3, T4, T5, T6, T7, T8, T9, T10, T11]): Unit = {
    val ptr = new Ptr[T7](elemRawPtr(rawptr, tag.offset(6.toULong).toLong))
>>>>>>> 69749b9f
    ptr.`unary_!_=`(value)(tag._7)
  }

  /** Load a value of a field number 8. */
<<<<<<< HEAD
  @alwaysinline def at8(implicit
      tag: Tag.CStruct11[T1, T2, T3, T4, T5, T6, T7, T8, T9, T10, T11]
  ): Ptr[T8] =
    new Ptr[T8](elemRawPtr(rawptr, tag.offset(7.toUSize).rawSize))

  /** Load a value of a field number 8. */
  @alwaysinline def _8(implicit
      tag: Tag.CStruct11[T1, T2, T3, T4, T5, T6, T7, T8, T9, T10, T11]
  ): T8 = {
    val ptr = new Ptr[T8](elemRawPtr(rawptr, tag.offset(7.toUSize).rawSize))
=======
  @alwaysinline def at8(implicit tag: Tag.CStruct11[T1, T2, T3, T4, T5, T6, T7, T8, T9, T10, T11]): Ptr[T8] = 
    new Ptr[T8](elemRawPtr(rawptr, tag.offset(7.toULong).toLong))

  /** Load a value of a field number 8. */
  @alwaysinline def _8(implicit tag: Tag.CStruct11[T1, T2, T3, T4, T5, T6, T7, T8, T9, T10, T11]): T8 = {
    val ptr = new Ptr[T8](elemRawPtr(rawptr, tag.offset(7.toULong).toLong))
>>>>>>> 69749b9f
    ptr.unary_!(tag._8)
  }

  /** Store a value to a field number 8. */
<<<<<<< HEAD
  @alwaysinline def _8_=(value: T8)(implicit
      tag: Tag.CStruct11[T1, T2, T3, T4, T5, T6, T7, T8, T9, T10, T11]
  ): Unit = {
    val ptr = new Ptr[T8](elemRawPtr(rawptr, tag.offset(7.toUSize).rawSize))
=======
  @alwaysinline def _8_=(value: T8)(implicit tag: Tag.CStruct11[T1, T2, T3, T4, T5, T6, T7, T8, T9, T10, T11]): Unit = {
    val ptr = new Ptr[T8](elemRawPtr(rawptr, tag.offset(7.toULong).toLong))
>>>>>>> 69749b9f
    ptr.`unary_!_=`(value)(tag._8)
  }

  /** Load a value of a field number 9. */
<<<<<<< HEAD
  @alwaysinline def at9(implicit
      tag: Tag.CStruct11[T1, T2, T3, T4, T5, T6, T7, T8, T9, T10, T11]
  ): Ptr[T9] =
    new Ptr[T9](elemRawPtr(rawptr, tag.offset(8.toUSize).rawSize))

  /** Load a value of a field number 9. */
  @alwaysinline def _9(implicit
      tag: Tag.CStruct11[T1, T2, T3, T4, T5, T6, T7, T8, T9, T10, T11]
  ): T9 = {
    val ptr = new Ptr[T9](elemRawPtr(rawptr, tag.offset(8.toUSize).rawSize))
=======
  @alwaysinline def at9(implicit tag: Tag.CStruct11[T1, T2, T3, T4, T5, T6, T7, T8, T9, T10, T11]): Ptr[T9] = 
    new Ptr[T9](elemRawPtr(rawptr, tag.offset(8.toULong).toLong))

  /** Load a value of a field number 9. */
  @alwaysinline def _9(implicit tag: Tag.CStruct11[T1, T2, T3, T4, T5, T6, T7, T8, T9, T10, T11]): T9 = {
    val ptr = new Ptr[T9](elemRawPtr(rawptr, tag.offset(8.toULong).toLong))
>>>>>>> 69749b9f
    ptr.unary_!(tag._9)
  }

  /** Store a value to a field number 9. */
<<<<<<< HEAD
  @alwaysinline def _9_=(value: T9)(implicit
      tag: Tag.CStruct11[T1, T2, T3, T4, T5, T6, T7, T8, T9, T10, T11]
  ): Unit = {
    val ptr = new Ptr[T9](elemRawPtr(rawptr, tag.offset(8.toUSize).rawSize))
=======
  @alwaysinline def _9_=(value: T9)(implicit tag: Tag.CStruct11[T1, T2, T3, T4, T5, T6, T7, T8, T9, T10, T11]): Unit = {
    val ptr = new Ptr[T9](elemRawPtr(rawptr, tag.offset(8.toULong).toLong))
>>>>>>> 69749b9f
    ptr.`unary_!_=`(value)(tag._9)
  }

  /** Load a value of a field number 10. */
<<<<<<< HEAD
  @alwaysinline def at10(implicit
      tag: Tag.CStruct11[T1, T2, T3, T4, T5, T6, T7, T8, T9, T10, T11]
  ): Ptr[T10] =
    new Ptr[T10](elemRawPtr(rawptr, tag.offset(9.toUSize).rawSize))

  /** Load a value of a field number 10. */
  @alwaysinline def _10(implicit
      tag: Tag.CStruct11[T1, T2, T3, T4, T5, T6, T7, T8, T9, T10, T11]
  ): T10 = {
    val ptr = new Ptr[T10](elemRawPtr(rawptr, tag.offset(9.toUSize).rawSize))
=======
  @alwaysinline def at10(implicit tag: Tag.CStruct11[T1, T2, T3, T4, T5, T6, T7, T8, T9, T10, T11]): Ptr[T10] = 
    new Ptr[T10](elemRawPtr(rawptr, tag.offset(9.toULong).toLong))

  /** Load a value of a field number 10. */
  @alwaysinline def _10(implicit tag: Tag.CStruct11[T1, T2, T3, T4, T5, T6, T7, T8, T9, T10, T11]): T10 = {
    val ptr = new Ptr[T10](elemRawPtr(rawptr, tag.offset(9.toULong).toLong))
>>>>>>> 69749b9f
    ptr.unary_!(tag._10)
  }

  /** Store a value to a field number 10. */
<<<<<<< HEAD
  @alwaysinline def _10_=(value: T10)(implicit
      tag: Tag.CStruct11[T1, T2, T3, T4, T5, T6, T7, T8, T9, T10, T11]
  ): Unit = {
    val ptr = new Ptr[T10](elemRawPtr(rawptr, tag.offset(9.toUSize).rawSize))
=======
  @alwaysinline def _10_=(value: T10)(implicit tag: Tag.CStruct11[T1, T2, T3, T4, T5, T6, T7, T8, T9, T10, T11]): Unit = {
    val ptr = new Ptr[T10](elemRawPtr(rawptr, tag.offset(9.toULong).toLong))
>>>>>>> 69749b9f
    ptr.`unary_!_=`(value)(tag._10)
  }

  /** Load a value of a field number 11. */
<<<<<<< HEAD
  @alwaysinline def at11(implicit
      tag: Tag.CStruct11[T1, T2, T3, T4, T5, T6, T7, T8, T9, T10, T11]
  ): Ptr[T11] =
    new Ptr[T11](elemRawPtr(rawptr, tag.offset(10.toUSize).rawSize))

  /** Load a value of a field number 11. */
  @alwaysinline def _11(implicit
      tag: Tag.CStruct11[T1, T2, T3, T4, T5, T6, T7, T8, T9, T10, T11]
  ): T11 = {
    val ptr = new Ptr[T11](elemRawPtr(rawptr, tag.offset(10.toUSize).rawSize))
=======
  @alwaysinline def at11(implicit tag: Tag.CStruct11[T1, T2, T3, T4, T5, T6, T7, T8, T9, T10, T11]): Ptr[T11] = 
    new Ptr[T11](elemRawPtr(rawptr, tag.offset(10.toULong).toLong))

  /** Load a value of a field number 11. */
  @alwaysinline def _11(implicit tag: Tag.CStruct11[T1, T2, T3, T4, T5, T6, T7, T8, T9, T10, T11]): T11 = {
    val ptr = new Ptr[T11](elemRawPtr(rawptr, tag.offset(10.toULong).toLong))
>>>>>>> 69749b9f
    ptr.unary_!(tag._11)
  }

  /** Store a value to a field number 11. */
<<<<<<< HEAD
  @alwaysinline def _11_=(value: T11)(implicit
      tag: Tag.CStruct11[T1, T2, T3, T4, T5, T6, T7, T8, T9, T10, T11]
  ): Unit = {
    val ptr = new Ptr[T11](elemRawPtr(rawptr, tag.offset(10.toUSize).rawSize))
=======
  @alwaysinline def _11_=(value: T11)(implicit tag: Tag.CStruct11[T1, T2, T3, T4, T5, T6, T7, T8, T9, T10, T11]): Unit = {
    val ptr = new Ptr[T11](elemRawPtr(rawptr, tag.offset(10.toULong).toLong))
>>>>>>> 69749b9f
    ptr.`unary_!_=`(value)(tag._11)
  }

}

<<<<<<< HEAD
final class CStruct12[
    T1,
    T2,
    T3,
    T4,
    T5,
    T6,
    T7,
    T8,
    T9,
    T10,
    T11,
    T12
] private[scalanative] (private[scalanative] val rawptr: RawPtr)
    extends CStruct {
=======
final class CStruct12[T1, T2, T3, T4, T5, T6, T7, T8, T9, T10, T11, T12] private[scalanative] (private[scalanative] val rawptr: RawPtr) extends CStruct {
>>>>>>> 69749b9f
  @alwaysinline override def equals(other: Any): Boolean =
    (this eq other.asInstanceOf[AnyRef]) || (other match {
      case other: CStruct12[_, _, _, _, _, _, _, _, _, _, _, _] =>
        other.rawptr == rawptr
      case _ =>
        false
    })

  @alwaysinline override def hashCode: Int =
    java.lang.Long.hashCode(castRawPtrToLong(rawptr))

  @alwaysinline override def toString: String =
    "CStruct12@" + java.lang.Long.toHexString(castRawPtrToLong(rawptr))

<<<<<<< HEAD
  @alwaysinline def toPtr
      : Ptr[CStruct12[T1, T2, T3, T4, T5, T6, T7, T8, T9, T10, T11, T12]] =
    fromRawPtr[CStruct12[T1, T2, T3, T4, T5, T6, T7, T8, T9, T10, T11, T12]](
      rawptr
    )

  /** Load a value of a field number 1. */
  @alwaysinline def at1(implicit
      tag: Tag.CStruct12[T1, T2, T3, T4, T5, T6, T7, T8, T9, T10, T11, T12]
  ): Ptr[T1] =
    new Ptr[T1](elemRawPtr(rawptr, tag.offset(0.toUSize).rawSize))

  /** Load a value of a field number 1. */
  @alwaysinline def _1(implicit
      tag: Tag.CStruct12[T1, T2, T3, T4, T5, T6, T7, T8, T9, T10, T11, T12]
  ): T1 = {
    val ptr = new Ptr[T1](elemRawPtr(rawptr, tag.offset(0.toUSize).rawSize))
=======
  @alwaysinline def toPtr: Ptr[CStruct12[T1, T2, T3, T4, T5, T6, T7, T8, T9, T10, T11, T12]] =
    fromRawPtr[CStruct12[T1, T2, T3, T4, T5, T6, T7, T8, T9, T10, T11, T12]](rawptr)

  /** Load a value of a field number 1. */
  @alwaysinline def at1(implicit tag: Tag.CStruct12[T1, T2, T3, T4, T5, T6, T7, T8, T9, T10, T11, T12]): Ptr[T1] = 
    new Ptr[T1](elemRawPtr(rawptr, tag.offset(0.toULong).toLong))

  /** Load a value of a field number 1. */
  @alwaysinline def _1(implicit tag: Tag.CStruct12[T1, T2, T3, T4, T5, T6, T7, T8, T9, T10, T11, T12]): T1 = {
    val ptr = new Ptr[T1](elemRawPtr(rawptr, tag.offset(0.toULong).toLong))
>>>>>>> 69749b9f
    ptr.unary_!(tag._1)
  }

  /** Store a value to a field number 1. */
<<<<<<< HEAD
  @alwaysinline def _1_=(value: T1)(implicit
      tag: Tag.CStruct12[T1, T2, T3, T4, T5, T6, T7, T8, T9, T10, T11, T12]
  ): Unit = {
    val ptr = new Ptr[T1](elemRawPtr(rawptr, tag.offset(0.toUSize).rawSize))
=======
  @alwaysinline def _1_=(value: T1)(implicit tag: Tag.CStruct12[T1, T2, T3, T4, T5, T6, T7, T8, T9, T10, T11, T12]): Unit = {
    val ptr = new Ptr[T1](elemRawPtr(rawptr, tag.offset(0.toULong).toLong))
>>>>>>> 69749b9f
    ptr.`unary_!_=`(value)(tag._1)
  }

  /** Load a value of a field number 2. */
<<<<<<< HEAD
  @alwaysinline def at2(implicit
      tag: Tag.CStruct12[T1, T2, T3, T4, T5, T6, T7, T8, T9, T10, T11, T12]
  ): Ptr[T2] =
    new Ptr[T2](elemRawPtr(rawptr, tag.offset(1.toUSize).rawSize))

  /** Load a value of a field number 2. */
  @alwaysinline def _2(implicit
      tag: Tag.CStruct12[T1, T2, T3, T4, T5, T6, T7, T8, T9, T10, T11, T12]
  ): T2 = {
    val ptr = new Ptr[T2](elemRawPtr(rawptr, tag.offset(1.toUSize).rawSize))
=======
  @alwaysinline def at2(implicit tag: Tag.CStruct12[T1, T2, T3, T4, T5, T6, T7, T8, T9, T10, T11, T12]): Ptr[T2] = 
    new Ptr[T2](elemRawPtr(rawptr, tag.offset(1.toULong).toLong))

  /** Load a value of a field number 2. */
  @alwaysinline def _2(implicit tag: Tag.CStruct12[T1, T2, T3, T4, T5, T6, T7, T8, T9, T10, T11, T12]): T2 = {
    val ptr = new Ptr[T2](elemRawPtr(rawptr, tag.offset(1.toULong).toLong))
>>>>>>> 69749b9f
    ptr.unary_!(tag._2)
  }

  /** Store a value to a field number 2. */
<<<<<<< HEAD
  @alwaysinline def _2_=(value: T2)(implicit
      tag: Tag.CStruct12[T1, T2, T3, T4, T5, T6, T7, T8, T9, T10, T11, T12]
  ): Unit = {
    val ptr = new Ptr[T2](elemRawPtr(rawptr, tag.offset(1.toUSize).rawSize))
=======
  @alwaysinline def _2_=(value: T2)(implicit tag: Tag.CStruct12[T1, T2, T3, T4, T5, T6, T7, T8, T9, T10, T11, T12]): Unit = {
    val ptr = new Ptr[T2](elemRawPtr(rawptr, tag.offset(1.toULong).toLong))
>>>>>>> 69749b9f
    ptr.`unary_!_=`(value)(tag._2)
  }

  /** Load a value of a field number 3. */
<<<<<<< HEAD
  @alwaysinline def at3(implicit
      tag: Tag.CStruct12[T1, T2, T3, T4, T5, T6, T7, T8, T9, T10, T11, T12]
  ): Ptr[T3] =
    new Ptr[T3](elemRawPtr(rawptr, tag.offset(2.toUSize).rawSize))

  /** Load a value of a field number 3. */
  @alwaysinline def _3(implicit
      tag: Tag.CStruct12[T1, T2, T3, T4, T5, T6, T7, T8, T9, T10, T11, T12]
  ): T3 = {
    val ptr = new Ptr[T3](elemRawPtr(rawptr, tag.offset(2.toUSize).rawSize))
=======
  @alwaysinline def at3(implicit tag: Tag.CStruct12[T1, T2, T3, T4, T5, T6, T7, T8, T9, T10, T11, T12]): Ptr[T3] = 
    new Ptr[T3](elemRawPtr(rawptr, tag.offset(2.toULong).toLong))

  /** Load a value of a field number 3. */
  @alwaysinline def _3(implicit tag: Tag.CStruct12[T1, T2, T3, T4, T5, T6, T7, T8, T9, T10, T11, T12]): T3 = {
    val ptr = new Ptr[T3](elemRawPtr(rawptr, tag.offset(2.toULong).toLong))
>>>>>>> 69749b9f
    ptr.unary_!(tag._3)
  }

  /** Store a value to a field number 3. */
<<<<<<< HEAD
  @alwaysinline def _3_=(value: T3)(implicit
      tag: Tag.CStruct12[T1, T2, T3, T4, T5, T6, T7, T8, T9, T10, T11, T12]
  ): Unit = {
    val ptr = new Ptr[T3](elemRawPtr(rawptr, tag.offset(2.toUSize).rawSize))
=======
  @alwaysinline def _3_=(value: T3)(implicit tag: Tag.CStruct12[T1, T2, T3, T4, T5, T6, T7, T8, T9, T10, T11, T12]): Unit = {
    val ptr = new Ptr[T3](elemRawPtr(rawptr, tag.offset(2.toULong).toLong))
>>>>>>> 69749b9f
    ptr.`unary_!_=`(value)(tag._3)
  }

  /** Load a value of a field number 4. */
<<<<<<< HEAD
  @alwaysinline def at4(implicit
      tag: Tag.CStruct12[T1, T2, T3, T4, T5, T6, T7, T8, T9, T10, T11, T12]
  ): Ptr[T4] =
    new Ptr[T4](elemRawPtr(rawptr, tag.offset(3.toUSize).rawSize))

  /** Load a value of a field number 4. */
  @alwaysinline def _4(implicit
      tag: Tag.CStruct12[T1, T2, T3, T4, T5, T6, T7, T8, T9, T10, T11, T12]
  ): T4 = {
    val ptr = new Ptr[T4](elemRawPtr(rawptr, tag.offset(3.toUSize).rawSize))
=======
  @alwaysinline def at4(implicit tag: Tag.CStruct12[T1, T2, T3, T4, T5, T6, T7, T8, T9, T10, T11, T12]): Ptr[T4] = 
    new Ptr[T4](elemRawPtr(rawptr, tag.offset(3.toULong).toLong))

  /** Load a value of a field number 4. */
  @alwaysinline def _4(implicit tag: Tag.CStruct12[T1, T2, T3, T4, T5, T6, T7, T8, T9, T10, T11, T12]): T4 = {
    val ptr = new Ptr[T4](elemRawPtr(rawptr, tag.offset(3.toULong).toLong))
>>>>>>> 69749b9f
    ptr.unary_!(tag._4)
  }

  /** Store a value to a field number 4. */
<<<<<<< HEAD
  @alwaysinline def _4_=(value: T4)(implicit
      tag: Tag.CStruct12[T1, T2, T3, T4, T5, T6, T7, T8, T9, T10, T11, T12]
  ): Unit = {
    val ptr = new Ptr[T4](elemRawPtr(rawptr, tag.offset(3.toUSize).rawSize))
=======
  @alwaysinline def _4_=(value: T4)(implicit tag: Tag.CStruct12[T1, T2, T3, T4, T5, T6, T7, T8, T9, T10, T11, T12]): Unit = {
    val ptr = new Ptr[T4](elemRawPtr(rawptr, tag.offset(3.toULong).toLong))
>>>>>>> 69749b9f
    ptr.`unary_!_=`(value)(tag._4)
  }

  /** Load a value of a field number 5. */
<<<<<<< HEAD
  @alwaysinline def at5(implicit
      tag: Tag.CStruct12[T1, T2, T3, T4, T5, T6, T7, T8, T9, T10, T11, T12]
  ): Ptr[T5] =
    new Ptr[T5](elemRawPtr(rawptr, tag.offset(4.toUSize).rawSize))

  /** Load a value of a field number 5. */
  @alwaysinline def _5(implicit
      tag: Tag.CStruct12[T1, T2, T3, T4, T5, T6, T7, T8, T9, T10, T11, T12]
  ): T5 = {
    val ptr = new Ptr[T5](elemRawPtr(rawptr, tag.offset(4.toUSize).rawSize))
=======
  @alwaysinline def at5(implicit tag: Tag.CStruct12[T1, T2, T3, T4, T5, T6, T7, T8, T9, T10, T11, T12]): Ptr[T5] = 
    new Ptr[T5](elemRawPtr(rawptr, tag.offset(4.toULong).toLong))

  /** Load a value of a field number 5. */
  @alwaysinline def _5(implicit tag: Tag.CStruct12[T1, T2, T3, T4, T5, T6, T7, T8, T9, T10, T11, T12]): T5 = {
    val ptr = new Ptr[T5](elemRawPtr(rawptr, tag.offset(4.toULong).toLong))
>>>>>>> 69749b9f
    ptr.unary_!(tag._5)
  }

  /** Store a value to a field number 5. */
<<<<<<< HEAD
  @alwaysinline def _5_=(value: T5)(implicit
      tag: Tag.CStruct12[T1, T2, T3, T4, T5, T6, T7, T8, T9, T10, T11, T12]
  ): Unit = {
    val ptr = new Ptr[T5](elemRawPtr(rawptr, tag.offset(4.toUSize).rawSize))
=======
  @alwaysinline def _5_=(value: T5)(implicit tag: Tag.CStruct12[T1, T2, T3, T4, T5, T6, T7, T8, T9, T10, T11, T12]): Unit = {
    val ptr = new Ptr[T5](elemRawPtr(rawptr, tag.offset(4.toULong).toLong))
>>>>>>> 69749b9f
    ptr.`unary_!_=`(value)(tag._5)
  }

  /** Load a value of a field number 6. */
<<<<<<< HEAD
  @alwaysinline def at6(implicit
      tag: Tag.CStruct12[T1, T2, T3, T4, T5, T6, T7, T8, T9, T10, T11, T12]
  ): Ptr[T6] =
    new Ptr[T6](elemRawPtr(rawptr, tag.offset(5.toUSize).rawSize))

  /** Load a value of a field number 6. */
  @alwaysinline def _6(implicit
      tag: Tag.CStruct12[T1, T2, T3, T4, T5, T6, T7, T8, T9, T10, T11, T12]
  ): T6 = {
    val ptr = new Ptr[T6](elemRawPtr(rawptr, tag.offset(5.toUSize).rawSize))
=======
  @alwaysinline def at6(implicit tag: Tag.CStruct12[T1, T2, T3, T4, T5, T6, T7, T8, T9, T10, T11, T12]): Ptr[T6] = 
    new Ptr[T6](elemRawPtr(rawptr, tag.offset(5.toULong).toLong))

  /** Load a value of a field number 6. */
  @alwaysinline def _6(implicit tag: Tag.CStruct12[T1, T2, T3, T4, T5, T6, T7, T8, T9, T10, T11, T12]): T6 = {
    val ptr = new Ptr[T6](elemRawPtr(rawptr, tag.offset(5.toULong).toLong))
>>>>>>> 69749b9f
    ptr.unary_!(tag._6)
  }

  /** Store a value to a field number 6. */
<<<<<<< HEAD
  @alwaysinline def _6_=(value: T6)(implicit
      tag: Tag.CStruct12[T1, T2, T3, T4, T5, T6, T7, T8, T9, T10, T11, T12]
  ): Unit = {
    val ptr = new Ptr[T6](elemRawPtr(rawptr, tag.offset(5.toUSize).rawSize))
=======
  @alwaysinline def _6_=(value: T6)(implicit tag: Tag.CStruct12[T1, T2, T3, T4, T5, T6, T7, T8, T9, T10, T11, T12]): Unit = {
    val ptr = new Ptr[T6](elemRawPtr(rawptr, tag.offset(5.toULong).toLong))
>>>>>>> 69749b9f
    ptr.`unary_!_=`(value)(tag._6)
  }

  /** Load a value of a field number 7. */
<<<<<<< HEAD
  @alwaysinline def at7(implicit
      tag: Tag.CStruct12[T1, T2, T3, T4, T5, T6, T7, T8, T9, T10, T11, T12]
  ): Ptr[T7] =
    new Ptr[T7](elemRawPtr(rawptr, tag.offset(6.toUSize).rawSize))

  /** Load a value of a field number 7. */
  @alwaysinline def _7(implicit
      tag: Tag.CStruct12[T1, T2, T3, T4, T5, T6, T7, T8, T9, T10, T11, T12]
  ): T7 = {
    val ptr = new Ptr[T7](elemRawPtr(rawptr, tag.offset(6.toUSize).rawSize))
=======
  @alwaysinline def at7(implicit tag: Tag.CStruct12[T1, T2, T3, T4, T5, T6, T7, T8, T9, T10, T11, T12]): Ptr[T7] = 
    new Ptr[T7](elemRawPtr(rawptr, tag.offset(6.toULong).toLong))

  /** Load a value of a field number 7. */
  @alwaysinline def _7(implicit tag: Tag.CStruct12[T1, T2, T3, T4, T5, T6, T7, T8, T9, T10, T11, T12]): T7 = {
    val ptr = new Ptr[T7](elemRawPtr(rawptr, tag.offset(6.toULong).toLong))
>>>>>>> 69749b9f
    ptr.unary_!(tag._7)
  }

  /** Store a value to a field number 7. */
<<<<<<< HEAD
  @alwaysinline def _7_=(value: T7)(implicit
      tag: Tag.CStruct12[T1, T2, T3, T4, T5, T6, T7, T8, T9, T10, T11, T12]
  ): Unit = {
    val ptr = new Ptr[T7](elemRawPtr(rawptr, tag.offset(6.toUSize).rawSize))
=======
  @alwaysinline def _7_=(value: T7)(implicit tag: Tag.CStruct12[T1, T2, T3, T4, T5, T6, T7, T8, T9, T10, T11, T12]): Unit = {
    val ptr = new Ptr[T7](elemRawPtr(rawptr, tag.offset(6.toULong).toLong))
>>>>>>> 69749b9f
    ptr.`unary_!_=`(value)(tag._7)
  }

  /** Load a value of a field number 8. */
<<<<<<< HEAD
  @alwaysinline def at8(implicit
      tag: Tag.CStruct12[T1, T2, T3, T4, T5, T6, T7, T8, T9, T10, T11, T12]
  ): Ptr[T8] =
    new Ptr[T8](elemRawPtr(rawptr, tag.offset(7.toUSize).rawSize))

  /** Load a value of a field number 8. */
  @alwaysinline def _8(implicit
      tag: Tag.CStruct12[T1, T2, T3, T4, T5, T6, T7, T8, T9, T10, T11, T12]
  ): T8 = {
    val ptr = new Ptr[T8](elemRawPtr(rawptr, tag.offset(7.toUSize).rawSize))
=======
  @alwaysinline def at8(implicit tag: Tag.CStruct12[T1, T2, T3, T4, T5, T6, T7, T8, T9, T10, T11, T12]): Ptr[T8] = 
    new Ptr[T8](elemRawPtr(rawptr, tag.offset(7.toULong).toLong))

  /** Load a value of a field number 8. */
  @alwaysinline def _8(implicit tag: Tag.CStruct12[T1, T2, T3, T4, T5, T6, T7, T8, T9, T10, T11, T12]): T8 = {
    val ptr = new Ptr[T8](elemRawPtr(rawptr, tag.offset(7.toULong).toLong))
>>>>>>> 69749b9f
    ptr.unary_!(tag._8)
  }

  /** Store a value to a field number 8. */
<<<<<<< HEAD
  @alwaysinline def _8_=(value: T8)(implicit
      tag: Tag.CStruct12[T1, T2, T3, T4, T5, T6, T7, T8, T9, T10, T11, T12]
  ): Unit = {
    val ptr = new Ptr[T8](elemRawPtr(rawptr, tag.offset(7.toUSize).rawSize))
=======
  @alwaysinline def _8_=(value: T8)(implicit tag: Tag.CStruct12[T1, T2, T3, T4, T5, T6, T7, T8, T9, T10, T11, T12]): Unit = {
    val ptr = new Ptr[T8](elemRawPtr(rawptr, tag.offset(7.toULong).toLong))
>>>>>>> 69749b9f
    ptr.`unary_!_=`(value)(tag._8)
  }

  /** Load a value of a field number 9. */
<<<<<<< HEAD
  @alwaysinline def at9(implicit
      tag: Tag.CStruct12[T1, T2, T3, T4, T5, T6, T7, T8, T9, T10, T11, T12]
  ): Ptr[T9] =
    new Ptr[T9](elemRawPtr(rawptr, tag.offset(8.toUSize).rawSize))

  /** Load a value of a field number 9. */
  @alwaysinline def _9(implicit
      tag: Tag.CStruct12[T1, T2, T3, T4, T5, T6, T7, T8, T9, T10, T11, T12]
  ): T9 = {
    val ptr = new Ptr[T9](elemRawPtr(rawptr, tag.offset(8.toUSize).rawSize))
=======
  @alwaysinline def at9(implicit tag: Tag.CStruct12[T1, T2, T3, T4, T5, T6, T7, T8, T9, T10, T11, T12]): Ptr[T9] = 
    new Ptr[T9](elemRawPtr(rawptr, tag.offset(8.toULong).toLong))

  /** Load a value of a field number 9. */
  @alwaysinline def _9(implicit tag: Tag.CStruct12[T1, T2, T3, T4, T5, T6, T7, T8, T9, T10, T11, T12]): T9 = {
    val ptr = new Ptr[T9](elemRawPtr(rawptr, tag.offset(8.toULong).toLong))
>>>>>>> 69749b9f
    ptr.unary_!(tag._9)
  }

  /** Store a value to a field number 9. */
<<<<<<< HEAD
  @alwaysinline def _9_=(value: T9)(implicit
      tag: Tag.CStruct12[T1, T2, T3, T4, T5, T6, T7, T8, T9, T10, T11, T12]
  ): Unit = {
    val ptr = new Ptr[T9](elemRawPtr(rawptr, tag.offset(8.toUSize).rawSize))
=======
  @alwaysinline def _9_=(value: T9)(implicit tag: Tag.CStruct12[T1, T2, T3, T4, T5, T6, T7, T8, T9, T10, T11, T12]): Unit = {
    val ptr = new Ptr[T9](elemRawPtr(rawptr, tag.offset(8.toULong).toLong))
>>>>>>> 69749b9f
    ptr.`unary_!_=`(value)(tag._9)
  }

  /** Load a value of a field number 10. */
<<<<<<< HEAD
  @alwaysinline def at10(implicit
      tag: Tag.CStruct12[T1, T2, T3, T4, T5, T6, T7, T8, T9, T10, T11, T12]
  ): Ptr[T10] =
    new Ptr[T10](elemRawPtr(rawptr, tag.offset(9.toUSize).rawSize))

  /** Load a value of a field number 10. */
  @alwaysinline def _10(implicit
      tag: Tag.CStruct12[T1, T2, T3, T4, T5, T6, T7, T8, T9, T10, T11, T12]
  ): T10 = {
    val ptr = new Ptr[T10](elemRawPtr(rawptr, tag.offset(9.toUSize).rawSize))
=======
  @alwaysinline def at10(implicit tag: Tag.CStruct12[T1, T2, T3, T4, T5, T6, T7, T8, T9, T10, T11, T12]): Ptr[T10] = 
    new Ptr[T10](elemRawPtr(rawptr, tag.offset(9.toULong).toLong))

  /** Load a value of a field number 10. */
  @alwaysinline def _10(implicit tag: Tag.CStruct12[T1, T2, T3, T4, T5, T6, T7, T8, T9, T10, T11, T12]): T10 = {
    val ptr = new Ptr[T10](elemRawPtr(rawptr, tag.offset(9.toULong).toLong))
>>>>>>> 69749b9f
    ptr.unary_!(tag._10)
  }

  /** Store a value to a field number 10. */
<<<<<<< HEAD
  @alwaysinline def _10_=(value: T10)(implicit
      tag: Tag.CStruct12[T1, T2, T3, T4, T5, T6, T7, T8, T9, T10, T11, T12]
  ): Unit = {
    val ptr = new Ptr[T10](elemRawPtr(rawptr, tag.offset(9.toUSize).rawSize))
=======
  @alwaysinline def _10_=(value: T10)(implicit tag: Tag.CStruct12[T1, T2, T3, T4, T5, T6, T7, T8, T9, T10, T11, T12]): Unit = {
    val ptr = new Ptr[T10](elemRawPtr(rawptr, tag.offset(9.toULong).toLong))
>>>>>>> 69749b9f
    ptr.`unary_!_=`(value)(tag._10)
  }

  /** Load a value of a field number 11. */
<<<<<<< HEAD
  @alwaysinline def at11(implicit
      tag: Tag.CStruct12[T1, T2, T3, T4, T5, T6, T7, T8, T9, T10, T11, T12]
  ): Ptr[T11] =
    new Ptr[T11](elemRawPtr(rawptr, tag.offset(10.toUSize).rawSize))

  /** Load a value of a field number 11. */
  @alwaysinline def _11(implicit
      tag: Tag.CStruct12[T1, T2, T3, T4, T5, T6, T7, T8, T9, T10, T11, T12]
  ): T11 = {
    val ptr = new Ptr[T11](elemRawPtr(rawptr, tag.offset(10.toUSize).rawSize))
=======
  @alwaysinline def at11(implicit tag: Tag.CStruct12[T1, T2, T3, T4, T5, T6, T7, T8, T9, T10, T11, T12]): Ptr[T11] = 
    new Ptr[T11](elemRawPtr(rawptr, tag.offset(10.toULong).toLong))

  /** Load a value of a field number 11. */
  @alwaysinline def _11(implicit tag: Tag.CStruct12[T1, T2, T3, T4, T5, T6, T7, T8, T9, T10, T11, T12]): T11 = {
    val ptr = new Ptr[T11](elemRawPtr(rawptr, tag.offset(10.toULong).toLong))
>>>>>>> 69749b9f
    ptr.unary_!(tag._11)
  }

  /** Store a value to a field number 11. */
<<<<<<< HEAD
  @alwaysinline def _11_=(value: T11)(implicit
      tag: Tag.CStruct12[T1, T2, T3, T4, T5, T6, T7, T8, T9, T10, T11, T12]
  ): Unit = {
    val ptr = new Ptr[T11](elemRawPtr(rawptr, tag.offset(10.toUSize).rawSize))
=======
  @alwaysinline def _11_=(value: T11)(implicit tag: Tag.CStruct12[T1, T2, T3, T4, T5, T6, T7, T8, T9, T10, T11, T12]): Unit = {
    val ptr = new Ptr[T11](elemRawPtr(rawptr, tag.offset(10.toULong).toLong))
>>>>>>> 69749b9f
    ptr.`unary_!_=`(value)(tag._11)
  }

  /** Load a value of a field number 12. */
<<<<<<< HEAD
  @alwaysinline def at12(implicit
      tag: Tag.CStruct12[T1, T2, T3, T4, T5, T6, T7, T8, T9, T10, T11, T12]
  ): Ptr[T12] =
    new Ptr[T12](elemRawPtr(rawptr, tag.offset(11.toUSize).rawSize))

  /** Load a value of a field number 12. */
  @alwaysinline def _12(implicit
      tag: Tag.CStruct12[T1, T2, T3, T4, T5, T6, T7, T8, T9, T10, T11, T12]
  ): T12 = {
    val ptr = new Ptr[T12](elemRawPtr(rawptr, tag.offset(11.toUSize).rawSize))
=======
  @alwaysinline def at12(implicit tag: Tag.CStruct12[T1, T2, T3, T4, T5, T6, T7, T8, T9, T10, T11, T12]): Ptr[T12] = 
    new Ptr[T12](elemRawPtr(rawptr, tag.offset(11.toULong).toLong))

  /** Load a value of a field number 12. */
  @alwaysinline def _12(implicit tag: Tag.CStruct12[T1, T2, T3, T4, T5, T6, T7, T8, T9, T10, T11, T12]): T12 = {
    val ptr = new Ptr[T12](elemRawPtr(rawptr, tag.offset(11.toULong).toLong))
>>>>>>> 69749b9f
    ptr.unary_!(tag._12)
  }

  /** Store a value to a field number 12. */
<<<<<<< HEAD
  @alwaysinline def _12_=(value: T12)(implicit
      tag: Tag.CStruct12[T1, T2, T3, T4, T5, T6, T7, T8, T9, T10, T11, T12]
  ): Unit = {
    val ptr = new Ptr[T12](elemRawPtr(rawptr, tag.offset(11.toUSize).rawSize))
=======
  @alwaysinline def _12_=(value: T12)(implicit tag: Tag.CStruct12[T1, T2, T3, T4, T5, T6, T7, T8, T9, T10, T11, T12]): Unit = {
    val ptr = new Ptr[T12](elemRawPtr(rawptr, tag.offset(11.toULong).toLong))
>>>>>>> 69749b9f
    ptr.`unary_!_=`(value)(tag._12)
  }

}

<<<<<<< HEAD
final class CStruct13[
    T1,
    T2,
    T3,
    T4,
    T5,
    T6,
    T7,
    T8,
    T9,
    T10,
    T11,
    T12,
    T13
] private[scalanative] (private[scalanative] val rawptr: RawPtr)
    extends CStruct {
=======
final class CStruct13[T1, T2, T3, T4, T5, T6, T7, T8, T9, T10, T11, T12, T13] private[scalanative] (private[scalanative] val rawptr: RawPtr) extends CStruct {
>>>>>>> 69749b9f
  @alwaysinline override def equals(other: Any): Boolean =
    (this eq other.asInstanceOf[AnyRef]) || (other match {
      case other: CStruct13[_, _, _, _, _, _, _, _, _, _, _, _, _] =>
        other.rawptr == rawptr
      case _ =>
        false
    })

  @alwaysinline override def hashCode: Int =
    java.lang.Long.hashCode(castRawPtrToLong(rawptr))

  @alwaysinline override def toString: String =
    "CStruct13@" + java.lang.Long.toHexString(castRawPtrToLong(rawptr))

<<<<<<< HEAD
  @alwaysinline def toPtr
      : Ptr[CStruct13[T1, T2, T3, T4, T5, T6, T7, T8, T9, T10, T11, T12, T13]] =
    fromRawPtr[
      CStruct13[T1, T2, T3, T4, T5, T6, T7, T8, T9, T10, T11, T12, T13]
    ](rawptr)

  /** Load a value of a field number 1. */
  @alwaysinline def at1(implicit
      tag: Tag.CStruct13[T1, T2, T3, T4, T5, T6, T7, T8, T9, T10, T11, T12, T13]
  ): Ptr[T1] =
    new Ptr[T1](elemRawPtr(rawptr, tag.offset(0.toUSize).rawSize))

  /** Load a value of a field number 1. */
  @alwaysinline def _1(implicit
      tag: Tag.CStruct13[T1, T2, T3, T4, T5, T6, T7, T8, T9, T10, T11, T12, T13]
  ): T1 = {
    val ptr = new Ptr[T1](elemRawPtr(rawptr, tag.offset(0.toUSize).rawSize))
=======
  @alwaysinline def toPtr: Ptr[CStruct13[T1, T2, T3, T4, T5, T6, T7, T8, T9, T10, T11, T12, T13]] =
    fromRawPtr[CStruct13[T1, T2, T3, T4, T5, T6, T7, T8, T9, T10, T11, T12, T13]](rawptr)

  /** Load a value of a field number 1. */
  @alwaysinline def at1(implicit tag: Tag.CStruct13[T1, T2, T3, T4, T5, T6, T7, T8, T9, T10, T11, T12, T13]): Ptr[T1] = 
    new Ptr[T1](elemRawPtr(rawptr, tag.offset(0.toULong).toLong))

  /** Load a value of a field number 1. */
  @alwaysinline def _1(implicit tag: Tag.CStruct13[T1, T2, T3, T4, T5, T6, T7, T8, T9, T10, T11, T12, T13]): T1 = {
    val ptr = new Ptr[T1](elemRawPtr(rawptr, tag.offset(0.toULong).toLong))
>>>>>>> 69749b9f
    ptr.unary_!(tag._1)
  }

  /** Store a value to a field number 1. */
<<<<<<< HEAD
  @alwaysinline def _1_=(value: T1)(implicit
      tag: Tag.CStruct13[T1, T2, T3, T4, T5, T6, T7, T8, T9, T10, T11, T12, T13]
  ): Unit = {
    val ptr = new Ptr[T1](elemRawPtr(rawptr, tag.offset(0.toUSize).rawSize))
=======
  @alwaysinline def _1_=(value: T1)(implicit tag: Tag.CStruct13[T1, T2, T3, T4, T5, T6, T7, T8, T9, T10, T11, T12, T13]): Unit = {
    val ptr = new Ptr[T1](elemRawPtr(rawptr, tag.offset(0.toULong).toLong))
>>>>>>> 69749b9f
    ptr.`unary_!_=`(value)(tag._1)
  }

  /** Load a value of a field number 2. */
<<<<<<< HEAD
  @alwaysinline def at2(implicit
      tag: Tag.CStruct13[T1, T2, T3, T4, T5, T6, T7, T8, T9, T10, T11, T12, T13]
  ): Ptr[T2] =
    new Ptr[T2](elemRawPtr(rawptr, tag.offset(1.toUSize).rawSize))

  /** Load a value of a field number 2. */
  @alwaysinline def _2(implicit
      tag: Tag.CStruct13[T1, T2, T3, T4, T5, T6, T7, T8, T9, T10, T11, T12, T13]
  ): T2 = {
    val ptr = new Ptr[T2](elemRawPtr(rawptr, tag.offset(1.toUSize).rawSize))
=======
  @alwaysinline def at2(implicit tag: Tag.CStruct13[T1, T2, T3, T4, T5, T6, T7, T8, T9, T10, T11, T12, T13]): Ptr[T2] = 
    new Ptr[T2](elemRawPtr(rawptr, tag.offset(1.toULong).toLong))

  /** Load a value of a field number 2. */
  @alwaysinline def _2(implicit tag: Tag.CStruct13[T1, T2, T3, T4, T5, T6, T7, T8, T9, T10, T11, T12, T13]): T2 = {
    val ptr = new Ptr[T2](elemRawPtr(rawptr, tag.offset(1.toULong).toLong))
>>>>>>> 69749b9f
    ptr.unary_!(tag._2)
  }

  /** Store a value to a field number 2. */
<<<<<<< HEAD
  @alwaysinline def _2_=(value: T2)(implicit
      tag: Tag.CStruct13[T1, T2, T3, T4, T5, T6, T7, T8, T9, T10, T11, T12, T13]
  ): Unit = {
    val ptr = new Ptr[T2](elemRawPtr(rawptr, tag.offset(1.toUSize).rawSize))
=======
  @alwaysinline def _2_=(value: T2)(implicit tag: Tag.CStruct13[T1, T2, T3, T4, T5, T6, T7, T8, T9, T10, T11, T12, T13]): Unit = {
    val ptr = new Ptr[T2](elemRawPtr(rawptr, tag.offset(1.toULong).toLong))
>>>>>>> 69749b9f
    ptr.`unary_!_=`(value)(tag._2)
  }

  /** Load a value of a field number 3. */
<<<<<<< HEAD
  @alwaysinline def at3(implicit
      tag: Tag.CStruct13[T1, T2, T3, T4, T5, T6, T7, T8, T9, T10, T11, T12, T13]
  ): Ptr[T3] =
    new Ptr[T3](elemRawPtr(rawptr, tag.offset(2.toUSize).rawSize))

  /** Load a value of a field number 3. */
  @alwaysinline def _3(implicit
      tag: Tag.CStruct13[T1, T2, T3, T4, T5, T6, T7, T8, T9, T10, T11, T12, T13]
  ): T3 = {
    val ptr = new Ptr[T3](elemRawPtr(rawptr, tag.offset(2.toUSize).rawSize))
=======
  @alwaysinline def at3(implicit tag: Tag.CStruct13[T1, T2, T3, T4, T5, T6, T7, T8, T9, T10, T11, T12, T13]): Ptr[T3] = 
    new Ptr[T3](elemRawPtr(rawptr, tag.offset(2.toULong).toLong))

  /** Load a value of a field number 3. */
  @alwaysinline def _3(implicit tag: Tag.CStruct13[T1, T2, T3, T4, T5, T6, T7, T8, T9, T10, T11, T12, T13]): T3 = {
    val ptr = new Ptr[T3](elemRawPtr(rawptr, tag.offset(2.toULong).toLong))
>>>>>>> 69749b9f
    ptr.unary_!(tag._3)
  }

  /** Store a value to a field number 3. */
<<<<<<< HEAD
  @alwaysinline def _3_=(value: T3)(implicit
      tag: Tag.CStruct13[T1, T2, T3, T4, T5, T6, T7, T8, T9, T10, T11, T12, T13]
  ): Unit = {
    val ptr = new Ptr[T3](elemRawPtr(rawptr, tag.offset(2.toUSize).rawSize))
=======
  @alwaysinline def _3_=(value: T3)(implicit tag: Tag.CStruct13[T1, T2, T3, T4, T5, T6, T7, T8, T9, T10, T11, T12, T13]): Unit = {
    val ptr = new Ptr[T3](elemRawPtr(rawptr, tag.offset(2.toULong).toLong))
>>>>>>> 69749b9f
    ptr.`unary_!_=`(value)(tag._3)
  }

  /** Load a value of a field number 4. */
<<<<<<< HEAD
  @alwaysinline def at4(implicit
      tag: Tag.CStruct13[T1, T2, T3, T4, T5, T6, T7, T8, T9, T10, T11, T12, T13]
  ): Ptr[T4] =
    new Ptr[T4](elemRawPtr(rawptr, tag.offset(3.toUSize).rawSize))

  /** Load a value of a field number 4. */
  @alwaysinline def _4(implicit
      tag: Tag.CStruct13[T1, T2, T3, T4, T5, T6, T7, T8, T9, T10, T11, T12, T13]
  ): T4 = {
    val ptr = new Ptr[T4](elemRawPtr(rawptr, tag.offset(3.toUSize).rawSize))
=======
  @alwaysinline def at4(implicit tag: Tag.CStruct13[T1, T2, T3, T4, T5, T6, T7, T8, T9, T10, T11, T12, T13]): Ptr[T4] = 
    new Ptr[T4](elemRawPtr(rawptr, tag.offset(3.toULong).toLong))

  /** Load a value of a field number 4. */
  @alwaysinline def _4(implicit tag: Tag.CStruct13[T1, T2, T3, T4, T5, T6, T7, T8, T9, T10, T11, T12, T13]): T4 = {
    val ptr = new Ptr[T4](elemRawPtr(rawptr, tag.offset(3.toULong).toLong))
>>>>>>> 69749b9f
    ptr.unary_!(tag._4)
  }

  /** Store a value to a field number 4. */
<<<<<<< HEAD
  @alwaysinline def _4_=(value: T4)(implicit
      tag: Tag.CStruct13[T1, T2, T3, T4, T5, T6, T7, T8, T9, T10, T11, T12, T13]
  ): Unit = {
    val ptr = new Ptr[T4](elemRawPtr(rawptr, tag.offset(3.toUSize).rawSize))
=======
  @alwaysinline def _4_=(value: T4)(implicit tag: Tag.CStruct13[T1, T2, T3, T4, T5, T6, T7, T8, T9, T10, T11, T12, T13]): Unit = {
    val ptr = new Ptr[T4](elemRawPtr(rawptr, tag.offset(3.toULong).toLong))
>>>>>>> 69749b9f
    ptr.`unary_!_=`(value)(tag._4)
  }

  /** Load a value of a field number 5. */
<<<<<<< HEAD
  @alwaysinline def at5(implicit
      tag: Tag.CStruct13[T1, T2, T3, T4, T5, T6, T7, T8, T9, T10, T11, T12, T13]
  ): Ptr[T5] =
    new Ptr[T5](elemRawPtr(rawptr, tag.offset(4.toUSize).rawSize))

  /** Load a value of a field number 5. */
  @alwaysinline def _5(implicit
      tag: Tag.CStruct13[T1, T2, T3, T4, T5, T6, T7, T8, T9, T10, T11, T12, T13]
  ): T5 = {
    val ptr = new Ptr[T5](elemRawPtr(rawptr, tag.offset(4.toUSize).rawSize))
=======
  @alwaysinline def at5(implicit tag: Tag.CStruct13[T1, T2, T3, T4, T5, T6, T7, T8, T9, T10, T11, T12, T13]): Ptr[T5] = 
    new Ptr[T5](elemRawPtr(rawptr, tag.offset(4.toULong).toLong))

  /** Load a value of a field number 5. */
  @alwaysinline def _5(implicit tag: Tag.CStruct13[T1, T2, T3, T4, T5, T6, T7, T8, T9, T10, T11, T12, T13]): T5 = {
    val ptr = new Ptr[T5](elemRawPtr(rawptr, tag.offset(4.toULong).toLong))
>>>>>>> 69749b9f
    ptr.unary_!(tag._5)
  }

  /** Store a value to a field number 5. */
<<<<<<< HEAD
  @alwaysinline def _5_=(value: T5)(implicit
      tag: Tag.CStruct13[T1, T2, T3, T4, T5, T6, T7, T8, T9, T10, T11, T12, T13]
  ): Unit = {
    val ptr = new Ptr[T5](elemRawPtr(rawptr, tag.offset(4.toUSize).rawSize))
=======
  @alwaysinline def _5_=(value: T5)(implicit tag: Tag.CStruct13[T1, T2, T3, T4, T5, T6, T7, T8, T9, T10, T11, T12, T13]): Unit = {
    val ptr = new Ptr[T5](elemRawPtr(rawptr, tag.offset(4.toULong).toLong))
>>>>>>> 69749b9f
    ptr.`unary_!_=`(value)(tag._5)
  }

  /** Load a value of a field number 6. */
<<<<<<< HEAD
  @alwaysinline def at6(implicit
      tag: Tag.CStruct13[T1, T2, T3, T4, T5, T6, T7, T8, T9, T10, T11, T12, T13]
  ): Ptr[T6] =
    new Ptr[T6](elemRawPtr(rawptr, tag.offset(5.toUSize).rawSize))

  /** Load a value of a field number 6. */
  @alwaysinline def _6(implicit
      tag: Tag.CStruct13[T1, T2, T3, T4, T5, T6, T7, T8, T9, T10, T11, T12, T13]
  ): T6 = {
    val ptr = new Ptr[T6](elemRawPtr(rawptr, tag.offset(5.toUSize).rawSize))
=======
  @alwaysinline def at6(implicit tag: Tag.CStruct13[T1, T2, T3, T4, T5, T6, T7, T8, T9, T10, T11, T12, T13]): Ptr[T6] = 
    new Ptr[T6](elemRawPtr(rawptr, tag.offset(5.toULong).toLong))

  /** Load a value of a field number 6. */
  @alwaysinline def _6(implicit tag: Tag.CStruct13[T1, T2, T3, T4, T5, T6, T7, T8, T9, T10, T11, T12, T13]): T6 = {
    val ptr = new Ptr[T6](elemRawPtr(rawptr, tag.offset(5.toULong).toLong))
>>>>>>> 69749b9f
    ptr.unary_!(tag._6)
  }

  /** Store a value to a field number 6. */
<<<<<<< HEAD
  @alwaysinline def _6_=(value: T6)(implicit
      tag: Tag.CStruct13[T1, T2, T3, T4, T5, T6, T7, T8, T9, T10, T11, T12, T13]
  ): Unit = {
    val ptr = new Ptr[T6](elemRawPtr(rawptr, tag.offset(5.toUSize).rawSize))
=======
  @alwaysinline def _6_=(value: T6)(implicit tag: Tag.CStruct13[T1, T2, T3, T4, T5, T6, T7, T8, T9, T10, T11, T12, T13]): Unit = {
    val ptr = new Ptr[T6](elemRawPtr(rawptr, tag.offset(5.toULong).toLong))
>>>>>>> 69749b9f
    ptr.`unary_!_=`(value)(tag._6)
  }

  /** Load a value of a field number 7. */
<<<<<<< HEAD
  @alwaysinline def at7(implicit
      tag: Tag.CStruct13[T1, T2, T3, T4, T5, T6, T7, T8, T9, T10, T11, T12, T13]
  ): Ptr[T7] =
    new Ptr[T7](elemRawPtr(rawptr, tag.offset(6.toUSize).rawSize))

  /** Load a value of a field number 7. */
  @alwaysinline def _7(implicit
      tag: Tag.CStruct13[T1, T2, T3, T4, T5, T6, T7, T8, T9, T10, T11, T12, T13]
  ): T7 = {
    val ptr = new Ptr[T7](elemRawPtr(rawptr, tag.offset(6.toUSize).rawSize))
=======
  @alwaysinline def at7(implicit tag: Tag.CStruct13[T1, T2, T3, T4, T5, T6, T7, T8, T9, T10, T11, T12, T13]): Ptr[T7] = 
    new Ptr[T7](elemRawPtr(rawptr, tag.offset(6.toULong).toLong))

  /** Load a value of a field number 7. */
  @alwaysinline def _7(implicit tag: Tag.CStruct13[T1, T2, T3, T4, T5, T6, T7, T8, T9, T10, T11, T12, T13]): T7 = {
    val ptr = new Ptr[T7](elemRawPtr(rawptr, tag.offset(6.toULong).toLong))
>>>>>>> 69749b9f
    ptr.unary_!(tag._7)
  }

  /** Store a value to a field number 7. */
<<<<<<< HEAD
  @alwaysinline def _7_=(value: T7)(implicit
      tag: Tag.CStruct13[T1, T2, T3, T4, T5, T6, T7, T8, T9, T10, T11, T12, T13]
  ): Unit = {
    val ptr = new Ptr[T7](elemRawPtr(rawptr, tag.offset(6.toUSize).rawSize))
=======
  @alwaysinline def _7_=(value: T7)(implicit tag: Tag.CStruct13[T1, T2, T3, T4, T5, T6, T7, T8, T9, T10, T11, T12, T13]): Unit = {
    val ptr = new Ptr[T7](elemRawPtr(rawptr, tag.offset(6.toULong).toLong))
>>>>>>> 69749b9f
    ptr.`unary_!_=`(value)(tag._7)
  }

  /** Load a value of a field number 8. */
<<<<<<< HEAD
  @alwaysinline def at8(implicit
      tag: Tag.CStruct13[T1, T2, T3, T4, T5, T6, T7, T8, T9, T10, T11, T12, T13]
  ): Ptr[T8] =
    new Ptr[T8](elemRawPtr(rawptr, tag.offset(7.toUSize).rawSize))

  /** Load a value of a field number 8. */
  @alwaysinline def _8(implicit
      tag: Tag.CStruct13[T1, T2, T3, T4, T5, T6, T7, T8, T9, T10, T11, T12, T13]
  ): T8 = {
    val ptr = new Ptr[T8](elemRawPtr(rawptr, tag.offset(7.toUSize).rawSize))
=======
  @alwaysinline def at8(implicit tag: Tag.CStruct13[T1, T2, T3, T4, T5, T6, T7, T8, T9, T10, T11, T12, T13]): Ptr[T8] = 
    new Ptr[T8](elemRawPtr(rawptr, tag.offset(7.toULong).toLong))

  /** Load a value of a field number 8. */
  @alwaysinline def _8(implicit tag: Tag.CStruct13[T1, T2, T3, T4, T5, T6, T7, T8, T9, T10, T11, T12, T13]): T8 = {
    val ptr = new Ptr[T8](elemRawPtr(rawptr, tag.offset(7.toULong).toLong))
>>>>>>> 69749b9f
    ptr.unary_!(tag._8)
  }

  /** Store a value to a field number 8. */
<<<<<<< HEAD
  @alwaysinline def _8_=(value: T8)(implicit
      tag: Tag.CStruct13[T1, T2, T3, T4, T5, T6, T7, T8, T9, T10, T11, T12, T13]
  ): Unit = {
    val ptr = new Ptr[T8](elemRawPtr(rawptr, tag.offset(7.toUSize).rawSize))
=======
  @alwaysinline def _8_=(value: T8)(implicit tag: Tag.CStruct13[T1, T2, T3, T4, T5, T6, T7, T8, T9, T10, T11, T12, T13]): Unit = {
    val ptr = new Ptr[T8](elemRawPtr(rawptr, tag.offset(7.toULong).toLong))
>>>>>>> 69749b9f
    ptr.`unary_!_=`(value)(tag._8)
  }

  /** Load a value of a field number 9. */
<<<<<<< HEAD
  @alwaysinline def at9(implicit
      tag: Tag.CStruct13[T1, T2, T3, T4, T5, T6, T7, T8, T9, T10, T11, T12, T13]
  ): Ptr[T9] =
    new Ptr[T9](elemRawPtr(rawptr, tag.offset(8.toUSize).rawSize))

  /** Load a value of a field number 9. */
  @alwaysinline def _9(implicit
      tag: Tag.CStruct13[T1, T2, T3, T4, T5, T6, T7, T8, T9, T10, T11, T12, T13]
  ): T9 = {
    val ptr = new Ptr[T9](elemRawPtr(rawptr, tag.offset(8.toUSize).rawSize))
=======
  @alwaysinline def at9(implicit tag: Tag.CStruct13[T1, T2, T3, T4, T5, T6, T7, T8, T9, T10, T11, T12, T13]): Ptr[T9] = 
    new Ptr[T9](elemRawPtr(rawptr, tag.offset(8.toULong).toLong))

  /** Load a value of a field number 9. */
  @alwaysinline def _9(implicit tag: Tag.CStruct13[T1, T2, T3, T4, T5, T6, T7, T8, T9, T10, T11, T12, T13]): T9 = {
    val ptr = new Ptr[T9](elemRawPtr(rawptr, tag.offset(8.toULong).toLong))
>>>>>>> 69749b9f
    ptr.unary_!(tag._9)
  }

  /** Store a value to a field number 9. */
<<<<<<< HEAD
  @alwaysinline def _9_=(value: T9)(implicit
      tag: Tag.CStruct13[T1, T2, T3, T4, T5, T6, T7, T8, T9, T10, T11, T12, T13]
  ): Unit = {
    val ptr = new Ptr[T9](elemRawPtr(rawptr, tag.offset(8.toUSize).rawSize))
=======
  @alwaysinline def _9_=(value: T9)(implicit tag: Tag.CStruct13[T1, T2, T3, T4, T5, T6, T7, T8, T9, T10, T11, T12, T13]): Unit = {
    val ptr = new Ptr[T9](elemRawPtr(rawptr, tag.offset(8.toULong).toLong))
>>>>>>> 69749b9f
    ptr.`unary_!_=`(value)(tag._9)
  }

  /** Load a value of a field number 10. */
<<<<<<< HEAD
  @alwaysinline def at10(implicit
      tag: Tag.CStruct13[T1, T2, T3, T4, T5, T6, T7, T8, T9, T10, T11, T12, T13]
  ): Ptr[T10] =
    new Ptr[T10](elemRawPtr(rawptr, tag.offset(9.toUSize).rawSize))

  /** Load a value of a field number 10. */
  @alwaysinline def _10(implicit
      tag: Tag.CStruct13[T1, T2, T3, T4, T5, T6, T7, T8, T9, T10, T11, T12, T13]
  ): T10 = {
    val ptr = new Ptr[T10](elemRawPtr(rawptr, tag.offset(9.toUSize).rawSize))
=======
  @alwaysinline def at10(implicit tag: Tag.CStruct13[T1, T2, T3, T4, T5, T6, T7, T8, T9, T10, T11, T12, T13]): Ptr[T10] = 
    new Ptr[T10](elemRawPtr(rawptr, tag.offset(9.toULong).toLong))

  /** Load a value of a field number 10. */
  @alwaysinline def _10(implicit tag: Tag.CStruct13[T1, T2, T3, T4, T5, T6, T7, T8, T9, T10, T11, T12, T13]): T10 = {
    val ptr = new Ptr[T10](elemRawPtr(rawptr, tag.offset(9.toULong).toLong))
>>>>>>> 69749b9f
    ptr.unary_!(tag._10)
  }

  /** Store a value to a field number 10. */
<<<<<<< HEAD
  @alwaysinline def _10_=(value: T10)(implicit
      tag: Tag.CStruct13[T1, T2, T3, T4, T5, T6, T7, T8, T9, T10, T11, T12, T13]
  ): Unit = {
    val ptr = new Ptr[T10](elemRawPtr(rawptr, tag.offset(9.toUSize).rawSize))
=======
  @alwaysinline def _10_=(value: T10)(implicit tag: Tag.CStruct13[T1, T2, T3, T4, T5, T6, T7, T8, T9, T10, T11, T12, T13]): Unit = {
    val ptr = new Ptr[T10](elemRawPtr(rawptr, tag.offset(9.toULong).toLong))
>>>>>>> 69749b9f
    ptr.`unary_!_=`(value)(tag._10)
  }

  /** Load a value of a field number 11. */
<<<<<<< HEAD
  @alwaysinline def at11(implicit
      tag: Tag.CStruct13[T1, T2, T3, T4, T5, T6, T7, T8, T9, T10, T11, T12, T13]
  ): Ptr[T11] =
    new Ptr[T11](elemRawPtr(rawptr, tag.offset(10.toUSize).rawSize))

  /** Load a value of a field number 11. */
  @alwaysinline def _11(implicit
      tag: Tag.CStruct13[T1, T2, T3, T4, T5, T6, T7, T8, T9, T10, T11, T12, T13]
  ): T11 = {
    val ptr = new Ptr[T11](elemRawPtr(rawptr, tag.offset(10.toUSize).rawSize))
=======
  @alwaysinline def at11(implicit tag: Tag.CStruct13[T1, T2, T3, T4, T5, T6, T7, T8, T9, T10, T11, T12, T13]): Ptr[T11] = 
    new Ptr[T11](elemRawPtr(rawptr, tag.offset(10.toULong).toLong))

  /** Load a value of a field number 11. */
  @alwaysinline def _11(implicit tag: Tag.CStruct13[T1, T2, T3, T4, T5, T6, T7, T8, T9, T10, T11, T12, T13]): T11 = {
    val ptr = new Ptr[T11](elemRawPtr(rawptr, tag.offset(10.toULong).toLong))
>>>>>>> 69749b9f
    ptr.unary_!(tag._11)
  }

  /** Store a value to a field number 11. */
<<<<<<< HEAD
  @alwaysinline def _11_=(value: T11)(implicit
      tag: Tag.CStruct13[T1, T2, T3, T4, T5, T6, T7, T8, T9, T10, T11, T12, T13]
  ): Unit = {
    val ptr = new Ptr[T11](elemRawPtr(rawptr, tag.offset(10.toUSize).rawSize))
=======
  @alwaysinline def _11_=(value: T11)(implicit tag: Tag.CStruct13[T1, T2, T3, T4, T5, T6, T7, T8, T9, T10, T11, T12, T13]): Unit = {
    val ptr = new Ptr[T11](elemRawPtr(rawptr, tag.offset(10.toULong).toLong))
>>>>>>> 69749b9f
    ptr.`unary_!_=`(value)(tag._11)
  }

  /** Load a value of a field number 12. */
<<<<<<< HEAD
  @alwaysinline def at12(implicit
      tag: Tag.CStruct13[T1, T2, T3, T4, T5, T6, T7, T8, T9, T10, T11, T12, T13]
  ): Ptr[T12] =
    new Ptr[T12](elemRawPtr(rawptr, tag.offset(11.toUSize).rawSize))

  /** Load a value of a field number 12. */
  @alwaysinline def _12(implicit
      tag: Tag.CStruct13[T1, T2, T3, T4, T5, T6, T7, T8, T9, T10, T11, T12, T13]
  ): T12 = {
    val ptr = new Ptr[T12](elemRawPtr(rawptr, tag.offset(11.toUSize).rawSize))
=======
  @alwaysinline def at12(implicit tag: Tag.CStruct13[T1, T2, T3, T4, T5, T6, T7, T8, T9, T10, T11, T12, T13]): Ptr[T12] = 
    new Ptr[T12](elemRawPtr(rawptr, tag.offset(11.toULong).toLong))

  /** Load a value of a field number 12. */
  @alwaysinline def _12(implicit tag: Tag.CStruct13[T1, T2, T3, T4, T5, T6, T7, T8, T9, T10, T11, T12, T13]): T12 = {
    val ptr = new Ptr[T12](elemRawPtr(rawptr, tag.offset(11.toULong).toLong))
>>>>>>> 69749b9f
    ptr.unary_!(tag._12)
  }

  /** Store a value to a field number 12. */
<<<<<<< HEAD
  @alwaysinline def _12_=(value: T12)(implicit
      tag: Tag.CStruct13[T1, T2, T3, T4, T5, T6, T7, T8, T9, T10, T11, T12, T13]
  ): Unit = {
    val ptr = new Ptr[T12](elemRawPtr(rawptr, tag.offset(11.toUSize).rawSize))
=======
  @alwaysinline def _12_=(value: T12)(implicit tag: Tag.CStruct13[T1, T2, T3, T4, T5, T6, T7, T8, T9, T10, T11, T12, T13]): Unit = {
    val ptr = new Ptr[T12](elemRawPtr(rawptr, tag.offset(11.toULong).toLong))
>>>>>>> 69749b9f
    ptr.`unary_!_=`(value)(tag._12)
  }

  /** Load a value of a field number 13. */
<<<<<<< HEAD
  @alwaysinline def at13(implicit
      tag: Tag.CStruct13[T1, T2, T3, T4, T5, T6, T7, T8, T9, T10, T11, T12, T13]
  ): Ptr[T13] =
    new Ptr[T13](elemRawPtr(rawptr, tag.offset(12.toUSize).rawSize))

  /** Load a value of a field number 13. */
  @alwaysinline def _13(implicit
      tag: Tag.CStruct13[T1, T2, T3, T4, T5, T6, T7, T8, T9, T10, T11, T12, T13]
  ): T13 = {
    val ptr = new Ptr[T13](elemRawPtr(rawptr, tag.offset(12.toUSize).rawSize))
=======
  @alwaysinline def at13(implicit tag: Tag.CStruct13[T1, T2, T3, T4, T5, T6, T7, T8, T9, T10, T11, T12, T13]): Ptr[T13] = 
    new Ptr[T13](elemRawPtr(rawptr, tag.offset(12.toULong).toLong))

  /** Load a value of a field number 13. */
  @alwaysinline def _13(implicit tag: Tag.CStruct13[T1, T2, T3, T4, T5, T6, T7, T8, T9, T10, T11, T12, T13]): T13 = {
    val ptr = new Ptr[T13](elemRawPtr(rawptr, tag.offset(12.toULong).toLong))
>>>>>>> 69749b9f
    ptr.unary_!(tag._13)
  }

  /** Store a value to a field number 13. */
<<<<<<< HEAD
  @alwaysinline def _13_=(value: T13)(implicit
      tag: Tag.CStruct13[T1, T2, T3, T4, T5, T6, T7, T8, T9, T10, T11, T12, T13]
  ): Unit = {
    val ptr = new Ptr[T13](elemRawPtr(rawptr, tag.offset(12.toUSize).rawSize))
=======
  @alwaysinline def _13_=(value: T13)(implicit tag: Tag.CStruct13[T1, T2, T3, T4, T5, T6, T7, T8, T9, T10, T11, T12, T13]): Unit = {
    val ptr = new Ptr[T13](elemRawPtr(rawptr, tag.offset(12.toULong).toLong))
>>>>>>> 69749b9f
    ptr.`unary_!_=`(value)(tag._13)
  }

}

<<<<<<< HEAD
final class CStruct14[
    T1,
    T2,
    T3,
    T4,
    T5,
    T6,
    T7,
    T8,
    T9,
    T10,
    T11,
    T12,
    T13,
    T14
] private[scalanative] (private[scalanative] val rawptr: RawPtr)
    extends CStruct {
=======
final class CStruct14[T1, T2, T3, T4, T5, T6, T7, T8, T9, T10, T11, T12, T13, T14] private[scalanative] (private[scalanative] val rawptr: RawPtr) extends CStruct {
>>>>>>> 69749b9f
  @alwaysinline override def equals(other: Any): Boolean =
    (this eq other.asInstanceOf[AnyRef]) || (other match {
      case other: CStruct14[_, _, _, _, _, _, _, _, _, _, _, _, _, _] =>
        other.rawptr == rawptr
      case _ =>
        false
    })

  @alwaysinline override def hashCode: Int =
    java.lang.Long.hashCode(castRawPtrToLong(rawptr))

  @alwaysinline override def toString: String =
    "CStruct14@" + java.lang.Long.toHexString(castRawPtrToLong(rawptr))

<<<<<<< HEAD
  @alwaysinline def toPtr: Ptr[
    CStruct14[T1, T2, T3, T4, T5, T6, T7, T8, T9, T10, T11, T12, T13, T14]
  ] =
    fromRawPtr[
      CStruct14[T1, T2, T3, T4, T5, T6, T7, T8, T9, T10, T11, T12, T13, T14]
    ](rawptr)

  /** Load a value of a field number 1. */
  @alwaysinline def at1(implicit
      tag: Tag.CStruct14[
        T1,
        T2,
        T3,
        T4,
        T5,
        T6,
        T7,
        T8,
        T9,
        T10,
        T11,
        T12,
        T13,
        T14
      ]
  ): Ptr[T1] =
    new Ptr[T1](elemRawPtr(rawptr, tag.offset(0.toUSize).rawSize))

  /** Load a value of a field number 1. */
  @alwaysinline def _1(implicit
      tag: Tag.CStruct14[
        T1,
        T2,
        T3,
        T4,
        T5,
        T6,
        T7,
        T8,
        T9,
        T10,
        T11,
        T12,
        T13,
        T14
      ]
  ): T1 = {
    val ptr = new Ptr[T1](elemRawPtr(rawptr, tag.offset(0.toUSize).rawSize))
=======
  @alwaysinline def toPtr: Ptr[CStruct14[T1, T2, T3, T4, T5, T6, T7, T8, T9, T10, T11, T12, T13, T14]] =
    fromRawPtr[CStruct14[T1, T2, T3, T4, T5, T6, T7, T8, T9, T10, T11, T12, T13, T14]](rawptr)

  /** Load a value of a field number 1. */
  @alwaysinline def at1(implicit tag: Tag.CStruct14[T1, T2, T3, T4, T5, T6, T7, T8, T9, T10, T11, T12, T13, T14]): Ptr[T1] = 
    new Ptr[T1](elemRawPtr(rawptr, tag.offset(0.toULong).toLong))

  /** Load a value of a field number 1. */
  @alwaysinline def _1(implicit tag: Tag.CStruct14[T1, T2, T3, T4, T5, T6, T7, T8, T9, T10, T11, T12, T13, T14]): T1 = {
    val ptr = new Ptr[T1](elemRawPtr(rawptr, tag.offset(0.toULong).toLong))
>>>>>>> 69749b9f
    ptr.unary_!(tag._1)
  }

  /** Store a value to a field number 1. */
<<<<<<< HEAD
  @alwaysinline def _1_=(value: T1)(implicit
      tag: Tag.CStruct14[
        T1,
        T2,
        T3,
        T4,
        T5,
        T6,
        T7,
        T8,
        T9,
        T10,
        T11,
        T12,
        T13,
        T14
      ]
  ): Unit = {
    val ptr = new Ptr[T1](elemRawPtr(rawptr, tag.offset(0.toUSize).rawSize))
=======
  @alwaysinline def _1_=(value: T1)(implicit tag: Tag.CStruct14[T1, T2, T3, T4, T5, T6, T7, T8, T9, T10, T11, T12, T13, T14]): Unit = {
    val ptr = new Ptr[T1](elemRawPtr(rawptr, tag.offset(0.toULong).toLong))
>>>>>>> 69749b9f
    ptr.`unary_!_=`(value)(tag._1)
  }

  /** Load a value of a field number 2. */
<<<<<<< HEAD
  @alwaysinline def at2(implicit
      tag: Tag.CStruct14[
        T1,
        T2,
        T3,
        T4,
        T5,
        T6,
        T7,
        T8,
        T9,
        T10,
        T11,
        T12,
        T13,
        T14
      ]
  ): Ptr[T2] =
    new Ptr[T2](elemRawPtr(rawptr, tag.offset(1.toUSize).rawSize))

  /** Load a value of a field number 2. */
  @alwaysinline def _2(implicit
      tag: Tag.CStruct14[
        T1,
        T2,
        T3,
        T4,
        T5,
        T6,
        T7,
        T8,
        T9,
        T10,
        T11,
        T12,
        T13,
        T14
      ]
  ): T2 = {
    val ptr = new Ptr[T2](elemRawPtr(rawptr, tag.offset(1.toUSize).rawSize))
=======
  @alwaysinline def at2(implicit tag: Tag.CStruct14[T1, T2, T3, T4, T5, T6, T7, T8, T9, T10, T11, T12, T13, T14]): Ptr[T2] = 
    new Ptr[T2](elemRawPtr(rawptr, tag.offset(1.toULong).toLong))

  /** Load a value of a field number 2. */
  @alwaysinline def _2(implicit tag: Tag.CStruct14[T1, T2, T3, T4, T5, T6, T7, T8, T9, T10, T11, T12, T13, T14]): T2 = {
    val ptr = new Ptr[T2](elemRawPtr(rawptr, tag.offset(1.toULong).toLong))
>>>>>>> 69749b9f
    ptr.unary_!(tag._2)
  }

  /** Store a value to a field number 2. */
<<<<<<< HEAD
  @alwaysinline def _2_=(value: T2)(implicit
      tag: Tag.CStruct14[
        T1,
        T2,
        T3,
        T4,
        T5,
        T6,
        T7,
        T8,
        T9,
        T10,
        T11,
        T12,
        T13,
        T14
      ]
  ): Unit = {
    val ptr = new Ptr[T2](elemRawPtr(rawptr, tag.offset(1.toUSize).rawSize))
=======
  @alwaysinline def _2_=(value: T2)(implicit tag: Tag.CStruct14[T1, T2, T3, T4, T5, T6, T7, T8, T9, T10, T11, T12, T13, T14]): Unit = {
    val ptr = new Ptr[T2](elemRawPtr(rawptr, tag.offset(1.toULong).toLong))
>>>>>>> 69749b9f
    ptr.`unary_!_=`(value)(tag._2)
  }

  /** Load a value of a field number 3. */
<<<<<<< HEAD
  @alwaysinline def at3(implicit
      tag: Tag.CStruct14[
        T1,
        T2,
        T3,
        T4,
        T5,
        T6,
        T7,
        T8,
        T9,
        T10,
        T11,
        T12,
        T13,
        T14
      ]
  ): Ptr[T3] =
    new Ptr[T3](elemRawPtr(rawptr, tag.offset(2.toUSize).rawSize))

  /** Load a value of a field number 3. */
  @alwaysinline def _3(implicit
      tag: Tag.CStruct14[
        T1,
        T2,
        T3,
        T4,
        T5,
        T6,
        T7,
        T8,
        T9,
        T10,
        T11,
        T12,
        T13,
        T14
      ]
  ): T3 = {
    val ptr = new Ptr[T3](elemRawPtr(rawptr, tag.offset(2.toUSize).rawSize))
=======
  @alwaysinline def at3(implicit tag: Tag.CStruct14[T1, T2, T3, T4, T5, T6, T7, T8, T9, T10, T11, T12, T13, T14]): Ptr[T3] = 
    new Ptr[T3](elemRawPtr(rawptr, tag.offset(2.toULong).toLong))

  /** Load a value of a field number 3. */
  @alwaysinline def _3(implicit tag: Tag.CStruct14[T1, T2, T3, T4, T5, T6, T7, T8, T9, T10, T11, T12, T13, T14]): T3 = {
    val ptr = new Ptr[T3](elemRawPtr(rawptr, tag.offset(2.toULong).toLong))
>>>>>>> 69749b9f
    ptr.unary_!(tag._3)
  }

  /** Store a value to a field number 3. */
<<<<<<< HEAD
  @alwaysinline def _3_=(value: T3)(implicit
      tag: Tag.CStruct14[
        T1,
        T2,
        T3,
        T4,
        T5,
        T6,
        T7,
        T8,
        T9,
        T10,
        T11,
        T12,
        T13,
        T14
      ]
  ): Unit = {
    val ptr = new Ptr[T3](elemRawPtr(rawptr, tag.offset(2.toUSize).rawSize))
=======
  @alwaysinline def _3_=(value: T3)(implicit tag: Tag.CStruct14[T1, T2, T3, T4, T5, T6, T7, T8, T9, T10, T11, T12, T13, T14]): Unit = {
    val ptr = new Ptr[T3](elemRawPtr(rawptr, tag.offset(2.toULong).toLong))
>>>>>>> 69749b9f
    ptr.`unary_!_=`(value)(tag._3)
  }

  /** Load a value of a field number 4. */
<<<<<<< HEAD
  @alwaysinline def at4(implicit
      tag: Tag.CStruct14[
        T1,
        T2,
        T3,
        T4,
        T5,
        T6,
        T7,
        T8,
        T9,
        T10,
        T11,
        T12,
        T13,
        T14
      ]
  ): Ptr[T4] =
    new Ptr[T4](elemRawPtr(rawptr, tag.offset(3.toUSize).rawSize))

  /** Load a value of a field number 4. */
  @alwaysinline def _4(implicit
      tag: Tag.CStruct14[
        T1,
        T2,
        T3,
        T4,
        T5,
        T6,
        T7,
        T8,
        T9,
        T10,
        T11,
        T12,
        T13,
        T14
      ]
  ): T4 = {
    val ptr = new Ptr[T4](elemRawPtr(rawptr, tag.offset(3.toUSize).rawSize))
=======
  @alwaysinline def at4(implicit tag: Tag.CStruct14[T1, T2, T3, T4, T5, T6, T7, T8, T9, T10, T11, T12, T13, T14]): Ptr[T4] = 
    new Ptr[T4](elemRawPtr(rawptr, tag.offset(3.toULong).toLong))

  /** Load a value of a field number 4. */
  @alwaysinline def _4(implicit tag: Tag.CStruct14[T1, T2, T3, T4, T5, T6, T7, T8, T9, T10, T11, T12, T13, T14]): T4 = {
    val ptr = new Ptr[T4](elemRawPtr(rawptr, tag.offset(3.toULong).toLong))
>>>>>>> 69749b9f
    ptr.unary_!(tag._4)
  }

  /** Store a value to a field number 4. */
<<<<<<< HEAD
  @alwaysinline def _4_=(value: T4)(implicit
      tag: Tag.CStruct14[
        T1,
        T2,
        T3,
        T4,
        T5,
        T6,
        T7,
        T8,
        T9,
        T10,
        T11,
        T12,
        T13,
        T14
      ]
  ): Unit = {
    val ptr = new Ptr[T4](elemRawPtr(rawptr, tag.offset(3.toUSize).rawSize))
=======
  @alwaysinline def _4_=(value: T4)(implicit tag: Tag.CStruct14[T1, T2, T3, T4, T5, T6, T7, T8, T9, T10, T11, T12, T13, T14]): Unit = {
    val ptr = new Ptr[T4](elemRawPtr(rawptr, tag.offset(3.toULong).toLong))
>>>>>>> 69749b9f
    ptr.`unary_!_=`(value)(tag._4)
  }

  /** Load a value of a field number 5. */
<<<<<<< HEAD
  @alwaysinline def at5(implicit
      tag: Tag.CStruct14[
        T1,
        T2,
        T3,
        T4,
        T5,
        T6,
        T7,
        T8,
        T9,
        T10,
        T11,
        T12,
        T13,
        T14
      ]
  ): Ptr[T5] =
    new Ptr[T5](elemRawPtr(rawptr, tag.offset(4.toUSize).rawSize))

  /** Load a value of a field number 5. */
  @alwaysinline def _5(implicit
      tag: Tag.CStruct14[
        T1,
        T2,
        T3,
        T4,
        T5,
        T6,
        T7,
        T8,
        T9,
        T10,
        T11,
        T12,
        T13,
        T14
      ]
  ): T5 = {
    val ptr = new Ptr[T5](elemRawPtr(rawptr, tag.offset(4.toUSize).rawSize))
=======
  @alwaysinline def at5(implicit tag: Tag.CStruct14[T1, T2, T3, T4, T5, T6, T7, T8, T9, T10, T11, T12, T13, T14]): Ptr[T5] = 
    new Ptr[T5](elemRawPtr(rawptr, tag.offset(4.toULong).toLong))

  /** Load a value of a field number 5. */
  @alwaysinline def _5(implicit tag: Tag.CStruct14[T1, T2, T3, T4, T5, T6, T7, T8, T9, T10, T11, T12, T13, T14]): T5 = {
    val ptr = new Ptr[T5](elemRawPtr(rawptr, tag.offset(4.toULong).toLong))
>>>>>>> 69749b9f
    ptr.unary_!(tag._5)
  }

  /** Store a value to a field number 5. */
<<<<<<< HEAD
  @alwaysinline def _5_=(value: T5)(implicit
      tag: Tag.CStruct14[
        T1,
        T2,
        T3,
        T4,
        T5,
        T6,
        T7,
        T8,
        T9,
        T10,
        T11,
        T12,
        T13,
        T14
      ]
  ): Unit = {
    val ptr = new Ptr[T5](elemRawPtr(rawptr, tag.offset(4.toUSize).rawSize))
=======
  @alwaysinline def _5_=(value: T5)(implicit tag: Tag.CStruct14[T1, T2, T3, T4, T5, T6, T7, T8, T9, T10, T11, T12, T13, T14]): Unit = {
    val ptr = new Ptr[T5](elemRawPtr(rawptr, tag.offset(4.toULong).toLong))
>>>>>>> 69749b9f
    ptr.`unary_!_=`(value)(tag._5)
  }

  /** Load a value of a field number 6. */
<<<<<<< HEAD
  @alwaysinline def at6(implicit
      tag: Tag.CStruct14[
        T1,
        T2,
        T3,
        T4,
        T5,
        T6,
        T7,
        T8,
        T9,
        T10,
        T11,
        T12,
        T13,
        T14
      ]
  ): Ptr[T6] =
    new Ptr[T6](elemRawPtr(rawptr, tag.offset(5.toUSize).rawSize))

  /** Load a value of a field number 6. */
  @alwaysinline def _6(implicit
      tag: Tag.CStruct14[
        T1,
        T2,
        T3,
        T4,
        T5,
        T6,
        T7,
        T8,
        T9,
        T10,
        T11,
        T12,
        T13,
        T14
      ]
  ): T6 = {
    val ptr = new Ptr[T6](elemRawPtr(rawptr, tag.offset(5.toUSize).rawSize))
=======
  @alwaysinline def at6(implicit tag: Tag.CStruct14[T1, T2, T3, T4, T5, T6, T7, T8, T9, T10, T11, T12, T13, T14]): Ptr[T6] = 
    new Ptr[T6](elemRawPtr(rawptr, tag.offset(5.toULong).toLong))

  /** Load a value of a field number 6. */
  @alwaysinline def _6(implicit tag: Tag.CStruct14[T1, T2, T3, T4, T5, T6, T7, T8, T9, T10, T11, T12, T13, T14]): T6 = {
    val ptr = new Ptr[T6](elemRawPtr(rawptr, tag.offset(5.toULong).toLong))
>>>>>>> 69749b9f
    ptr.unary_!(tag._6)
  }

  /** Store a value to a field number 6. */
<<<<<<< HEAD
  @alwaysinline def _6_=(value: T6)(implicit
      tag: Tag.CStruct14[
        T1,
        T2,
        T3,
        T4,
        T5,
        T6,
        T7,
        T8,
        T9,
        T10,
        T11,
        T12,
        T13,
        T14
      ]
  ): Unit = {
    val ptr = new Ptr[T6](elemRawPtr(rawptr, tag.offset(5.toUSize).rawSize))
=======
  @alwaysinline def _6_=(value: T6)(implicit tag: Tag.CStruct14[T1, T2, T3, T4, T5, T6, T7, T8, T9, T10, T11, T12, T13, T14]): Unit = {
    val ptr = new Ptr[T6](elemRawPtr(rawptr, tag.offset(5.toULong).toLong))
>>>>>>> 69749b9f
    ptr.`unary_!_=`(value)(tag._6)
  }

  /** Load a value of a field number 7. */
<<<<<<< HEAD
  @alwaysinline def at7(implicit
      tag: Tag.CStruct14[
        T1,
        T2,
        T3,
        T4,
        T5,
        T6,
        T7,
        T8,
        T9,
        T10,
        T11,
        T12,
        T13,
        T14
      ]
  ): Ptr[T7] =
    new Ptr[T7](elemRawPtr(rawptr, tag.offset(6.toUSize).rawSize))

  /** Load a value of a field number 7. */
  @alwaysinline def _7(implicit
      tag: Tag.CStruct14[
        T1,
        T2,
        T3,
        T4,
        T5,
        T6,
        T7,
        T8,
        T9,
        T10,
        T11,
        T12,
        T13,
        T14
      ]
  ): T7 = {
    val ptr = new Ptr[T7](elemRawPtr(rawptr, tag.offset(6.toUSize).rawSize))
=======
  @alwaysinline def at7(implicit tag: Tag.CStruct14[T1, T2, T3, T4, T5, T6, T7, T8, T9, T10, T11, T12, T13, T14]): Ptr[T7] = 
    new Ptr[T7](elemRawPtr(rawptr, tag.offset(6.toULong).toLong))

  /** Load a value of a field number 7. */
  @alwaysinline def _7(implicit tag: Tag.CStruct14[T1, T2, T3, T4, T5, T6, T7, T8, T9, T10, T11, T12, T13, T14]): T7 = {
    val ptr = new Ptr[T7](elemRawPtr(rawptr, tag.offset(6.toULong).toLong))
>>>>>>> 69749b9f
    ptr.unary_!(tag._7)
  }

  /** Store a value to a field number 7. */
<<<<<<< HEAD
  @alwaysinline def _7_=(value: T7)(implicit
      tag: Tag.CStruct14[
        T1,
        T2,
        T3,
        T4,
        T5,
        T6,
        T7,
        T8,
        T9,
        T10,
        T11,
        T12,
        T13,
        T14
      ]
  ): Unit = {
    val ptr = new Ptr[T7](elemRawPtr(rawptr, tag.offset(6.toUSize).rawSize))
=======
  @alwaysinline def _7_=(value: T7)(implicit tag: Tag.CStruct14[T1, T2, T3, T4, T5, T6, T7, T8, T9, T10, T11, T12, T13, T14]): Unit = {
    val ptr = new Ptr[T7](elemRawPtr(rawptr, tag.offset(6.toULong).toLong))
>>>>>>> 69749b9f
    ptr.`unary_!_=`(value)(tag._7)
  }

  /** Load a value of a field number 8. */
<<<<<<< HEAD
  @alwaysinline def at8(implicit
      tag: Tag.CStruct14[
        T1,
        T2,
        T3,
        T4,
        T5,
        T6,
        T7,
        T8,
        T9,
        T10,
        T11,
        T12,
        T13,
        T14
      ]
  ): Ptr[T8] =
    new Ptr[T8](elemRawPtr(rawptr, tag.offset(7.toUSize).rawSize))

  /** Load a value of a field number 8. */
  @alwaysinline def _8(implicit
      tag: Tag.CStruct14[
        T1,
        T2,
        T3,
        T4,
        T5,
        T6,
        T7,
        T8,
        T9,
        T10,
        T11,
        T12,
        T13,
        T14
      ]
  ): T8 = {
    val ptr = new Ptr[T8](elemRawPtr(rawptr, tag.offset(7.toUSize).rawSize))
=======
  @alwaysinline def at8(implicit tag: Tag.CStruct14[T1, T2, T3, T4, T5, T6, T7, T8, T9, T10, T11, T12, T13, T14]): Ptr[T8] = 
    new Ptr[T8](elemRawPtr(rawptr, tag.offset(7.toULong).toLong))

  /** Load a value of a field number 8. */
  @alwaysinline def _8(implicit tag: Tag.CStruct14[T1, T2, T3, T4, T5, T6, T7, T8, T9, T10, T11, T12, T13, T14]): T8 = {
    val ptr = new Ptr[T8](elemRawPtr(rawptr, tag.offset(7.toULong).toLong))
>>>>>>> 69749b9f
    ptr.unary_!(tag._8)
  }

  /** Store a value to a field number 8. */
<<<<<<< HEAD
  @alwaysinline def _8_=(value: T8)(implicit
      tag: Tag.CStruct14[
        T1,
        T2,
        T3,
        T4,
        T5,
        T6,
        T7,
        T8,
        T9,
        T10,
        T11,
        T12,
        T13,
        T14
      ]
  ): Unit = {
    val ptr = new Ptr[T8](elemRawPtr(rawptr, tag.offset(7.toUSize).rawSize))
=======
  @alwaysinline def _8_=(value: T8)(implicit tag: Tag.CStruct14[T1, T2, T3, T4, T5, T6, T7, T8, T9, T10, T11, T12, T13, T14]): Unit = {
    val ptr = new Ptr[T8](elemRawPtr(rawptr, tag.offset(7.toULong).toLong))
>>>>>>> 69749b9f
    ptr.`unary_!_=`(value)(tag._8)
  }

  /** Load a value of a field number 9. */
<<<<<<< HEAD
  @alwaysinline def at9(implicit
      tag: Tag.CStruct14[
        T1,
        T2,
        T3,
        T4,
        T5,
        T6,
        T7,
        T8,
        T9,
        T10,
        T11,
        T12,
        T13,
        T14
      ]
  ): Ptr[T9] =
    new Ptr[T9](elemRawPtr(rawptr, tag.offset(8.toUSize).rawSize))

  /** Load a value of a field number 9. */
  @alwaysinline def _9(implicit
      tag: Tag.CStruct14[
        T1,
        T2,
        T3,
        T4,
        T5,
        T6,
        T7,
        T8,
        T9,
        T10,
        T11,
        T12,
        T13,
        T14
      ]
  ): T9 = {
    val ptr = new Ptr[T9](elemRawPtr(rawptr, tag.offset(8.toUSize).rawSize))
=======
  @alwaysinline def at9(implicit tag: Tag.CStruct14[T1, T2, T3, T4, T5, T6, T7, T8, T9, T10, T11, T12, T13, T14]): Ptr[T9] = 
    new Ptr[T9](elemRawPtr(rawptr, tag.offset(8.toULong).toLong))

  /** Load a value of a field number 9. */
  @alwaysinline def _9(implicit tag: Tag.CStruct14[T1, T2, T3, T4, T5, T6, T7, T8, T9, T10, T11, T12, T13, T14]): T9 = {
    val ptr = new Ptr[T9](elemRawPtr(rawptr, tag.offset(8.toULong).toLong))
>>>>>>> 69749b9f
    ptr.unary_!(tag._9)
  }

  /** Store a value to a field number 9. */
<<<<<<< HEAD
  @alwaysinline def _9_=(value: T9)(implicit
      tag: Tag.CStruct14[
        T1,
        T2,
        T3,
        T4,
        T5,
        T6,
        T7,
        T8,
        T9,
        T10,
        T11,
        T12,
        T13,
        T14
      ]
  ): Unit = {
    val ptr = new Ptr[T9](elemRawPtr(rawptr, tag.offset(8.toUSize).rawSize))
=======
  @alwaysinline def _9_=(value: T9)(implicit tag: Tag.CStruct14[T1, T2, T3, T4, T5, T6, T7, T8, T9, T10, T11, T12, T13, T14]): Unit = {
    val ptr = new Ptr[T9](elemRawPtr(rawptr, tag.offset(8.toULong).toLong))
>>>>>>> 69749b9f
    ptr.`unary_!_=`(value)(tag._9)
  }

  /** Load a value of a field number 10. */
<<<<<<< HEAD
  @alwaysinline def at10(implicit
      tag: Tag.CStruct14[
        T1,
        T2,
        T3,
        T4,
        T5,
        T6,
        T7,
        T8,
        T9,
        T10,
        T11,
        T12,
        T13,
        T14
      ]
  ): Ptr[T10] =
    new Ptr[T10](elemRawPtr(rawptr, tag.offset(9.toUSize).rawSize))

  /** Load a value of a field number 10. */
  @alwaysinline def _10(implicit
      tag: Tag.CStruct14[
        T1,
        T2,
        T3,
        T4,
        T5,
        T6,
        T7,
        T8,
        T9,
        T10,
        T11,
        T12,
        T13,
        T14
      ]
  ): T10 = {
    val ptr = new Ptr[T10](elemRawPtr(rawptr, tag.offset(9.toUSize).rawSize))
=======
  @alwaysinline def at10(implicit tag: Tag.CStruct14[T1, T2, T3, T4, T5, T6, T7, T8, T9, T10, T11, T12, T13, T14]): Ptr[T10] = 
    new Ptr[T10](elemRawPtr(rawptr, tag.offset(9.toULong).toLong))

  /** Load a value of a field number 10. */
  @alwaysinline def _10(implicit tag: Tag.CStruct14[T1, T2, T3, T4, T5, T6, T7, T8, T9, T10, T11, T12, T13, T14]): T10 = {
    val ptr = new Ptr[T10](elemRawPtr(rawptr, tag.offset(9.toULong).toLong))
>>>>>>> 69749b9f
    ptr.unary_!(tag._10)
  }

  /** Store a value to a field number 10. */
<<<<<<< HEAD
  @alwaysinline def _10_=(value: T10)(implicit
      tag: Tag.CStruct14[
        T1,
        T2,
        T3,
        T4,
        T5,
        T6,
        T7,
        T8,
        T9,
        T10,
        T11,
        T12,
        T13,
        T14
      ]
  ): Unit = {
    val ptr = new Ptr[T10](elemRawPtr(rawptr, tag.offset(9.toUSize).rawSize))
=======
  @alwaysinline def _10_=(value: T10)(implicit tag: Tag.CStruct14[T1, T2, T3, T4, T5, T6, T7, T8, T9, T10, T11, T12, T13, T14]): Unit = {
    val ptr = new Ptr[T10](elemRawPtr(rawptr, tag.offset(9.toULong).toLong))
>>>>>>> 69749b9f
    ptr.`unary_!_=`(value)(tag._10)
  }

  /** Load a value of a field number 11. */
<<<<<<< HEAD
  @alwaysinline def at11(implicit
      tag: Tag.CStruct14[
        T1,
        T2,
        T3,
        T4,
        T5,
        T6,
        T7,
        T8,
        T9,
        T10,
        T11,
        T12,
        T13,
        T14
      ]
  ): Ptr[T11] =
    new Ptr[T11](elemRawPtr(rawptr, tag.offset(10.toUSize).rawSize))

  /** Load a value of a field number 11. */
  @alwaysinline def _11(implicit
      tag: Tag.CStruct14[
        T1,
        T2,
        T3,
        T4,
        T5,
        T6,
        T7,
        T8,
        T9,
        T10,
        T11,
        T12,
        T13,
        T14
      ]
  ): T11 = {
    val ptr = new Ptr[T11](elemRawPtr(rawptr, tag.offset(10.toUSize).rawSize))
=======
  @alwaysinline def at11(implicit tag: Tag.CStruct14[T1, T2, T3, T4, T5, T6, T7, T8, T9, T10, T11, T12, T13, T14]): Ptr[T11] = 
    new Ptr[T11](elemRawPtr(rawptr, tag.offset(10.toULong).toLong))

  /** Load a value of a field number 11. */
  @alwaysinline def _11(implicit tag: Tag.CStruct14[T1, T2, T3, T4, T5, T6, T7, T8, T9, T10, T11, T12, T13, T14]): T11 = {
    val ptr = new Ptr[T11](elemRawPtr(rawptr, tag.offset(10.toULong).toLong))
>>>>>>> 69749b9f
    ptr.unary_!(tag._11)
  }

  /** Store a value to a field number 11. */
<<<<<<< HEAD
  @alwaysinline def _11_=(value: T11)(implicit
      tag: Tag.CStruct14[
        T1,
        T2,
        T3,
        T4,
        T5,
        T6,
        T7,
        T8,
        T9,
        T10,
        T11,
        T12,
        T13,
        T14
      ]
  ): Unit = {
    val ptr = new Ptr[T11](elemRawPtr(rawptr, tag.offset(10.toUSize).rawSize))
=======
  @alwaysinline def _11_=(value: T11)(implicit tag: Tag.CStruct14[T1, T2, T3, T4, T5, T6, T7, T8, T9, T10, T11, T12, T13, T14]): Unit = {
    val ptr = new Ptr[T11](elemRawPtr(rawptr, tag.offset(10.toULong).toLong))
>>>>>>> 69749b9f
    ptr.`unary_!_=`(value)(tag._11)
  }

  /** Load a value of a field number 12. */
<<<<<<< HEAD
  @alwaysinline def at12(implicit
      tag: Tag.CStruct14[
        T1,
        T2,
        T3,
        T4,
        T5,
        T6,
        T7,
        T8,
        T9,
        T10,
        T11,
        T12,
        T13,
        T14
      ]
  ): Ptr[T12] =
    new Ptr[T12](elemRawPtr(rawptr, tag.offset(11.toUSize).rawSize))

  /** Load a value of a field number 12. */
  @alwaysinline def _12(implicit
      tag: Tag.CStruct14[
        T1,
        T2,
        T3,
        T4,
        T5,
        T6,
        T7,
        T8,
        T9,
        T10,
        T11,
        T12,
        T13,
        T14
      ]
  ): T12 = {
    val ptr = new Ptr[T12](elemRawPtr(rawptr, tag.offset(11.toUSize).rawSize))
=======
  @alwaysinline def at12(implicit tag: Tag.CStruct14[T1, T2, T3, T4, T5, T6, T7, T8, T9, T10, T11, T12, T13, T14]): Ptr[T12] = 
    new Ptr[T12](elemRawPtr(rawptr, tag.offset(11.toULong).toLong))

  /** Load a value of a field number 12. */
  @alwaysinline def _12(implicit tag: Tag.CStruct14[T1, T2, T3, T4, T5, T6, T7, T8, T9, T10, T11, T12, T13, T14]): T12 = {
    val ptr = new Ptr[T12](elemRawPtr(rawptr, tag.offset(11.toULong).toLong))
>>>>>>> 69749b9f
    ptr.unary_!(tag._12)
  }

  /** Store a value to a field number 12. */
<<<<<<< HEAD
  @alwaysinline def _12_=(value: T12)(implicit
      tag: Tag.CStruct14[
        T1,
        T2,
        T3,
        T4,
        T5,
        T6,
        T7,
        T8,
        T9,
        T10,
        T11,
        T12,
        T13,
        T14
      ]
  ): Unit = {
    val ptr = new Ptr[T12](elemRawPtr(rawptr, tag.offset(11.toUSize).rawSize))
=======
  @alwaysinline def _12_=(value: T12)(implicit tag: Tag.CStruct14[T1, T2, T3, T4, T5, T6, T7, T8, T9, T10, T11, T12, T13, T14]): Unit = {
    val ptr = new Ptr[T12](elemRawPtr(rawptr, tag.offset(11.toULong).toLong))
>>>>>>> 69749b9f
    ptr.`unary_!_=`(value)(tag._12)
  }

  /** Load a value of a field number 13. */
<<<<<<< HEAD
  @alwaysinline def at13(implicit
      tag: Tag.CStruct14[
        T1,
        T2,
        T3,
        T4,
        T5,
        T6,
        T7,
        T8,
        T9,
        T10,
        T11,
        T12,
        T13,
        T14
      ]
  ): Ptr[T13] =
    new Ptr[T13](elemRawPtr(rawptr, tag.offset(12.toUSize).rawSize))

  /** Load a value of a field number 13. */
  @alwaysinline def _13(implicit
      tag: Tag.CStruct14[
        T1,
        T2,
        T3,
        T4,
        T5,
        T6,
        T7,
        T8,
        T9,
        T10,
        T11,
        T12,
        T13,
        T14
      ]
  ): T13 = {
    val ptr = new Ptr[T13](elemRawPtr(rawptr, tag.offset(12.toUSize).rawSize))
=======
  @alwaysinline def at13(implicit tag: Tag.CStruct14[T1, T2, T3, T4, T5, T6, T7, T8, T9, T10, T11, T12, T13, T14]): Ptr[T13] = 
    new Ptr[T13](elemRawPtr(rawptr, tag.offset(12.toULong).toLong))

  /** Load a value of a field number 13. */
  @alwaysinline def _13(implicit tag: Tag.CStruct14[T1, T2, T3, T4, T5, T6, T7, T8, T9, T10, T11, T12, T13, T14]): T13 = {
    val ptr = new Ptr[T13](elemRawPtr(rawptr, tag.offset(12.toULong).toLong))
>>>>>>> 69749b9f
    ptr.unary_!(tag._13)
  }

  /** Store a value to a field number 13. */
<<<<<<< HEAD
  @alwaysinline def _13_=(value: T13)(implicit
      tag: Tag.CStruct14[
        T1,
        T2,
        T3,
        T4,
        T5,
        T6,
        T7,
        T8,
        T9,
        T10,
        T11,
        T12,
        T13,
        T14
      ]
  ): Unit = {
    val ptr = new Ptr[T13](elemRawPtr(rawptr, tag.offset(12.toUSize).rawSize))
=======
  @alwaysinline def _13_=(value: T13)(implicit tag: Tag.CStruct14[T1, T2, T3, T4, T5, T6, T7, T8, T9, T10, T11, T12, T13, T14]): Unit = {
    val ptr = new Ptr[T13](elemRawPtr(rawptr, tag.offset(12.toULong).toLong))
>>>>>>> 69749b9f
    ptr.`unary_!_=`(value)(tag._13)
  }

  /** Load a value of a field number 14. */
<<<<<<< HEAD
  @alwaysinline def at14(implicit
      tag: Tag.CStruct14[
        T1,
        T2,
        T3,
        T4,
        T5,
        T6,
        T7,
        T8,
        T9,
        T10,
        T11,
        T12,
        T13,
        T14
      ]
  ): Ptr[T14] =
    new Ptr[T14](elemRawPtr(rawptr, tag.offset(13.toUSize).rawSize))

  /** Load a value of a field number 14. */
  @alwaysinline def _14(implicit
      tag: Tag.CStruct14[
        T1,
        T2,
        T3,
        T4,
        T5,
        T6,
        T7,
        T8,
        T9,
        T10,
        T11,
        T12,
        T13,
        T14
      ]
  ): T14 = {
    val ptr = new Ptr[T14](elemRawPtr(rawptr, tag.offset(13.toUSize).rawSize))
=======
  @alwaysinline def at14(implicit tag: Tag.CStruct14[T1, T2, T3, T4, T5, T6, T7, T8, T9, T10, T11, T12, T13, T14]): Ptr[T14] = 
    new Ptr[T14](elemRawPtr(rawptr, tag.offset(13.toULong).toLong))

  /** Load a value of a field number 14. */
  @alwaysinline def _14(implicit tag: Tag.CStruct14[T1, T2, T3, T4, T5, T6, T7, T8, T9, T10, T11, T12, T13, T14]): T14 = {
    val ptr = new Ptr[T14](elemRawPtr(rawptr, tag.offset(13.toULong).toLong))
>>>>>>> 69749b9f
    ptr.unary_!(tag._14)
  }

  /** Store a value to a field number 14. */
<<<<<<< HEAD
  @alwaysinline def _14_=(value: T14)(implicit
      tag: Tag.CStruct14[
        T1,
        T2,
        T3,
        T4,
        T5,
        T6,
        T7,
        T8,
        T9,
        T10,
        T11,
        T12,
        T13,
        T14
      ]
  ): Unit = {
    val ptr = new Ptr[T14](elemRawPtr(rawptr, tag.offset(13.toUSize).rawSize))
=======
  @alwaysinline def _14_=(value: T14)(implicit tag: Tag.CStruct14[T1, T2, T3, T4, T5, T6, T7, T8, T9, T10, T11, T12, T13, T14]): Unit = {
    val ptr = new Ptr[T14](elemRawPtr(rawptr, tag.offset(13.toULong).toLong))
>>>>>>> 69749b9f
    ptr.`unary_!_=`(value)(tag._14)
  }

}

<<<<<<< HEAD
final class CStruct15[
    T1,
    T2,
    T3,
    T4,
    T5,
    T6,
    T7,
    T8,
    T9,
    T10,
    T11,
    T12,
    T13,
    T14,
    T15
] private[scalanative] (private[scalanative] val rawptr: RawPtr)
    extends CStruct {
=======
final class CStruct15[T1, T2, T3, T4, T5, T6, T7, T8, T9, T10, T11, T12, T13, T14, T15] private[scalanative] (private[scalanative] val rawptr: RawPtr) extends CStruct {
>>>>>>> 69749b9f
  @alwaysinline override def equals(other: Any): Boolean =
    (this eq other.asInstanceOf[AnyRef]) || (other match {
      case other: CStruct15[_, _, _, _, _, _, _, _, _, _, _, _, _, _, _] =>
        other.rawptr == rawptr
      case _ =>
        false
    })

  @alwaysinline override def hashCode: Int =
    java.lang.Long.hashCode(castRawPtrToLong(rawptr))

  @alwaysinline override def toString: String =
    "CStruct15@" + java.lang.Long.toHexString(castRawPtrToLong(rawptr))

<<<<<<< HEAD
  @alwaysinline def toPtr: Ptr[
    CStruct15[T1, T2, T3, T4, T5, T6, T7, T8, T9, T10, T11, T12, T13, T14, T15]
  ] =
    fromRawPtr[CStruct15[
      T1,
      T2,
      T3,
      T4,
      T5,
      T6,
      T7,
      T8,
      T9,
      T10,
      T11,
      T12,
      T13,
      T14,
      T15
    ]](rawptr)

  /** Load a value of a field number 1. */
  @alwaysinline def at1(implicit
      tag: Tag.CStruct15[
        T1,
        T2,
        T3,
        T4,
        T5,
        T6,
        T7,
        T8,
        T9,
        T10,
        T11,
        T12,
        T13,
        T14,
        T15
      ]
  ): Ptr[T1] =
    new Ptr[T1](elemRawPtr(rawptr, tag.offset(0.toUSize).rawSize))

  /** Load a value of a field number 1. */
  @alwaysinline def _1(implicit
      tag: Tag.CStruct15[
        T1,
        T2,
        T3,
        T4,
        T5,
        T6,
        T7,
        T8,
        T9,
        T10,
        T11,
        T12,
        T13,
        T14,
        T15
      ]
  ): T1 = {
    val ptr = new Ptr[T1](elemRawPtr(rawptr, tag.offset(0.toUSize).rawSize))
=======
  @alwaysinline def toPtr: Ptr[CStruct15[T1, T2, T3, T4, T5, T6, T7, T8, T9, T10, T11, T12, T13, T14, T15]] =
    fromRawPtr[CStruct15[T1, T2, T3, T4, T5, T6, T7, T8, T9, T10, T11, T12, T13, T14, T15]](rawptr)

  /** Load a value of a field number 1. */
  @alwaysinline def at1(implicit tag: Tag.CStruct15[T1, T2, T3, T4, T5, T6, T7, T8, T9, T10, T11, T12, T13, T14, T15]): Ptr[T1] = 
    new Ptr[T1](elemRawPtr(rawptr, tag.offset(0.toULong).toLong))

  /** Load a value of a field number 1. */
  @alwaysinline def _1(implicit tag: Tag.CStruct15[T1, T2, T3, T4, T5, T6, T7, T8, T9, T10, T11, T12, T13, T14, T15]): T1 = {
    val ptr = new Ptr[T1](elemRawPtr(rawptr, tag.offset(0.toULong).toLong))
>>>>>>> 69749b9f
    ptr.unary_!(tag._1)
  }

  /** Store a value to a field number 1. */
<<<<<<< HEAD
  @alwaysinline def _1_=(value: T1)(implicit
      tag: Tag.CStruct15[
        T1,
        T2,
        T3,
        T4,
        T5,
        T6,
        T7,
        T8,
        T9,
        T10,
        T11,
        T12,
        T13,
        T14,
        T15
      ]
  ): Unit = {
    val ptr = new Ptr[T1](elemRawPtr(rawptr, tag.offset(0.toUSize).rawSize))
=======
  @alwaysinline def _1_=(value: T1)(implicit tag: Tag.CStruct15[T1, T2, T3, T4, T5, T6, T7, T8, T9, T10, T11, T12, T13, T14, T15]): Unit = {
    val ptr = new Ptr[T1](elemRawPtr(rawptr, tag.offset(0.toULong).toLong))
>>>>>>> 69749b9f
    ptr.`unary_!_=`(value)(tag._1)
  }

  /** Load a value of a field number 2. */
<<<<<<< HEAD
  @alwaysinline def at2(implicit
      tag: Tag.CStruct15[
        T1,
        T2,
        T3,
        T4,
        T5,
        T6,
        T7,
        T8,
        T9,
        T10,
        T11,
        T12,
        T13,
        T14,
        T15
      ]
  ): Ptr[T2] =
    new Ptr[T2](elemRawPtr(rawptr, tag.offset(1.toUSize).rawSize))

  /** Load a value of a field number 2. */
  @alwaysinline def _2(implicit
      tag: Tag.CStruct15[
        T1,
        T2,
        T3,
        T4,
        T5,
        T6,
        T7,
        T8,
        T9,
        T10,
        T11,
        T12,
        T13,
        T14,
        T15
      ]
  ): T2 = {
    val ptr = new Ptr[T2](elemRawPtr(rawptr, tag.offset(1.toUSize).rawSize))
=======
  @alwaysinline def at2(implicit tag: Tag.CStruct15[T1, T2, T3, T4, T5, T6, T7, T8, T9, T10, T11, T12, T13, T14, T15]): Ptr[T2] = 
    new Ptr[T2](elemRawPtr(rawptr, tag.offset(1.toULong).toLong))

  /** Load a value of a field number 2. */
  @alwaysinline def _2(implicit tag: Tag.CStruct15[T1, T2, T3, T4, T5, T6, T7, T8, T9, T10, T11, T12, T13, T14, T15]): T2 = {
    val ptr = new Ptr[T2](elemRawPtr(rawptr, tag.offset(1.toULong).toLong))
>>>>>>> 69749b9f
    ptr.unary_!(tag._2)
  }

  /** Store a value to a field number 2. */
<<<<<<< HEAD
  @alwaysinline def _2_=(value: T2)(implicit
      tag: Tag.CStruct15[
        T1,
        T2,
        T3,
        T4,
        T5,
        T6,
        T7,
        T8,
        T9,
        T10,
        T11,
        T12,
        T13,
        T14,
        T15
      ]
  ): Unit = {
    val ptr = new Ptr[T2](elemRawPtr(rawptr, tag.offset(1.toUSize).rawSize))
=======
  @alwaysinline def _2_=(value: T2)(implicit tag: Tag.CStruct15[T1, T2, T3, T4, T5, T6, T7, T8, T9, T10, T11, T12, T13, T14, T15]): Unit = {
    val ptr = new Ptr[T2](elemRawPtr(rawptr, tag.offset(1.toULong).toLong))
>>>>>>> 69749b9f
    ptr.`unary_!_=`(value)(tag._2)
  }

  /** Load a value of a field number 3. */
<<<<<<< HEAD
  @alwaysinline def at3(implicit
      tag: Tag.CStruct15[
        T1,
        T2,
        T3,
        T4,
        T5,
        T6,
        T7,
        T8,
        T9,
        T10,
        T11,
        T12,
        T13,
        T14,
        T15
      ]
  ): Ptr[T3] =
    new Ptr[T3](elemRawPtr(rawptr, tag.offset(2.toUSize).rawSize))

  /** Load a value of a field number 3. */
  @alwaysinline def _3(implicit
      tag: Tag.CStruct15[
        T1,
        T2,
        T3,
        T4,
        T5,
        T6,
        T7,
        T8,
        T9,
        T10,
        T11,
        T12,
        T13,
        T14,
        T15
      ]
  ): T3 = {
    val ptr = new Ptr[T3](elemRawPtr(rawptr, tag.offset(2.toUSize).rawSize))
=======
  @alwaysinline def at3(implicit tag: Tag.CStruct15[T1, T2, T3, T4, T5, T6, T7, T8, T9, T10, T11, T12, T13, T14, T15]): Ptr[T3] = 
    new Ptr[T3](elemRawPtr(rawptr, tag.offset(2.toULong).toLong))

  /** Load a value of a field number 3. */
  @alwaysinline def _3(implicit tag: Tag.CStruct15[T1, T2, T3, T4, T5, T6, T7, T8, T9, T10, T11, T12, T13, T14, T15]): T3 = {
    val ptr = new Ptr[T3](elemRawPtr(rawptr, tag.offset(2.toULong).toLong))
>>>>>>> 69749b9f
    ptr.unary_!(tag._3)
  }

  /** Store a value to a field number 3. */
<<<<<<< HEAD
  @alwaysinline def _3_=(value: T3)(implicit
      tag: Tag.CStruct15[
        T1,
        T2,
        T3,
        T4,
        T5,
        T6,
        T7,
        T8,
        T9,
        T10,
        T11,
        T12,
        T13,
        T14,
        T15
      ]
  ): Unit = {
    val ptr = new Ptr[T3](elemRawPtr(rawptr, tag.offset(2.toUSize).rawSize))
=======
  @alwaysinline def _3_=(value: T3)(implicit tag: Tag.CStruct15[T1, T2, T3, T4, T5, T6, T7, T8, T9, T10, T11, T12, T13, T14, T15]): Unit = {
    val ptr = new Ptr[T3](elemRawPtr(rawptr, tag.offset(2.toULong).toLong))
>>>>>>> 69749b9f
    ptr.`unary_!_=`(value)(tag._3)
  }

  /** Load a value of a field number 4. */
<<<<<<< HEAD
  @alwaysinline def at4(implicit
      tag: Tag.CStruct15[
        T1,
        T2,
        T3,
        T4,
        T5,
        T6,
        T7,
        T8,
        T9,
        T10,
        T11,
        T12,
        T13,
        T14,
        T15
      ]
  ): Ptr[T4] =
    new Ptr[T4](elemRawPtr(rawptr, tag.offset(3.toUSize).rawSize))

  /** Load a value of a field number 4. */
  @alwaysinline def _4(implicit
      tag: Tag.CStruct15[
        T1,
        T2,
        T3,
        T4,
        T5,
        T6,
        T7,
        T8,
        T9,
        T10,
        T11,
        T12,
        T13,
        T14,
        T15
      ]
  ): T4 = {
    val ptr = new Ptr[T4](elemRawPtr(rawptr, tag.offset(3.toUSize).rawSize))
=======
  @alwaysinline def at4(implicit tag: Tag.CStruct15[T1, T2, T3, T4, T5, T6, T7, T8, T9, T10, T11, T12, T13, T14, T15]): Ptr[T4] = 
    new Ptr[T4](elemRawPtr(rawptr, tag.offset(3.toULong).toLong))

  /** Load a value of a field number 4. */
  @alwaysinline def _4(implicit tag: Tag.CStruct15[T1, T2, T3, T4, T5, T6, T7, T8, T9, T10, T11, T12, T13, T14, T15]): T4 = {
    val ptr = new Ptr[T4](elemRawPtr(rawptr, tag.offset(3.toULong).toLong))
>>>>>>> 69749b9f
    ptr.unary_!(tag._4)
  }

  /** Store a value to a field number 4. */
<<<<<<< HEAD
  @alwaysinline def _4_=(value: T4)(implicit
      tag: Tag.CStruct15[
        T1,
        T2,
        T3,
        T4,
        T5,
        T6,
        T7,
        T8,
        T9,
        T10,
        T11,
        T12,
        T13,
        T14,
        T15
      ]
  ): Unit = {
    val ptr = new Ptr[T4](elemRawPtr(rawptr, tag.offset(3.toUSize).rawSize))
=======
  @alwaysinline def _4_=(value: T4)(implicit tag: Tag.CStruct15[T1, T2, T3, T4, T5, T6, T7, T8, T9, T10, T11, T12, T13, T14, T15]): Unit = {
    val ptr = new Ptr[T4](elemRawPtr(rawptr, tag.offset(3.toULong).toLong))
>>>>>>> 69749b9f
    ptr.`unary_!_=`(value)(tag._4)
  }

  /** Load a value of a field number 5. */
<<<<<<< HEAD
  @alwaysinline def at5(implicit
      tag: Tag.CStruct15[
        T1,
        T2,
        T3,
        T4,
        T5,
        T6,
        T7,
        T8,
        T9,
        T10,
        T11,
        T12,
        T13,
        T14,
        T15
      ]
  ): Ptr[T5] =
    new Ptr[T5](elemRawPtr(rawptr, tag.offset(4.toUSize).rawSize))

  /** Load a value of a field number 5. */
  @alwaysinline def _5(implicit
      tag: Tag.CStruct15[
        T1,
        T2,
        T3,
        T4,
        T5,
        T6,
        T7,
        T8,
        T9,
        T10,
        T11,
        T12,
        T13,
        T14,
        T15
      ]
  ): T5 = {
    val ptr = new Ptr[T5](elemRawPtr(rawptr, tag.offset(4.toUSize).rawSize))
=======
  @alwaysinline def at5(implicit tag: Tag.CStruct15[T1, T2, T3, T4, T5, T6, T7, T8, T9, T10, T11, T12, T13, T14, T15]): Ptr[T5] = 
    new Ptr[T5](elemRawPtr(rawptr, tag.offset(4.toULong).toLong))

  /** Load a value of a field number 5. */
  @alwaysinline def _5(implicit tag: Tag.CStruct15[T1, T2, T3, T4, T5, T6, T7, T8, T9, T10, T11, T12, T13, T14, T15]): T5 = {
    val ptr = new Ptr[T5](elemRawPtr(rawptr, tag.offset(4.toULong).toLong))
>>>>>>> 69749b9f
    ptr.unary_!(tag._5)
  }

  /** Store a value to a field number 5. */
<<<<<<< HEAD
  @alwaysinline def _5_=(value: T5)(implicit
      tag: Tag.CStruct15[
        T1,
        T2,
        T3,
        T4,
        T5,
        T6,
        T7,
        T8,
        T9,
        T10,
        T11,
        T12,
        T13,
        T14,
        T15
      ]
  ): Unit = {
    val ptr = new Ptr[T5](elemRawPtr(rawptr, tag.offset(4.toUSize).rawSize))
=======
  @alwaysinline def _5_=(value: T5)(implicit tag: Tag.CStruct15[T1, T2, T3, T4, T5, T6, T7, T8, T9, T10, T11, T12, T13, T14, T15]): Unit = {
    val ptr = new Ptr[T5](elemRawPtr(rawptr, tag.offset(4.toULong).toLong))
>>>>>>> 69749b9f
    ptr.`unary_!_=`(value)(tag._5)
  }

  /** Load a value of a field number 6. */
<<<<<<< HEAD
  @alwaysinline def at6(implicit
      tag: Tag.CStruct15[
        T1,
        T2,
        T3,
        T4,
        T5,
        T6,
        T7,
        T8,
        T9,
        T10,
        T11,
        T12,
        T13,
        T14,
        T15
      ]
  ): Ptr[T6] =
    new Ptr[T6](elemRawPtr(rawptr, tag.offset(5.toUSize).rawSize))

  /** Load a value of a field number 6. */
  @alwaysinline def _6(implicit
      tag: Tag.CStruct15[
        T1,
        T2,
        T3,
        T4,
        T5,
        T6,
        T7,
        T8,
        T9,
        T10,
        T11,
        T12,
        T13,
        T14,
        T15
      ]
  ): T6 = {
    val ptr = new Ptr[T6](elemRawPtr(rawptr, tag.offset(5.toUSize).rawSize))
=======
  @alwaysinline def at6(implicit tag: Tag.CStruct15[T1, T2, T3, T4, T5, T6, T7, T8, T9, T10, T11, T12, T13, T14, T15]): Ptr[T6] = 
    new Ptr[T6](elemRawPtr(rawptr, tag.offset(5.toULong).toLong))

  /** Load a value of a field number 6. */
  @alwaysinline def _6(implicit tag: Tag.CStruct15[T1, T2, T3, T4, T5, T6, T7, T8, T9, T10, T11, T12, T13, T14, T15]): T6 = {
    val ptr = new Ptr[T6](elemRawPtr(rawptr, tag.offset(5.toULong).toLong))
>>>>>>> 69749b9f
    ptr.unary_!(tag._6)
  }

  /** Store a value to a field number 6. */
<<<<<<< HEAD
  @alwaysinline def _6_=(value: T6)(implicit
      tag: Tag.CStruct15[
        T1,
        T2,
        T3,
        T4,
        T5,
        T6,
        T7,
        T8,
        T9,
        T10,
        T11,
        T12,
        T13,
        T14,
        T15
      ]
  ): Unit = {
    val ptr = new Ptr[T6](elemRawPtr(rawptr, tag.offset(5.toUSize).rawSize))
=======
  @alwaysinline def _6_=(value: T6)(implicit tag: Tag.CStruct15[T1, T2, T3, T4, T5, T6, T7, T8, T9, T10, T11, T12, T13, T14, T15]): Unit = {
    val ptr = new Ptr[T6](elemRawPtr(rawptr, tag.offset(5.toULong).toLong))
>>>>>>> 69749b9f
    ptr.`unary_!_=`(value)(tag._6)
  }

  /** Load a value of a field number 7. */
<<<<<<< HEAD
  @alwaysinline def at7(implicit
      tag: Tag.CStruct15[
        T1,
        T2,
        T3,
        T4,
        T5,
        T6,
        T7,
        T8,
        T9,
        T10,
        T11,
        T12,
        T13,
        T14,
        T15
      ]
  ): Ptr[T7] =
    new Ptr[T7](elemRawPtr(rawptr, tag.offset(6.toUSize).rawSize))

  /** Load a value of a field number 7. */
  @alwaysinline def _7(implicit
      tag: Tag.CStruct15[
        T1,
        T2,
        T3,
        T4,
        T5,
        T6,
        T7,
        T8,
        T9,
        T10,
        T11,
        T12,
        T13,
        T14,
        T15
      ]
  ): T7 = {
    val ptr = new Ptr[T7](elemRawPtr(rawptr, tag.offset(6.toUSize).rawSize))
=======
  @alwaysinline def at7(implicit tag: Tag.CStruct15[T1, T2, T3, T4, T5, T6, T7, T8, T9, T10, T11, T12, T13, T14, T15]): Ptr[T7] = 
    new Ptr[T7](elemRawPtr(rawptr, tag.offset(6.toULong).toLong))

  /** Load a value of a field number 7. */
  @alwaysinline def _7(implicit tag: Tag.CStruct15[T1, T2, T3, T4, T5, T6, T7, T8, T9, T10, T11, T12, T13, T14, T15]): T7 = {
    val ptr = new Ptr[T7](elemRawPtr(rawptr, tag.offset(6.toULong).toLong))
>>>>>>> 69749b9f
    ptr.unary_!(tag._7)
  }

  /** Store a value to a field number 7. */
<<<<<<< HEAD
  @alwaysinline def _7_=(value: T7)(implicit
      tag: Tag.CStruct15[
        T1,
        T2,
        T3,
        T4,
        T5,
        T6,
        T7,
        T8,
        T9,
        T10,
        T11,
        T12,
        T13,
        T14,
        T15
      ]
  ): Unit = {
    val ptr = new Ptr[T7](elemRawPtr(rawptr, tag.offset(6.toUSize).rawSize))
=======
  @alwaysinline def _7_=(value: T7)(implicit tag: Tag.CStruct15[T1, T2, T3, T4, T5, T6, T7, T8, T9, T10, T11, T12, T13, T14, T15]): Unit = {
    val ptr = new Ptr[T7](elemRawPtr(rawptr, tag.offset(6.toULong).toLong))
>>>>>>> 69749b9f
    ptr.`unary_!_=`(value)(tag._7)
  }

  /** Load a value of a field number 8. */
<<<<<<< HEAD
  @alwaysinline def at8(implicit
      tag: Tag.CStruct15[
        T1,
        T2,
        T3,
        T4,
        T5,
        T6,
        T7,
        T8,
        T9,
        T10,
        T11,
        T12,
        T13,
        T14,
        T15
      ]
  ): Ptr[T8] =
    new Ptr[T8](elemRawPtr(rawptr, tag.offset(7.toUSize).rawSize))

  /** Load a value of a field number 8. */
  @alwaysinline def _8(implicit
      tag: Tag.CStruct15[
        T1,
        T2,
        T3,
        T4,
        T5,
        T6,
        T7,
        T8,
        T9,
        T10,
        T11,
        T12,
        T13,
        T14,
        T15
      ]
  ): T8 = {
    val ptr = new Ptr[T8](elemRawPtr(rawptr, tag.offset(7.toUSize).rawSize))
=======
  @alwaysinline def at8(implicit tag: Tag.CStruct15[T1, T2, T3, T4, T5, T6, T7, T8, T9, T10, T11, T12, T13, T14, T15]): Ptr[T8] = 
    new Ptr[T8](elemRawPtr(rawptr, tag.offset(7.toULong).toLong))

  /** Load a value of a field number 8. */
  @alwaysinline def _8(implicit tag: Tag.CStruct15[T1, T2, T3, T4, T5, T6, T7, T8, T9, T10, T11, T12, T13, T14, T15]): T8 = {
    val ptr = new Ptr[T8](elemRawPtr(rawptr, tag.offset(7.toULong).toLong))
>>>>>>> 69749b9f
    ptr.unary_!(tag._8)
  }

  /** Store a value to a field number 8. */
<<<<<<< HEAD
  @alwaysinline def _8_=(value: T8)(implicit
      tag: Tag.CStruct15[
        T1,
        T2,
        T3,
        T4,
        T5,
        T6,
        T7,
        T8,
        T9,
        T10,
        T11,
        T12,
        T13,
        T14,
        T15
      ]
  ): Unit = {
    val ptr = new Ptr[T8](elemRawPtr(rawptr, tag.offset(7.toUSize).rawSize))
=======
  @alwaysinline def _8_=(value: T8)(implicit tag: Tag.CStruct15[T1, T2, T3, T4, T5, T6, T7, T8, T9, T10, T11, T12, T13, T14, T15]): Unit = {
    val ptr = new Ptr[T8](elemRawPtr(rawptr, tag.offset(7.toULong).toLong))
>>>>>>> 69749b9f
    ptr.`unary_!_=`(value)(tag._8)
  }

  /** Load a value of a field number 9. */
<<<<<<< HEAD
  @alwaysinline def at9(implicit
      tag: Tag.CStruct15[
        T1,
        T2,
        T3,
        T4,
        T5,
        T6,
        T7,
        T8,
        T9,
        T10,
        T11,
        T12,
        T13,
        T14,
        T15
      ]
  ): Ptr[T9] =
    new Ptr[T9](elemRawPtr(rawptr, tag.offset(8.toUSize).rawSize))

  /** Load a value of a field number 9. */
  @alwaysinline def _9(implicit
      tag: Tag.CStruct15[
        T1,
        T2,
        T3,
        T4,
        T5,
        T6,
        T7,
        T8,
        T9,
        T10,
        T11,
        T12,
        T13,
        T14,
        T15
      ]
  ): T9 = {
    val ptr = new Ptr[T9](elemRawPtr(rawptr, tag.offset(8.toUSize).rawSize))
=======
  @alwaysinline def at9(implicit tag: Tag.CStruct15[T1, T2, T3, T4, T5, T6, T7, T8, T9, T10, T11, T12, T13, T14, T15]): Ptr[T9] = 
    new Ptr[T9](elemRawPtr(rawptr, tag.offset(8.toULong).toLong))

  /** Load a value of a field number 9. */
  @alwaysinline def _9(implicit tag: Tag.CStruct15[T1, T2, T3, T4, T5, T6, T7, T8, T9, T10, T11, T12, T13, T14, T15]): T9 = {
    val ptr = new Ptr[T9](elemRawPtr(rawptr, tag.offset(8.toULong).toLong))
>>>>>>> 69749b9f
    ptr.unary_!(tag._9)
  }

  /** Store a value to a field number 9. */
<<<<<<< HEAD
  @alwaysinline def _9_=(value: T9)(implicit
      tag: Tag.CStruct15[
        T1,
        T2,
        T3,
        T4,
        T5,
        T6,
        T7,
        T8,
        T9,
        T10,
        T11,
        T12,
        T13,
        T14,
        T15
      ]
  ): Unit = {
    val ptr = new Ptr[T9](elemRawPtr(rawptr, tag.offset(8.toUSize).rawSize))
=======
  @alwaysinline def _9_=(value: T9)(implicit tag: Tag.CStruct15[T1, T2, T3, T4, T5, T6, T7, T8, T9, T10, T11, T12, T13, T14, T15]): Unit = {
    val ptr = new Ptr[T9](elemRawPtr(rawptr, tag.offset(8.toULong).toLong))
>>>>>>> 69749b9f
    ptr.`unary_!_=`(value)(tag._9)
  }

  /** Load a value of a field number 10. */
<<<<<<< HEAD
  @alwaysinline def at10(implicit
      tag: Tag.CStruct15[
        T1,
        T2,
        T3,
        T4,
        T5,
        T6,
        T7,
        T8,
        T9,
        T10,
        T11,
        T12,
        T13,
        T14,
        T15
      ]
  ): Ptr[T10] =
    new Ptr[T10](elemRawPtr(rawptr, tag.offset(9.toUSize).rawSize))

  /** Load a value of a field number 10. */
  @alwaysinline def _10(implicit
      tag: Tag.CStruct15[
        T1,
        T2,
        T3,
        T4,
        T5,
        T6,
        T7,
        T8,
        T9,
        T10,
        T11,
        T12,
        T13,
        T14,
        T15
      ]
  ): T10 = {
    val ptr = new Ptr[T10](elemRawPtr(rawptr, tag.offset(9.toUSize).rawSize))
=======
  @alwaysinline def at10(implicit tag: Tag.CStruct15[T1, T2, T3, T4, T5, T6, T7, T8, T9, T10, T11, T12, T13, T14, T15]): Ptr[T10] = 
    new Ptr[T10](elemRawPtr(rawptr, tag.offset(9.toULong).toLong))

  /** Load a value of a field number 10. */
  @alwaysinline def _10(implicit tag: Tag.CStruct15[T1, T2, T3, T4, T5, T6, T7, T8, T9, T10, T11, T12, T13, T14, T15]): T10 = {
    val ptr = new Ptr[T10](elemRawPtr(rawptr, tag.offset(9.toULong).toLong))
>>>>>>> 69749b9f
    ptr.unary_!(tag._10)
  }

  /** Store a value to a field number 10. */
<<<<<<< HEAD
  @alwaysinline def _10_=(value: T10)(implicit
      tag: Tag.CStruct15[
        T1,
        T2,
        T3,
        T4,
        T5,
        T6,
        T7,
        T8,
        T9,
        T10,
        T11,
        T12,
        T13,
        T14,
        T15
      ]
  ): Unit = {
    val ptr = new Ptr[T10](elemRawPtr(rawptr, tag.offset(9.toUSize).rawSize))
=======
  @alwaysinline def _10_=(value: T10)(implicit tag: Tag.CStruct15[T1, T2, T3, T4, T5, T6, T7, T8, T9, T10, T11, T12, T13, T14, T15]): Unit = {
    val ptr = new Ptr[T10](elemRawPtr(rawptr, tag.offset(9.toULong).toLong))
>>>>>>> 69749b9f
    ptr.`unary_!_=`(value)(tag._10)
  }

  /** Load a value of a field number 11. */
<<<<<<< HEAD
  @alwaysinline def at11(implicit
      tag: Tag.CStruct15[
        T1,
        T2,
        T3,
        T4,
        T5,
        T6,
        T7,
        T8,
        T9,
        T10,
        T11,
        T12,
        T13,
        T14,
        T15
      ]
  ): Ptr[T11] =
    new Ptr[T11](elemRawPtr(rawptr, tag.offset(10.toUSize).rawSize))

  /** Load a value of a field number 11. */
  @alwaysinline def _11(implicit
      tag: Tag.CStruct15[
        T1,
        T2,
        T3,
        T4,
        T5,
        T6,
        T7,
        T8,
        T9,
        T10,
        T11,
        T12,
        T13,
        T14,
        T15
      ]
  ): T11 = {
    val ptr = new Ptr[T11](elemRawPtr(rawptr, tag.offset(10.toUSize).rawSize))
=======
  @alwaysinline def at11(implicit tag: Tag.CStruct15[T1, T2, T3, T4, T5, T6, T7, T8, T9, T10, T11, T12, T13, T14, T15]): Ptr[T11] = 
    new Ptr[T11](elemRawPtr(rawptr, tag.offset(10.toULong).toLong))

  /** Load a value of a field number 11. */
  @alwaysinline def _11(implicit tag: Tag.CStruct15[T1, T2, T3, T4, T5, T6, T7, T8, T9, T10, T11, T12, T13, T14, T15]): T11 = {
    val ptr = new Ptr[T11](elemRawPtr(rawptr, tag.offset(10.toULong).toLong))
>>>>>>> 69749b9f
    ptr.unary_!(tag._11)
  }

  /** Store a value to a field number 11. */
<<<<<<< HEAD
  @alwaysinline def _11_=(value: T11)(implicit
      tag: Tag.CStruct15[
        T1,
        T2,
        T3,
        T4,
        T5,
        T6,
        T7,
        T8,
        T9,
        T10,
        T11,
        T12,
        T13,
        T14,
        T15
      ]
  ): Unit = {
    val ptr = new Ptr[T11](elemRawPtr(rawptr, tag.offset(10.toUSize).rawSize))
=======
  @alwaysinline def _11_=(value: T11)(implicit tag: Tag.CStruct15[T1, T2, T3, T4, T5, T6, T7, T8, T9, T10, T11, T12, T13, T14, T15]): Unit = {
    val ptr = new Ptr[T11](elemRawPtr(rawptr, tag.offset(10.toULong).toLong))
>>>>>>> 69749b9f
    ptr.`unary_!_=`(value)(tag._11)
  }

  /** Load a value of a field number 12. */
<<<<<<< HEAD
  @alwaysinline def at12(implicit
      tag: Tag.CStruct15[
        T1,
        T2,
        T3,
        T4,
        T5,
        T6,
        T7,
        T8,
        T9,
        T10,
        T11,
        T12,
        T13,
        T14,
        T15
      ]
  ): Ptr[T12] =
    new Ptr[T12](elemRawPtr(rawptr, tag.offset(11.toUSize).rawSize))

  /** Load a value of a field number 12. */
  @alwaysinline def _12(implicit
      tag: Tag.CStruct15[
        T1,
        T2,
        T3,
        T4,
        T5,
        T6,
        T7,
        T8,
        T9,
        T10,
        T11,
        T12,
        T13,
        T14,
        T15
      ]
  ): T12 = {
    val ptr = new Ptr[T12](elemRawPtr(rawptr, tag.offset(11.toUSize).rawSize))
=======
  @alwaysinline def at12(implicit tag: Tag.CStruct15[T1, T2, T3, T4, T5, T6, T7, T8, T9, T10, T11, T12, T13, T14, T15]): Ptr[T12] = 
    new Ptr[T12](elemRawPtr(rawptr, tag.offset(11.toULong).toLong))

  /** Load a value of a field number 12. */
  @alwaysinline def _12(implicit tag: Tag.CStruct15[T1, T2, T3, T4, T5, T6, T7, T8, T9, T10, T11, T12, T13, T14, T15]): T12 = {
    val ptr = new Ptr[T12](elemRawPtr(rawptr, tag.offset(11.toULong).toLong))
>>>>>>> 69749b9f
    ptr.unary_!(tag._12)
  }

  /** Store a value to a field number 12. */
<<<<<<< HEAD
  @alwaysinline def _12_=(value: T12)(implicit
      tag: Tag.CStruct15[
        T1,
        T2,
        T3,
        T4,
        T5,
        T6,
        T7,
        T8,
        T9,
        T10,
        T11,
        T12,
        T13,
        T14,
        T15
      ]
  ): Unit = {
    val ptr = new Ptr[T12](elemRawPtr(rawptr, tag.offset(11.toUSize).rawSize))
=======
  @alwaysinline def _12_=(value: T12)(implicit tag: Tag.CStruct15[T1, T2, T3, T4, T5, T6, T7, T8, T9, T10, T11, T12, T13, T14, T15]): Unit = {
    val ptr = new Ptr[T12](elemRawPtr(rawptr, tag.offset(11.toULong).toLong))
>>>>>>> 69749b9f
    ptr.`unary_!_=`(value)(tag._12)
  }

  /** Load a value of a field number 13. */
<<<<<<< HEAD
  @alwaysinline def at13(implicit
      tag: Tag.CStruct15[
        T1,
        T2,
        T3,
        T4,
        T5,
        T6,
        T7,
        T8,
        T9,
        T10,
        T11,
        T12,
        T13,
        T14,
        T15
      ]
  ): Ptr[T13] =
    new Ptr[T13](elemRawPtr(rawptr, tag.offset(12.toUSize).rawSize))

  /** Load a value of a field number 13. */
  @alwaysinline def _13(implicit
      tag: Tag.CStruct15[
        T1,
        T2,
        T3,
        T4,
        T5,
        T6,
        T7,
        T8,
        T9,
        T10,
        T11,
        T12,
        T13,
        T14,
        T15
      ]
  ): T13 = {
    val ptr = new Ptr[T13](elemRawPtr(rawptr, tag.offset(12.toUSize).rawSize))
=======
  @alwaysinline def at13(implicit tag: Tag.CStruct15[T1, T2, T3, T4, T5, T6, T7, T8, T9, T10, T11, T12, T13, T14, T15]): Ptr[T13] = 
    new Ptr[T13](elemRawPtr(rawptr, tag.offset(12.toULong).toLong))

  /** Load a value of a field number 13. */
  @alwaysinline def _13(implicit tag: Tag.CStruct15[T1, T2, T3, T4, T5, T6, T7, T8, T9, T10, T11, T12, T13, T14, T15]): T13 = {
    val ptr = new Ptr[T13](elemRawPtr(rawptr, tag.offset(12.toULong).toLong))
>>>>>>> 69749b9f
    ptr.unary_!(tag._13)
  }

  /** Store a value to a field number 13. */
<<<<<<< HEAD
  @alwaysinline def _13_=(value: T13)(implicit
      tag: Tag.CStruct15[
        T1,
        T2,
        T3,
        T4,
        T5,
        T6,
        T7,
        T8,
        T9,
        T10,
        T11,
        T12,
        T13,
        T14,
        T15
      ]
  ): Unit = {
    val ptr = new Ptr[T13](elemRawPtr(rawptr, tag.offset(12.toUSize).rawSize))
=======
  @alwaysinline def _13_=(value: T13)(implicit tag: Tag.CStruct15[T1, T2, T3, T4, T5, T6, T7, T8, T9, T10, T11, T12, T13, T14, T15]): Unit = {
    val ptr = new Ptr[T13](elemRawPtr(rawptr, tag.offset(12.toULong).toLong))
>>>>>>> 69749b9f
    ptr.`unary_!_=`(value)(tag._13)
  }

  /** Load a value of a field number 14. */
<<<<<<< HEAD
  @alwaysinline def at14(implicit
      tag: Tag.CStruct15[
        T1,
        T2,
        T3,
        T4,
        T5,
        T6,
        T7,
        T8,
        T9,
        T10,
        T11,
        T12,
        T13,
        T14,
        T15
      ]
  ): Ptr[T14] =
    new Ptr[T14](elemRawPtr(rawptr, tag.offset(13.toUSize).rawSize))

  /** Load a value of a field number 14. */
  @alwaysinline def _14(implicit
      tag: Tag.CStruct15[
        T1,
        T2,
        T3,
        T4,
        T5,
        T6,
        T7,
        T8,
        T9,
        T10,
        T11,
        T12,
        T13,
        T14,
        T15
      ]
  ): T14 = {
    val ptr = new Ptr[T14](elemRawPtr(rawptr, tag.offset(13.toUSize).rawSize))
=======
  @alwaysinline def at14(implicit tag: Tag.CStruct15[T1, T2, T3, T4, T5, T6, T7, T8, T9, T10, T11, T12, T13, T14, T15]): Ptr[T14] = 
    new Ptr[T14](elemRawPtr(rawptr, tag.offset(13.toULong).toLong))

  /** Load a value of a field number 14. */
  @alwaysinline def _14(implicit tag: Tag.CStruct15[T1, T2, T3, T4, T5, T6, T7, T8, T9, T10, T11, T12, T13, T14, T15]): T14 = {
    val ptr = new Ptr[T14](elemRawPtr(rawptr, tag.offset(13.toULong).toLong))
>>>>>>> 69749b9f
    ptr.unary_!(tag._14)
  }

  /** Store a value to a field number 14. */
<<<<<<< HEAD
  @alwaysinline def _14_=(value: T14)(implicit
      tag: Tag.CStruct15[
        T1,
        T2,
        T3,
        T4,
        T5,
        T6,
        T7,
        T8,
        T9,
        T10,
        T11,
        T12,
        T13,
        T14,
        T15
      ]
  ): Unit = {
    val ptr = new Ptr[T14](elemRawPtr(rawptr, tag.offset(13.toUSize).rawSize))
=======
  @alwaysinline def _14_=(value: T14)(implicit tag: Tag.CStruct15[T1, T2, T3, T4, T5, T6, T7, T8, T9, T10, T11, T12, T13, T14, T15]): Unit = {
    val ptr = new Ptr[T14](elemRawPtr(rawptr, tag.offset(13.toULong).toLong))
>>>>>>> 69749b9f
    ptr.`unary_!_=`(value)(tag._14)
  }

  /** Load a value of a field number 15. */
<<<<<<< HEAD
  @alwaysinline def at15(implicit
      tag: Tag.CStruct15[
        T1,
        T2,
        T3,
        T4,
        T5,
        T6,
        T7,
        T8,
        T9,
        T10,
        T11,
        T12,
        T13,
        T14,
        T15
      ]
  ): Ptr[T15] =
    new Ptr[T15](elemRawPtr(rawptr, tag.offset(14.toUSize).rawSize))

  /** Load a value of a field number 15. */
  @alwaysinline def _15(implicit
      tag: Tag.CStruct15[
        T1,
        T2,
        T3,
        T4,
        T5,
        T6,
        T7,
        T8,
        T9,
        T10,
        T11,
        T12,
        T13,
        T14,
        T15
      ]
  ): T15 = {
    val ptr = new Ptr[T15](elemRawPtr(rawptr, tag.offset(14.toUSize).rawSize))
=======
  @alwaysinline def at15(implicit tag: Tag.CStruct15[T1, T2, T3, T4, T5, T6, T7, T8, T9, T10, T11, T12, T13, T14, T15]): Ptr[T15] = 
    new Ptr[T15](elemRawPtr(rawptr, tag.offset(14.toULong).toLong))

  /** Load a value of a field number 15. */
  @alwaysinline def _15(implicit tag: Tag.CStruct15[T1, T2, T3, T4, T5, T6, T7, T8, T9, T10, T11, T12, T13, T14, T15]): T15 = {
    val ptr = new Ptr[T15](elemRawPtr(rawptr, tag.offset(14.toULong).toLong))
>>>>>>> 69749b9f
    ptr.unary_!(tag._15)
  }

  /** Store a value to a field number 15. */
<<<<<<< HEAD
  @alwaysinline def _15_=(value: T15)(implicit
      tag: Tag.CStruct15[
        T1,
        T2,
        T3,
        T4,
        T5,
        T6,
        T7,
        T8,
        T9,
        T10,
        T11,
        T12,
        T13,
        T14,
        T15
      ]
  ): Unit = {
    val ptr = new Ptr[T15](elemRawPtr(rawptr, tag.offset(14.toUSize).rawSize))
=======
  @alwaysinline def _15_=(value: T15)(implicit tag: Tag.CStruct15[T1, T2, T3, T4, T5, T6, T7, T8, T9, T10, T11, T12, T13, T14, T15]): Unit = {
    val ptr = new Ptr[T15](elemRawPtr(rawptr, tag.offset(14.toULong).toLong))
>>>>>>> 69749b9f
    ptr.`unary_!_=`(value)(tag._15)
  }

}

<<<<<<< HEAD
final class CStruct16[
    T1,
    T2,
    T3,
    T4,
    T5,
    T6,
    T7,
    T8,
    T9,
    T10,
    T11,
    T12,
    T13,
    T14,
    T15,
    T16
] private[scalanative] (private[scalanative] val rawptr: RawPtr)
    extends CStruct {
=======
final class CStruct16[T1, T2, T3, T4, T5, T6, T7, T8, T9, T10, T11, T12, T13, T14, T15, T16] private[scalanative] (private[scalanative] val rawptr: RawPtr) extends CStruct {
>>>>>>> 69749b9f
  @alwaysinline override def equals(other: Any): Boolean =
    (this eq other.asInstanceOf[AnyRef]) || (other match {
      case other: CStruct16[_, _, _, _, _, _, _, _, _, _, _, _, _, _, _, _] =>
        other.rawptr == rawptr
      case _ =>
        false
    })

  @alwaysinline override def hashCode: Int =
    java.lang.Long.hashCode(castRawPtrToLong(rawptr))

  @alwaysinline override def toString: String =
    "CStruct16@" + java.lang.Long.toHexString(castRawPtrToLong(rawptr))

<<<<<<< HEAD
  @alwaysinline def toPtr: Ptr[CStruct16[
    T1,
    T2,
    T3,
    T4,
    T5,
    T6,
    T7,
    T8,
    T9,
    T10,
    T11,
    T12,
    T13,
    T14,
    T15,
    T16
  ]] =
    fromRawPtr[CStruct16[
      T1,
      T2,
      T3,
      T4,
      T5,
      T6,
      T7,
      T8,
      T9,
      T10,
      T11,
      T12,
      T13,
      T14,
      T15,
      T16
    ]](rawptr)

  /** Load a value of a field number 1. */
  @alwaysinline def at1(implicit
      tag: Tag.CStruct16[
        T1,
        T2,
        T3,
        T4,
        T5,
        T6,
        T7,
        T8,
        T9,
        T10,
        T11,
        T12,
        T13,
        T14,
        T15,
        T16
      ]
  ): Ptr[T1] =
    new Ptr[T1](elemRawPtr(rawptr, tag.offset(0.toUSize).rawSize))

  /** Load a value of a field number 1. */
  @alwaysinline def _1(implicit
      tag: Tag.CStruct16[
        T1,
        T2,
        T3,
        T4,
        T5,
        T6,
        T7,
        T8,
        T9,
        T10,
        T11,
        T12,
        T13,
        T14,
        T15,
        T16
      ]
  ): T1 = {
    val ptr = new Ptr[T1](elemRawPtr(rawptr, tag.offset(0.toUSize).rawSize))
=======
  @alwaysinline def toPtr: Ptr[CStruct16[T1, T2, T3, T4, T5, T6, T7, T8, T9, T10, T11, T12, T13, T14, T15, T16]] =
    fromRawPtr[CStruct16[T1, T2, T3, T4, T5, T6, T7, T8, T9, T10, T11, T12, T13, T14, T15, T16]](rawptr)

  /** Load a value of a field number 1. */
  @alwaysinline def at1(implicit tag: Tag.CStruct16[T1, T2, T3, T4, T5, T6, T7, T8, T9, T10, T11, T12, T13, T14, T15, T16]): Ptr[T1] = 
    new Ptr[T1](elemRawPtr(rawptr, tag.offset(0.toULong).toLong))

  /** Load a value of a field number 1. */
  @alwaysinline def _1(implicit tag: Tag.CStruct16[T1, T2, T3, T4, T5, T6, T7, T8, T9, T10, T11, T12, T13, T14, T15, T16]): T1 = {
    val ptr = new Ptr[T1](elemRawPtr(rawptr, tag.offset(0.toULong).toLong))
>>>>>>> 69749b9f
    ptr.unary_!(tag._1)
  }

  /** Store a value to a field number 1. */
<<<<<<< HEAD
  @alwaysinline def _1_=(value: T1)(implicit
      tag: Tag.CStruct16[
        T1,
        T2,
        T3,
        T4,
        T5,
        T6,
        T7,
        T8,
        T9,
        T10,
        T11,
        T12,
        T13,
        T14,
        T15,
        T16
      ]
  ): Unit = {
    val ptr = new Ptr[T1](elemRawPtr(rawptr, tag.offset(0.toUSize).rawSize))
=======
  @alwaysinline def _1_=(value: T1)(implicit tag: Tag.CStruct16[T1, T2, T3, T4, T5, T6, T7, T8, T9, T10, T11, T12, T13, T14, T15, T16]): Unit = {
    val ptr = new Ptr[T1](elemRawPtr(rawptr, tag.offset(0.toULong).toLong))
>>>>>>> 69749b9f
    ptr.`unary_!_=`(value)(tag._1)
  }

  /** Load a value of a field number 2. */
<<<<<<< HEAD
  @alwaysinline def at2(implicit
      tag: Tag.CStruct16[
        T1,
        T2,
        T3,
        T4,
        T5,
        T6,
        T7,
        T8,
        T9,
        T10,
        T11,
        T12,
        T13,
        T14,
        T15,
        T16
      ]
  ): Ptr[T2] =
    new Ptr[T2](elemRawPtr(rawptr, tag.offset(1.toUSize).rawSize))

  /** Load a value of a field number 2. */
  @alwaysinline def _2(implicit
      tag: Tag.CStruct16[
        T1,
        T2,
        T3,
        T4,
        T5,
        T6,
        T7,
        T8,
        T9,
        T10,
        T11,
        T12,
        T13,
        T14,
        T15,
        T16
      ]
  ): T2 = {
    val ptr = new Ptr[T2](elemRawPtr(rawptr, tag.offset(1.toUSize).rawSize))
=======
  @alwaysinline def at2(implicit tag: Tag.CStruct16[T1, T2, T3, T4, T5, T6, T7, T8, T9, T10, T11, T12, T13, T14, T15, T16]): Ptr[T2] = 
    new Ptr[T2](elemRawPtr(rawptr, tag.offset(1.toULong).toLong))

  /** Load a value of a field number 2. */
  @alwaysinline def _2(implicit tag: Tag.CStruct16[T1, T2, T3, T4, T5, T6, T7, T8, T9, T10, T11, T12, T13, T14, T15, T16]): T2 = {
    val ptr = new Ptr[T2](elemRawPtr(rawptr, tag.offset(1.toULong).toLong))
>>>>>>> 69749b9f
    ptr.unary_!(tag._2)
  }

  /** Store a value to a field number 2. */
<<<<<<< HEAD
  @alwaysinline def _2_=(value: T2)(implicit
      tag: Tag.CStruct16[
        T1,
        T2,
        T3,
        T4,
        T5,
        T6,
        T7,
        T8,
        T9,
        T10,
        T11,
        T12,
        T13,
        T14,
        T15,
        T16
      ]
  ): Unit = {
    val ptr = new Ptr[T2](elemRawPtr(rawptr, tag.offset(1.toUSize).rawSize))
=======
  @alwaysinline def _2_=(value: T2)(implicit tag: Tag.CStruct16[T1, T2, T3, T4, T5, T6, T7, T8, T9, T10, T11, T12, T13, T14, T15, T16]): Unit = {
    val ptr = new Ptr[T2](elemRawPtr(rawptr, tag.offset(1.toULong).toLong))
>>>>>>> 69749b9f
    ptr.`unary_!_=`(value)(tag._2)
  }

  /** Load a value of a field number 3. */
<<<<<<< HEAD
  @alwaysinline def at3(implicit
      tag: Tag.CStruct16[
        T1,
        T2,
        T3,
        T4,
        T5,
        T6,
        T7,
        T8,
        T9,
        T10,
        T11,
        T12,
        T13,
        T14,
        T15,
        T16
      ]
  ): Ptr[T3] =
    new Ptr[T3](elemRawPtr(rawptr, tag.offset(2.toUSize).rawSize))

  /** Load a value of a field number 3. */
  @alwaysinline def _3(implicit
      tag: Tag.CStruct16[
        T1,
        T2,
        T3,
        T4,
        T5,
        T6,
        T7,
        T8,
        T9,
        T10,
        T11,
        T12,
        T13,
        T14,
        T15,
        T16
      ]
  ): T3 = {
    val ptr = new Ptr[T3](elemRawPtr(rawptr, tag.offset(2.toUSize).rawSize))
=======
  @alwaysinline def at3(implicit tag: Tag.CStruct16[T1, T2, T3, T4, T5, T6, T7, T8, T9, T10, T11, T12, T13, T14, T15, T16]): Ptr[T3] = 
    new Ptr[T3](elemRawPtr(rawptr, tag.offset(2.toULong).toLong))

  /** Load a value of a field number 3. */
  @alwaysinline def _3(implicit tag: Tag.CStruct16[T1, T2, T3, T4, T5, T6, T7, T8, T9, T10, T11, T12, T13, T14, T15, T16]): T3 = {
    val ptr = new Ptr[T3](elemRawPtr(rawptr, tag.offset(2.toULong).toLong))
>>>>>>> 69749b9f
    ptr.unary_!(tag._3)
  }

  /** Store a value to a field number 3. */
<<<<<<< HEAD
  @alwaysinline def _3_=(value: T3)(implicit
      tag: Tag.CStruct16[
        T1,
        T2,
        T3,
        T4,
        T5,
        T6,
        T7,
        T8,
        T9,
        T10,
        T11,
        T12,
        T13,
        T14,
        T15,
        T16
      ]
  ): Unit = {
    val ptr = new Ptr[T3](elemRawPtr(rawptr, tag.offset(2.toUSize).rawSize))
=======
  @alwaysinline def _3_=(value: T3)(implicit tag: Tag.CStruct16[T1, T2, T3, T4, T5, T6, T7, T8, T9, T10, T11, T12, T13, T14, T15, T16]): Unit = {
    val ptr = new Ptr[T3](elemRawPtr(rawptr, tag.offset(2.toULong).toLong))
>>>>>>> 69749b9f
    ptr.`unary_!_=`(value)(tag._3)
  }

  /** Load a value of a field number 4. */
<<<<<<< HEAD
  @alwaysinline def at4(implicit
      tag: Tag.CStruct16[
        T1,
        T2,
        T3,
        T4,
        T5,
        T6,
        T7,
        T8,
        T9,
        T10,
        T11,
        T12,
        T13,
        T14,
        T15,
        T16
      ]
  ): Ptr[T4] =
    new Ptr[T4](elemRawPtr(rawptr, tag.offset(3.toUSize).rawSize))

  /** Load a value of a field number 4. */
  @alwaysinline def _4(implicit
      tag: Tag.CStruct16[
        T1,
        T2,
        T3,
        T4,
        T5,
        T6,
        T7,
        T8,
        T9,
        T10,
        T11,
        T12,
        T13,
        T14,
        T15,
        T16
      ]
  ): T4 = {
    val ptr = new Ptr[T4](elemRawPtr(rawptr, tag.offset(3.toUSize).rawSize))
=======
  @alwaysinline def at4(implicit tag: Tag.CStruct16[T1, T2, T3, T4, T5, T6, T7, T8, T9, T10, T11, T12, T13, T14, T15, T16]): Ptr[T4] = 
    new Ptr[T4](elemRawPtr(rawptr, tag.offset(3.toULong).toLong))

  /** Load a value of a field number 4. */
  @alwaysinline def _4(implicit tag: Tag.CStruct16[T1, T2, T3, T4, T5, T6, T7, T8, T9, T10, T11, T12, T13, T14, T15, T16]): T4 = {
    val ptr = new Ptr[T4](elemRawPtr(rawptr, tag.offset(3.toULong).toLong))
>>>>>>> 69749b9f
    ptr.unary_!(tag._4)
  }

  /** Store a value to a field number 4. */
<<<<<<< HEAD
  @alwaysinline def _4_=(value: T4)(implicit
      tag: Tag.CStruct16[
        T1,
        T2,
        T3,
        T4,
        T5,
        T6,
        T7,
        T8,
        T9,
        T10,
        T11,
        T12,
        T13,
        T14,
        T15,
        T16
      ]
  ): Unit = {
    val ptr = new Ptr[T4](elemRawPtr(rawptr, tag.offset(3.toUSize).rawSize))
=======
  @alwaysinline def _4_=(value: T4)(implicit tag: Tag.CStruct16[T1, T2, T3, T4, T5, T6, T7, T8, T9, T10, T11, T12, T13, T14, T15, T16]): Unit = {
    val ptr = new Ptr[T4](elemRawPtr(rawptr, tag.offset(3.toULong).toLong))
>>>>>>> 69749b9f
    ptr.`unary_!_=`(value)(tag._4)
  }

  /** Load a value of a field number 5. */
<<<<<<< HEAD
  @alwaysinline def at5(implicit
      tag: Tag.CStruct16[
        T1,
        T2,
        T3,
        T4,
        T5,
        T6,
        T7,
        T8,
        T9,
        T10,
        T11,
        T12,
        T13,
        T14,
        T15,
        T16
      ]
  ): Ptr[T5] =
    new Ptr[T5](elemRawPtr(rawptr, tag.offset(4.toUSize).rawSize))

  /** Load a value of a field number 5. */
  @alwaysinline def _5(implicit
      tag: Tag.CStruct16[
        T1,
        T2,
        T3,
        T4,
        T5,
        T6,
        T7,
        T8,
        T9,
        T10,
        T11,
        T12,
        T13,
        T14,
        T15,
        T16
      ]
  ): T5 = {
    val ptr = new Ptr[T5](elemRawPtr(rawptr, tag.offset(4.toUSize).rawSize))
=======
  @alwaysinline def at5(implicit tag: Tag.CStruct16[T1, T2, T3, T4, T5, T6, T7, T8, T9, T10, T11, T12, T13, T14, T15, T16]): Ptr[T5] = 
    new Ptr[T5](elemRawPtr(rawptr, tag.offset(4.toULong).toLong))

  /** Load a value of a field number 5. */
  @alwaysinline def _5(implicit tag: Tag.CStruct16[T1, T2, T3, T4, T5, T6, T7, T8, T9, T10, T11, T12, T13, T14, T15, T16]): T5 = {
    val ptr = new Ptr[T5](elemRawPtr(rawptr, tag.offset(4.toULong).toLong))
>>>>>>> 69749b9f
    ptr.unary_!(tag._5)
  }

  /** Store a value to a field number 5. */
<<<<<<< HEAD
  @alwaysinline def _5_=(value: T5)(implicit
      tag: Tag.CStruct16[
        T1,
        T2,
        T3,
        T4,
        T5,
        T6,
        T7,
        T8,
        T9,
        T10,
        T11,
        T12,
        T13,
        T14,
        T15,
        T16
      ]
  ): Unit = {
    val ptr = new Ptr[T5](elemRawPtr(rawptr, tag.offset(4.toUSize).rawSize))
=======
  @alwaysinline def _5_=(value: T5)(implicit tag: Tag.CStruct16[T1, T2, T3, T4, T5, T6, T7, T8, T9, T10, T11, T12, T13, T14, T15, T16]): Unit = {
    val ptr = new Ptr[T5](elemRawPtr(rawptr, tag.offset(4.toULong).toLong))
>>>>>>> 69749b9f
    ptr.`unary_!_=`(value)(tag._5)
  }

  /** Load a value of a field number 6. */
<<<<<<< HEAD
  @alwaysinline def at6(implicit
      tag: Tag.CStruct16[
        T1,
        T2,
        T3,
        T4,
        T5,
        T6,
        T7,
        T8,
        T9,
        T10,
        T11,
        T12,
        T13,
        T14,
        T15,
        T16
      ]
  ): Ptr[T6] =
    new Ptr[T6](elemRawPtr(rawptr, tag.offset(5.toUSize).rawSize))

  /** Load a value of a field number 6. */
  @alwaysinline def _6(implicit
      tag: Tag.CStruct16[
        T1,
        T2,
        T3,
        T4,
        T5,
        T6,
        T7,
        T8,
        T9,
        T10,
        T11,
        T12,
        T13,
        T14,
        T15,
        T16
      ]
  ): T6 = {
    val ptr = new Ptr[T6](elemRawPtr(rawptr, tag.offset(5.toUSize).rawSize))
=======
  @alwaysinline def at6(implicit tag: Tag.CStruct16[T1, T2, T3, T4, T5, T6, T7, T8, T9, T10, T11, T12, T13, T14, T15, T16]): Ptr[T6] = 
    new Ptr[T6](elemRawPtr(rawptr, tag.offset(5.toULong).toLong))

  /** Load a value of a field number 6. */
  @alwaysinline def _6(implicit tag: Tag.CStruct16[T1, T2, T3, T4, T5, T6, T7, T8, T9, T10, T11, T12, T13, T14, T15, T16]): T6 = {
    val ptr = new Ptr[T6](elemRawPtr(rawptr, tag.offset(5.toULong).toLong))
>>>>>>> 69749b9f
    ptr.unary_!(tag._6)
  }

  /** Store a value to a field number 6. */
<<<<<<< HEAD
  @alwaysinline def _6_=(value: T6)(implicit
      tag: Tag.CStruct16[
        T1,
        T2,
        T3,
        T4,
        T5,
        T6,
        T7,
        T8,
        T9,
        T10,
        T11,
        T12,
        T13,
        T14,
        T15,
        T16
      ]
  ): Unit = {
    val ptr = new Ptr[T6](elemRawPtr(rawptr, tag.offset(5.toUSize).rawSize))
=======
  @alwaysinline def _6_=(value: T6)(implicit tag: Tag.CStruct16[T1, T2, T3, T4, T5, T6, T7, T8, T9, T10, T11, T12, T13, T14, T15, T16]): Unit = {
    val ptr = new Ptr[T6](elemRawPtr(rawptr, tag.offset(5.toULong).toLong))
>>>>>>> 69749b9f
    ptr.`unary_!_=`(value)(tag._6)
  }

  /** Load a value of a field number 7. */
<<<<<<< HEAD
  @alwaysinline def at7(implicit
      tag: Tag.CStruct16[
        T1,
        T2,
        T3,
        T4,
        T5,
        T6,
        T7,
        T8,
        T9,
        T10,
        T11,
        T12,
        T13,
        T14,
        T15,
        T16
      ]
  ): Ptr[T7] =
    new Ptr[T7](elemRawPtr(rawptr, tag.offset(6.toUSize).rawSize))

  /** Load a value of a field number 7. */
  @alwaysinline def _7(implicit
      tag: Tag.CStruct16[
        T1,
        T2,
        T3,
        T4,
        T5,
        T6,
        T7,
        T8,
        T9,
        T10,
        T11,
        T12,
        T13,
        T14,
        T15,
        T16
      ]
  ): T7 = {
    val ptr = new Ptr[T7](elemRawPtr(rawptr, tag.offset(6.toUSize).rawSize))
=======
  @alwaysinline def at7(implicit tag: Tag.CStruct16[T1, T2, T3, T4, T5, T6, T7, T8, T9, T10, T11, T12, T13, T14, T15, T16]): Ptr[T7] = 
    new Ptr[T7](elemRawPtr(rawptr, tag.offset(6.toULong).toLong))

  /** Load a value of a field number 7. */
  @alwaysinline def _7(implicit tag: Tag.CStruct16[T1, T2, T3, T4, T5, T6, T7, T8, T9, T10, T11, T12, T13, T14, T15, T16]): T7 = {
    val ptr = new Ptr[T7](elemRawPtr(rawptr, tag.offset(6.toULong).toLong))
>>>>>>> 69749b9f
    ptr.unary_!(tag._7)
  }

  /** Store a value to a field number 7. */
<<<<<<< HEAD
  @alwaysinline def _7_=(value: T7)(implicit
      tag: Tag.CStruct16[
        T1,
        T2,
        T3,
        T4,
        T5,
        T6,
        T7,
        T8,
        T9,
        T10,
        T11,
        T12,
        T13,
        T14,
        T15,
        T16
      ]
  ): Unit = {
    val ptr = new Ptr[T7](elemRawPtr(rawptr, tag.offset(6.toUSize).rawSize))
=======
  @alwaysinline def _7_=(value: T7)(implicit tag: Tag.CStruct16[T1, T2, T3, T4, T5, T6, T7, T8, T9, T10, T11, T12, T13, T14, T15, T16]): Unit = {
    val ptr = new Ptr[T7](elemRawPtr(rawptr, tag.offset(6.toULong).toLong))
>>>>>>> 69749b9f
    ptr.`unary_!_=`(value)(tag._7)
  }

  /** Load a value of a field number 8. */
<<<<<<< HEAD
  @alwaysinline def at8(implicit
      tag: Tag.CStruct16[
        T1,
        T2,
        T3,
        T4,
        T5,
        T6,
        T7,
        T8,
        T9,
        T10,
        T11,
        T12,
        T13,
        T14,
        T15,
        T16
      ]
  ): Ptr[T8] =
    new Ptr[T8](elemRawPtr(rawptr, tag.offset(7.toUSize).rawSize))

  /** Load a value of a field number 8. */
  @alwaysinline def _8(implicit
      tag: Tag.CStruct16[
        T1,
        T2,
        T3,
        T4,
        T5,
        T6,
        T7,
        T8,
        T9,
        T10,
        T11,
        T12,
        T13,
        T14,
        T15,
        T16
      ]
  ): T8 = {
    val ptr = new Ptr[T8](elemRawPtr(rawptr, tag.offset(7.toUSize).rawSize))
=======
  @alwaysinline def at8(implicit tag: Tag.CStruct16[T1, T2, T3, T4, T5, T6, T7, T8, T9, T10, T11, T12, T13, T14, T15, T16]): Ptr[T8] = 
    new Ptr[T8](elemRawPtr(rawptr, tag.offset(7.toULong).toLong))

  /** Load a value of a field number 8. */
  @alwaysinline def _8(implicit tag: Tag.CStruct16[T1, T2, T3, T4, T5, T6, T7, T8, T9, T10, T11, T12, T13, T14, T15, T16]): T8 = {
    val ptr = new Ptr[T8](elemRawPtr(rawptr, tag.offset(7.toULong).toLong))
>>>>>>> 69749b9f
    ptr.unary_!(tag._8)
  }

  /** Store a value to a field number 8. */
<<<<<<< HEAD
  @alwaysinline def _8_=(value: T8)(implicit
      tag: Tag.CStruct16[
        T1,
        T2,
        T3,
        T4,
        T5,
        T6,
        T7,
        T8,
        T9,
        T10,
        T11,
        T12,
        T13,
        T14,
        T15,
        T16
      ]
  ): Unit = {
    val ptr = new Ptr[T8](elemRawPtr(rawptr, tag.offset(7.toUSize).rawSize))
=======
  @alwaysinline def _8_=(value: T8)(implicit tag: Tag.CStruct16[T1, T2, T3, T4, T5, T6, T7, T8, T9, T10, T11, T12, T13, T14, T15, T16]): Unit = {
    val ptr = new Ptr[T8](elemRawPtr(rawptr, tag.offset(7.toULong).toLong))
>>>>>>> 69749b9f
    ptr.`unary_!_=`(value)(tag._8)
  }

  /** Load a value of a field number 9. */
<<<<<<< HEAD
  @alwaysinline def at9(implicit
      tag: Tag.CStruct16[
        T1,
        T2,
        T3,
        T4,
        T5,
        T6,
        T7,
        T8,
        T9,
        T10,
        T11,
        T12,
        T13,
        T14,
        T15,
        T16
      ]
  ): Ptr[T9] =
    new Ptr[T9](elemRawPtr(rawptr, tag.offset(8.toUSize).rawSize))

  /** Load a value of a field number 9. */
  @alwaysinline def _9(implicit
      tag: Tag.CStruct16[
        T1,
        T2,
        T3,
        T4,
        T5,
        T6,
        T7,
        T8,
        T9,
        T10,
        T11,
        T12,
        T13,
        T14,
        T15,
        T16
      ]
  ): T9 = {
    val ptr = new Ptr[T9](elemRawPtr(rawptr, tag.offset(8.toUSize).rawSize))
=======
  @alwaysinline def at9(implicit tag: Tag.CStruct16[T1, T2, T3, T4, T5, T6, T7, T8, T9, T10, T11, T12, T13, T14, T15, T16]): Ptr[T9] = 
    new Ptr[T9](elemRawPtr(rawptr, tag.offset(8.toULong).toLong))

  /** Load a value of a field number 9. */
  @alwaysinline def _9(implicit tag: Tag.CStruct16[T1, T2, T3, T4, T5, T6, T7, T8, T9, T10, T11, T12, T13, T14, T15, T16]): T9 = {
    val ptr = new Ptr[T9](elemRawPtr(rawptr, tag.offset(8.toULong).toLong))
>>>>>>> 69749b9f
    ptr.unary_!(tag._9)
  }

  /** Store a value to a field number 9. */
<<<<<<< HEAD
  @alwaysinline def _9_=(value: T9)(implicit
      tag: Tag.CStruct16[
        T1,
        T2,
        T3,
        T4,
        T5,
        T6,
        T7,
        T8,
        T9,
        T10,
        T11,
        T12,
        T13,
        T14,
        T15,
        T16
      ]
  ): Unit = {
    val ptr = new Ptr[T9](elemRawPtr(rawptr, tag.offset(8.toUSize).rawSize))
=======
  @alwaysinline def _9_=(value: T9)(implicit tag: Tag.CStruct16[T1, T2, T3, T4, T5, T6, T7, T8, T9, T10, T11, T12, T13, T14, T15, T16]): Unit = {
    val ptr = new Ptr[T9](elemRawPtr(rawptr, tag.offset(8.toULong).toLong))
>>>>>>> 69749b9f
    ptr.`unary_!_=`(value)(tag._9)
  }

  /** Load a value of a field number 10. */
<<<<<<< HEAD
  @alwaysinline def at10(implicit
      tag: Tag.CStruct16[
        T1,
        T2,
        T3,
        T4,
        T5,
        T6,
        T7,
        T8,
        T9,
        T10,
        T11,
        T12,
        T13,
        T14,
        T15,
        T16
      ]
  ): Ptr[T10] =
    new Ptr[T10](elemRawPtr(rawptr, tag.offset(9.toUSize).rawSize))

  /** Load a value of a field number 10. */
  @alwaysinline def _10(implicit
      tag: Tag.CStruct16[
        T1,
        T2,
        T3,
        T4,
        T5,
        T6,
        T7,
        T8,
        T9,
        T10,
        T11,
        T12,
        T13,
        T14,
        T15,
        T16
      ]
  ): T10 = {
    val ptr = new Ptr[T10](elemRawPtr(rawptr, tag.offset(9.toUSize).rawSize))
=======
  @alwaysinline def at10(implicit tag: Tag.CStruct16[T1, T2, T3, T4, T5, T6, T7, T8, T9, T10, T11, T12, T13, T14, T15, T16]): Ptr[T10] = 
    new Ptr[T10](elemRawPtr(rawptr, tag.offset(9.toULong).toLong))

  /** Load a value of a field number 10. */
  @alwaysinline def _10(implicit tag: Tag.CStruct16[T1, T2, T3, T4, T5, T6, T7, T8, T9, T10, T11, T12, T13, T14, T15, T16]): T10 = {
    val ptr = new Ptr[T10](elemRawPtr(rawptr, tag.offset(9.toULong).toLong))
>>>>>>> 69749b9f
    ptr.unary_!(tag._10)
  }

  /** Store a value to a field number 10. */
<<<<<<< HEAD
  @alwaysinline def _10_=(value: T10)(implicit
      tag: Tag.CStruct16[
        T1,
        T2,
        T3,
        T4,
        T5,
        T6,
        T7,
        T8,
        T9,
        T10,
        T11,
        T12,
        T13,
        T14,
        T15,
        T16
      ]
  ): Unit = {
    val ptr = new Ptr[T10](elemRawPtr(rawptr, tag.offset(9.toUSize).rawSize))
=======
  @alwaysinline def _10_=(value: T10)(implicit tag: Tag.CStruct16[T1, T2, T3, T4, T5, T6, T7, T8, T9, T10, T11, T12, T13, T14, T15, T16]): Unit = {
    val ptr = new Ptr[T10](elemRawPtr(rawptr, tag.offset(9.toULong).toLong))
>>>>>>> 69749b9f
    ptr.`unary_!_=`(value)(tag._10)
  }

  /** Load a value of a field number 11. */
<<<<<<< HEAD
  @alwaysinline def at11(implicit
      tag: Tag.CStruct16[
        T1,
        T2,
        T3,
        T4,
        T5,
        T6,
        T7,
        T8,
        T9,
        T10,
        T11,
        T12,
        T13,
        T14,
        T15,
        T16
      ]
  ): Ptr[T11] =
    new Ptr[T11](elemRawPtr(rawptr, tag.offset(10.toUSize).rawSize))

  /** Load a value of a field number 11. */
  @alwaysinline def _11(implicit
      tag: Tag.CStruct16[
        T1,
        T2,
        T3,
        T4,
        T5,
        T6,
        T7,
        T8,
        T9,
        T10,
        T11,
        T12,
        T13,
        T14,
        T15,
        T16
      ]
  ): T11 = {
    val ptr = new Ptr[T11](elemRawPtr(rawptr, tag.offset(10.toUSize).rawSize))
=======
  @alwaysinline def at11(implicit tag: Tag.CStruct16[T1, T2, T3, T4, T5, T6, T7, T8, T9, T10, T11, T12, T13, T14, T15, T16]): Ptr[T11] = 
    new Ptr[T11](elemRawPtr(rawptr, tag.offset(10.toULong).toLong))

  /** Load a value of a field number 11. */
  @alwaysinline def _11(implicit tag: Tag.CStruct16[T1, T2, T3, T4, T5, T6, T7, T8, T9, T10, T11, T12, T13, T14, T15, T16]): T11 = {
    val ptr = new Ptr[T11](elemRawPtr(rawptr, tag.offset(10.toULong).toLong))
>>>>>>> 69749b9f
    ptr.unary_!(tag._11)
  }

  /** Store a value to a field number 11. */
<<<<<<< HEAD
  @alwaysinline def _11_=(value: T11)(implicit
      tag: Tag.CStruct16[
        T1,
        T2,
        T3,
        T4,
        T5,
        T6,
        T7,
        T8,
        T9,
        T10,
        T11,
        T12,
        T13,
        T14,
        T15,
        T16
      ]
  ): Unit = {
    val ptr = new Ptr[T11](elemRawPtr(rawptr, tag.offset(10.toUSize).rawSize))
=======
  @alwaysinline def _11_=(value: T11)(implicit tag: Tag.CStruct16[T1, T2, T3, T4, T5, T6, T7, T8, T9, T10, T11, T12, T13, T14, T15, T16]): Unit = {
    val ptr = new Ptr[T11](elemRawPtr(rawptr, tag.offset(10.toULong).toLong))
>>>>>>> 69749b9f
    ptr.`unary_!_=`(value)(tag._11)
  }

  /** Load a value of a field number 12. */
<<<<<<< HEAD
  @alwaysinline def at12(implicit
      tag: Tag.CStruct16[
        T1,
        T2,
        T3,
        T4,
        T5,
        T6,
        T7,
        T8,
        T9,
        T10,
        T11,
        T12,
        T13,
        T14,
        T15,
        T16
      ]
  ): Ptr[T12] =
    new Ptr[T12](elemRawPtr(rawptr, tag.offset(11.toUSize).rawSize))

  /** Load a value of a field number 12. */
  @alwaysinline def _12(implicit
      tag: Tag.CStruct16[
        T1,
        T2,
        T3,
        T4,
        T5,
        T6,
        T7,
        T8,
        T9,
        T10,
        T11,
        T12,
        T13,
        T14,
        T15,
        T16
      ]
  ): T12 = {
    val ptr = new Ptr[T12](elemRawPtr(rawptr, tag.offset(11.toUSize).rawSize))
=======
  @alwaysinline def at12(implicit tag: Tag.CStruct16[T1, T2, T3, T4, T5, T6, T7, T8, T9, T10, T11, T12, T13, T14, T15, T16]): Ptr[T12] = 
    new Ptr[T12](elemRawPtr(rawptr, tag.offset(11.toULong).toLong))

  /** Load a value of a field number 12. */
  @alwaysinline def _12(implicit tag: Tag.CStruct16[T1, T2, T3, T4, T5, T6, T7, T8, T9, T10, T11, T12, T13, T14, T15, T16]): T12 = {
    val ptr = new Ptr[T12](elemRawPtr(rawptr, tag.offset(11.toULong).toLong))
>>>>>>> 69749b9f
    ptr.unary_!(tag._12)
  }

  /** Store a value to a field number 12. */
<<<<<<< HEAD
  @alwaysinline def _12_=(value: T12)(implicit
      tag: Tag.CStruct16[
        T1,
        T2,
        T3,
        T4,
        T5,
        T6,
        T7,
        T8,
        T9,
        T10,
        T11,
        T12,
        T13,
        T14,
        T15,
        T16
      ]
  ): Unit = {
    val ptr = new Ptr[T12](elemRawPtr(rawptr, tag.offset(11.toUSize).rawSize))
=======
  @alwaysinline def _12_=(value: T12)(implicit tag: Tag.CStruct16[T1, T2, T3, T4, T5, T6, T7, T8, T9, T10, T11, T12, T13, T14, T15, T16]): Unit = {
    val ptr = new Ptr[T12](elemRawPtr(rawptr, tag.offset(11.toULong).toLong))
>>>>>>> 69749b9f
    ptr.`unary_!_=`(value)(tag._12)
  }

  /** Load a value of a field number 13. */
<<<<<<< HEAD
  @alwaysinline def at13(implicit
      tag: Tag.CStruct16[
        T1,
        T2,
        T3,
        T4,
        T5,
        T6,
        T7,
        T8,
        T9,
        T10,
        T11,
        T12,
        T13,
        T14,
        T15,
        T16
      ]
  ): Ptr[T13] =
    new Ptr[T13](elemRawPtr(rawptr, tag.offset(12.toUSize).rawSize))

  /** Load a value of a field number 13. */
  @alwaysinline def _13(implicit
      tag: Tag.CStruct16[
        T1,
        T2,
        T3,
        T4,
        T5,
        T6,
        T7,
        T8,
        T9,
        T10,
        T11,
        T12,
        T13,
        T14,
        T15,
        T16
      ]
  ): T13 = {
    val ptr = new Ptr[T13](elemRawPtr(rawptr, tag.offset(12.toUSize).rawSize))
=======
  @alwaysinline def at13(implicit tag: Tag.CStruct16[T1, T2, T3, T4, T5, T6, T7, T8, T9, T10, T11, T12, T13, T14, T15, T16]): Ptr[T13] = 
    new Ptr[T13](elemRawPtr(rawptr, tag.offset(12.toULong).toLong))

  /** Load a value of a field number 13. */
  @alwaysinline def _13(implicit tag: Tag.CStruct16[T1, T2, T3, T4, T5, T6, T7, T8, T9, T10, T11, T12, T13, T14, T15, T16]): T13 = {
    val ptr = new Ptr[T13](elemRawPtr(rawptr, tag.offset(12.toULong).toLong))
>>>>>>> 69749b9f
    ptr.unary_!(tag._13)
  }

  /** Store a value to a field number 13. */
<<<<<<< HEAD
  @alwaysinline def _13_=(value: T13)(implicit
      tag: Tag.CStruct16[
        T1,
        T2,
        T3,
        T4,
        T5,
        T6,
        T7,
        T8,
        T9,
        T10,
        T11,
        T12,
        T13,
        T14,
        T15,
        T16
      ]
  ): Unit = {
    val ptr = new Ptr[T13](elemRawPtr(rawptr, tag.offset(12.toUSize).rawSize))
=======
  @alwaysinline def _13_=(value: T13)(implicit tag: Tag.CStruct16[T1, T2, T3, T4, T5, T6, T7, T8, T9, T10, T11, T12, T13, T14, T15, T16]): Unit = {
    val ptr = new Ptr[T13](elemRawPtr(rawptr, tag.offset(12.toULong).toLong))
>>>>>>> 69749b9f
    ptr.`unary_!_=`(value)(tag._13)
  }

  /** Load a value of a field number 14. */
<<<<<<< HEAD
  @alwaysinline def at14(implicit
      tag: Tag.CStruct16[
        T1,
        T2,
        T3,
        T4,
        T5,
        T6,
        T7,
        T8,
        T9,
        T10,
        T11,
        T12,
        T13,
        T14,
        T15,
        T16
      ]
  ): Ptr[T14] =
    new Ptr[T14](elemRawPtr(rawptr, tag.offset(13.toUSize).rawSize))

  /** Load a value of a field number 14. */
  @alwaysinline def _14(implicit
      tag: Tag.CStruct16[
        T1,
        T2,
        T3,
        T4,
        T5,
        T6,
        T7,
        T8,
        T9,
        T10,
        T11,
        T12,
        T13,
        T14,
        T15,
        T16
      ]
  ): T14 = {
    val ptr = new Ptr[T14](elemRawPtr(rawptr, tag.offset(13.toUSize).rawSize))
=======
  @alwaysinline def at14(implicit tag: Tag.CStruct16[T1, T2, T3, T4, T5, T6, T7, T8, T9, T10, T11, T12, T13, T14, T15, T16]): Ptr[T14] = 
    new Ptr[T14](elemRawPtr(rawptr, tag.offset(13.toULong).toLong))

  /** Load a value of a field number 14. */
  @alwaysinline def _14(implicit tag: Tag.CStruct16[T1, T2, T3, T4, T5, T6, T7, T8, T9, T10, T11, T12, T13, T14, T15, T16]): T14 = {
    val ptr = new Ptr[T14](elemRawPtr(rawptr, tag.offset(13.toULong).toLong))
>>>>>>> 69749b9f
    ptr.unary_!(tag._14)
  }

  /** Store a value to a field number 14. */
<<<<<<< HEAD
  @alwaysinline def _14_=(value: T14)(implicit
      tag: Tag.CStruct16[
        T1,
        T2,
        T3,
        T4,
        T5,
        T6,
        T7,
        T8,
        T9,
        T10,
        T11,
        T12,
        T13,
        T14,
        T15,
        T16
      ]
  ): Unit = {
    val ptr = new Ptr[T14](elemRawPtr(rawptr, tag.offset(13.toUSize).rawSize))
=======
  @alwaysinline def _14_=(value: T14)(implicit tag: Tag.CStruct16[T1, T2, T3, T4, T5, T6, T7, T8, T9, T10, T11, T12, T13, T14, T15, T16]): Unit = {
    val ptr = new Ptr[T14](elemRawPtr(rawptr, tag.offset(13.toULong).toLong))
>>>>>>> 69749b9f
    ptr.`unary_!_=`(value)(tag._14)
  }

  /** Load a value of a field number 15. */
<<<<<<< HEAD
  @alwaysinline def at15(implicit
      tag: Tag.CStruct16[
        T1,
        T2,
        T3,
        T4,
        T5,
        T6,
        T7,
        T8,
        T9,
        T10,
        T11,
        T12,
        T13,
        T14,
        T15,
        T16
      ]
  ): Ptr[T15] =
    new Ptr[T15](elemRawPtr(rawptr, tag.offset(14.toUSize).rawSize))

  /** Load a value of a field number 15. */
  @alwaysinline def _15(implicit
      tag: Tag.CStruct16[
        T1,
        T2,
        T3,
        T4,
        T5,
        T6,
        T7,
        T8,
        T9,
        T10,
        T11,
        T12,
        T13,
        T14,
        T15,
        T16
      ]
  ): T15 = {
    val ptr = new Ptr[T15](elemRawPtr(rawptr, tag.offset(14.toUSize).rawSize))
=======
  @alwaysinline def at15(implicit tag: Tag.CStruct16[T1, T2, T3, T4, T5, T6, T7, T8, T9, T10, T11, T12, T13, T14, T15, T16]): Ptr[T15] = 
    new Ptr[T15](elemRawPtr(rawptr, tag.offset(14.toULong).toLong))

  /** Load a value of a field number 15. */
  @alwaysinline def _15(implicit tag: Tag.CStruct16[T1, T2, T3, T4, T5, T6, T7, T8, T9, T10, T11, T12, T13, T14, T15, T16]): T15 = {
    val ptr = new Ptr[T15](elemRawPtr(rawptr, tag.offset(14.toULong).toLong))
>>>>>>> 69749b9f
    ptr.unary_!(tag._15)
  }

  /** Store a value to a field number 15. */
<<<<<<< HEAD
  @alwaysinline def _15_=(value: T15)(implicit
      tag: Tag.CStruct16[
        T1,
        T2,
        T3,
        T4,
        T5,
        T6,
        T7,
        T8,
        T9,
        T10,
        T11,
        T12,
        T13,
        T14,
        T15,
        T16
      ]
  ): Unit = {
    val ptr = new Ptr[T15](elemRawPtr(rawptr, tag.offset(14.toUSize).rawSize))
=======
  @alwaysinline def _15_=(value: T15)(implicit tag: Tag.CStruct16[T1, T2, T3, T4, T5, T6, T7, T8, T9, T10, T11, T12, T13, T14, T15, T16]): Unit = {
    val ptr = new Ptr[T15](elemRawPtr(rawptr, tag.offset(14.toULong).toLong))
>>>>>>> 69749b9f
    ptr.`unary_!_=`(value)(tag._15)
  }

  /** Load a value of a field number 16. */
<<<<<<< HEAD
  @alwaysinline def at16(implicit
      tag: Tag.CStruct16[
        T1,
        T2,
        T3,
        T4,
        T5,
        T6,
        T7,
        T8,
        T9,
        T10,
        T11,
        T12,
        T13,
        T14,
        T15,
        T16
      ]
  ): Ptr[T16] =
    new Ptr[T16](elemRawPtr(rawptr, tag.offset(15.toUSize).rawSize))

  /** Load a value of a field number 16. */
  @alwaysinline def _16(implicit
      tag: Tag.CStruct16[
        T1,
        T2,
        T3,
        T4,
        T5,
        T6,
        T7,
        T8,
        T9,
        T10,
        T11,
        T12,
        T13,
        T14,
        T15,
        T16
      ]
  ): T16 = {
    val ptr = new Ptr[T16](elemRawPtr(rawptr, tag.offset(15.toUSize).rawSize))
=======
  @alwaysinline def at16(implicit tag: Tag.CStruct16[T1, T2, T3, T4, T5, T6, T7, T8, T9, T10, T11, T12, T13, T14, T15, T16]): Ptr[T16] = 
    new Ptr[T16](elemRawPtr(rawptr, tag.offset(15.toULong).toLong))

  /** Load a value of a field number 16. */
  @alwaysinline def _16(implicit tag: Tag.CStruct16[T1, T2, T3, T4, T5, T6, T7, T8, T9, T10, T11, T12, T13, T14, T15, T16]): T16 = {
    val ptr = new Ptr[T16](elemRawPtr(rawptr, tag.offset(15.toULong).toLong))
>>>>>>> 69749b9f
    ptr.unary_!(tag._16)
  }

  /** Store a value to a field number 16. */
<<<<<<< HEAD
  @alwaysinline def _16_=(value: T16)(implicit
      tag: Tag.CStruct16[
        T1,
        T2,
        T3,
        T4,
        T5,
        T6,
        T7,
        T8,
        T9,
        T10,
        T11,
        T12,
        T13,
        T14,
        T15,
        T16
      ]
  ): Unit = {
    val ptr = new Ptr[T16](elemRawPtr(rawptr, tag.offset(15.toUSize).rawSize))
=======
  @alwaysinline def _16_=(value: T16)(implicit tag: Tag.CStruct16[T1, T2, T3, T4, T5, T6, T7, T8, T9, T10, T11, T12, T13, T14, T15, T16]): Unit = {
    val ptr = new Ptr[T16](elemRawPtr(rawptr, tag.offset(15.toULong).toLong))
>>>>>>> 69749b9f
    ptr.`unary_!_=`(value)(tag._16)
  }

}

<<<<<<< HEAD
final class CStruct17[
    T1,
    T2,
    T3,
    T4,
    T5,
    T6,
    T7,
    T8,
    T9,
    T10,
    T11,
    T12,
    T13,
    T14,
    T15,
    T16,
    T17
] private[scalanative] (private[scalanative] val rawptr: RawPtr)
    extends CStruct {
=======
final class CStruct17[T1, T2, T3, T4, T5, T6, T7, T8, T9, T10, T11, T12, T13, T14, T15, T16, T17] private[scalanative] (private[scalanative] val rawptr: RawPtr) extends CStruct {
>>>>>>> 69749b9f
  @alwaysinline override def equals(other: Any): Boolean =
    (this eq other.asInstanceOf[AnyRef]) || (other match {
      case other: CStruct17[_, _, _, _, _, _, _, _, _, _, _, _, _, _, _, _, _] =>
        other.rawptr == rawptr
      case _ =>
        false
    })

  @alwaysinline override def hashCode: Int =
    java.lang.Long.hashCode(castRawPtrToLong(rawptr))

  @alwaysinline override def toString: String =
    "CStruct17@" + java.lang.Long.toHexString(castRawPtrToLong(rawptr))

<<<<<<< HEAD
  @alwaysinline def toPtr: Ptr[CStruct17[
    T1,
    T2,
    T3,
    T4,
    T5,
    T6,
    T7,
    T8,
    T9,
    T10,
    T11,
    T12,
    T13,
    T14,
    T15,
    T16,
    T17
  ]] =
    fromRawPtr[CStruct17[
      T1,
      T2,
      T3,
      T4,
      T5,
      T6,
      T7,
      T8,
      T9,
      T10,
      T11,
      T12,
      T13,
      T14,
      T15,
      T16,
      T17
    ]](rawptr)

  /** Load a value of a field number 1. */
  @alwaysinline def at1(implicit
      tag: Tag.CStruct17[
        T1,
        T2,
        T3,
        T4,
        T5,
        T6,
        T7,
        T8,
        T9,
        T10,
        T11,
        T12,
        T13,
        T14,
        T15,
        T16,
        T17
      ]
  ): Ptr[T1] =
    new Ptr[T1](elemRawPtr(rawptr, tag.offset(0.toUSize).rawSize))

  /** Load a value of a field number 1. */
  @alwaysinline def _1(implicit
      tag: Tag.CStruct17[
        T1,
        T2,
        T3,
        T4,
        T5,
        T6,
        T7,
        T8,
        T9,
        T10,
        T11,
        T12,
        T13,
        T14,
        T15,
        T16,
        T17
      ]
  ): T1 = {
    val ptr = new Ptr[T1](elemRawPtr(rawptr, tag.offset(0.toUSize).rawSize))
=======
  @alwaysinline def toPtr: Ptr[CStruct17[T1, T2, T3, T4, T5, T6, T7, T8, T9, T10, T11, T12, T13, T14, T15, T16, T17]] =
    fromRawPtr[CStruct17[T1, T2, T3, T4, T5, T6, T7, T8, T9, T10, T11, T12, T13, T14, T15, T16, T17]](rawptr)

  /** Load a value of a field number 1. */
  @alwaysinline def at1(implicit tag: Tag.CStruct17[T1, T2, T3, T4, T5, T6, T7, T8, T9, T10, T11, T12, T13, T14, T15, T16, T17]): Ptr[T1] = 
    new Ptr[T1](elemRawPtr(rawptr, tag.offset(0.toULong).toLong))

  /** Load a value of a field number 1. */
  @alwaysinline def _1(implicit tag: Tag.CStruct17[T1, T2, T3, T4, T5, T6, T7, T8, T9, T10, T11, T12, T13, T14, T15, T16, T17]): T1 = {
    val ptr = new Ptr[T1](elemRawPtr(rawptr, tag.offset(0.toULong).toLong))
>>>>>>> 69749b9f
    ptr.unary_!(tag._1)
  }

  /** Store a value to a field number 1. */
<<<<<<< HEAD
  @alwaysinline def _1_=(value: T1)(implicit
      tag: Tag.CStruct17[
        T1,
        T2,
        T3,
        T4,
        T5,
        T6,
        T7,
        T8,
        T9,
        T10,
        T11,
        T12,
        T13,
        T14,
        T15,
        T16,
        T17
      ]
  ): Unit = {
    val ptr = new Ptr[T1](elemRawPtr(rawptr, tag.offset(0.toUSize).rawSize))
=======
  @alwaysinline def _1_=(value: T1)(implicit tag: Tag.CStruct17[T1, T2, T3, T4, T5, T6, T7, T8, T9, T10, T11, T12, T13, T14, T15, T16, T17]): Unit = {
    val ptr = new Ptr[T1](elemRawPtr(rawptr, tag.offset(0.toULong).toLong))
>>>>>>> 69749b9f
    ptr.`unary_!_=`(value)(tag._1)
  }

  /** Load a value of a field number 2. */
<<<<<<< HEAD
  @alwaysinline def at2(implicit
      tag: Tag.CStruct17[
        T1,
        T2,
        T3,
        T4,
        T5,
        T6,
        T7,
        T8,
        T9,
        T10,
        T11,
        T12,
        T13,
        T14,
        T15,
        T16,
        T17
      ]
  ): Ptr[T2] =
    new Ptr[T2](elemRawPtr(rawptr, tag.offset(1.toUSize).rawSize))

  /** Load a value of a field number 2. */
  @alwaysinline def _2(implicit
      tag: Tag.CStruct17[
        T1,
        T2,
        T3,
        T4,
        T5,
        T6,
        T7,
        T8,
        T9,
        T10,
        T11,
        T12,
        T13,
        T14,
        T15,
        T16,
        T17
      ]
  ): T2 = {
    val ptr = new Ptr[T2](elemRawPtr(rawptr, tag.offset(1.toUSize).rawSize))
=======
  @alwaysinline def at2(implicit tag: Tag.CStruct17[T1, T2, T3, T4, T5, T6, T7, T8, T9, T10, T11, T12, T13, T14, T15, T16, T17]): Ptr[T2] = 
    new Ptr[T2](elemRawPtr(rawptr, tag.offset(1.toULong).toLong))

  /** Load a value of a field number 2. */
  @alwaysinline def _2(implicit tag: Tag.CStruct17[T1, T2, T3, T4, T5, T6, T7, T8, T9, T10, T11, T12, T13, T14, T15, T16, T17]): T2 = {
    val ptr = new Ptr[T2](elemRawPtr(rawptr, tag.offset(1.toULong).toLong))
>>>>>>> 69749b9f
    ptr.unary_!(tag._2)
  }

  /** Store a value to a field number 2. */
<<<<<<< HEAD
  @alwaysinline def _2_=(value: T2)(implicit
      tag: Tag.CStruct17[
        T1,
        T2,
        T3,
        T4,
        T5,
        T6,
        T7,
        T8,
        T9,
        T10,
        T11,
        T12,
        T13,
        T14,
        T15,
        T16,
        T17
      ]
  ): Unit = {
    val ptr = new Ptr[T2](elemRawPtr(rawptr, tag.offset(1.toUSize).rawSize))
=======
  @alwaysinline def _2_=(value: T2)(implicit tag: Tag.CStruct17[T1, T2, T3, T4, T5, T6, T7, T8, T9, T10, T11, T12, T13, T14, T15, T16, T17]): Unit = {
    val ptr = new Ptr[T2](elemRawPtr(rawptr, tag.offset(1.toULong).toLong))
>>>>>>> 69749b9f
    ptr.`unary_!_=`(value)(tag._2)
  }

  /** Load a value of a field number 3. */
<<<<<<< HEAD
  @alwaysinline def at3(implicit
      tag: Tag.CStruct17[
        T1,
        T2,
        T3,
        T4,
        T5,
        T6,
        T7,
        T8,
        T9,
        T10,
        T11,
        T12,
        T13,
        T14,
        T15,
        T16,
        T17
      ]
  ): Ptr[T3] =
    new Ptr[T3](elemRawPtr(rawptr, tag.offset(2.toUSize).rawSize))

  /** Load a value of a field number 3. */
  @alwaysinline def _3(implicit
      tag: Tag.CStruct17[
        T1,
        T2,
        T3,
        T4,
        T5,
        T6,
        T7,
        T8,
        T9,
        T10,
        T11,
        T12,
        T13,
        T14,
        T15,
        T16,
        T17
      ]
  ): T3 = {
    val ptr = new Ptr[T3](elemRawPtr(rawptr, tag.offset(2.toUSize).rawSize))
=======
  @alwaysinline def at3(implicit tag: Tag.CStruct17[T1, T2, T3, T4, T5, T6, T7, T8, T9, T10, T11, T12, T13, T14, T15, T16, T17]): Ptr[T3] = 
    new Ptr[T3](elemRawPtr(rawptr, tag.offset(2.toULong).toLong))

  /** Load a value of a field number 3. */
  @alwaysinline def _3(implicit tag: Tag.CStruct17[T1, T2, T3, T4, T5, T6, T7, T8, T9, T10, T11, T12, T13, T14, T15, T16, T17]): T3 = {
    val ptr = new Ptr[T3](elemRawPtr(rawptr, tag.offset(2.toULong).toLong))
>>>>>>> 69749b9f
    ptr.unary_!(tag._3)
  }

  /** Store a value to a field number 3. */
<<<<<<< HEAD
  @alwaysinline def _3_=(value: T3)(implicit
      tag: Tag.CStruct17[
        T1,
        T2,
        T3,
        T4,
        T5,
        T6,
        T7,
        T8,
        T9,
        T10,
        T11,
        T12,
        T13,
        T14,
        T15,
        T16,
        T17
      ]
  ): Unit = {
    val ptr = new Ptr[T3](elemRawPtr(rawptr, tag.offset(2.toUSize).rawSize))
=======
  @alwaysinline def _3_=(value: T3)(implicit tag: Tag.CStruct17[T1, T2, T3, T4, T5, T6, T7, T8, T9, T10, T11, T12, T13, T14, T15, T16, T17]): Unit = {
    val ptr = new Ptr[T3](elemRawPtr(rawptr, tag.offset(2.toULong).toLong))
>>>>>>> 69749b9f
    ptr.`unary_!_=`(value)(tag._3)
  }

  /** Load a value of a field number 4. */
<<<<<<< HEAD
  @alwaysinline def at4(implicit
      tag: Tag.CStruct17[
        T1,
        T2,
        T3,
        T4,
        T5,
        T6,
        T7,
        T8,
        T9,
        T10,
        T11,
        T12,
        T13,
        T14,
        T15,
        T16,
        T17
      ]
  ): Ptr[T4] =
    new Ptr[T4](elemRawPtr(rawptr, tag.offset(3.toUSize).rawSize))

  /** Load a value of a field number 4. */
  @alwaysinline def _4(implicit
      tag: Tag.CStruct17[
        T1,
        T2,
        T3,
        T4,
        T5,
        T6,
        T7,
        T8,
        T9,
        T10,
        T11,
        T12,
        T13,
        T14,
        T15,
        T16,
        T17
      ]
  ): T4 = {
    val ptr = new Ptr[T4](elemRawPtr(rawptr, tag.offset(3.toUSize).rawSize))
=======
  @alwaysinline def at4(implicit tag: Tag.CStruct17[T1, T2, T3, T4, T5, T6, T7, T8, T9, T10, T11, T12, T13, T14, T15, T16, T17]): Ptr[T4] = 
    new Ptr[T4](elemRawPtr(rawptr, tag.offset(3.toULong).toLong))

  /** Load a value of a field number 4. */
  @alwaysinline def _4(implicit tag: Tag.CStruct17[T1, T2, T3, T4, T5, T6, T7, T8, T9, T10, T11, T12, T13, T14, T15, T16, T17]): T4 = {
    val ptr = new Ptr[T4](elemRawPtr(rawptr, tag.offset(3.toULong).toLong))
>>>>>>> 69749b9f
    ptr.unary_!(tag._4)
  }

  /** Store a value to a field number 4. */
<<<<<<< HEAD
  @alwaysinline def _4_=(value: T4)(implicit
      tag: Tag.CStruct17[
        T1,
        T2,
        T3,
        T4,
        T5,
        T6,
        T7,
        T8,
        T9,
        T10,
        T11,
        T12,
        T13,
        T14,
        T15,
        T16,
        T17
      ]
  ): Unit = {
    val ptr = new Ptr[T4](elemRawPtr(rawptr, tag.offset(3.toUSize).rawSize))
=======
  @alwaysinline def _4_=(value: T4)(implicit tag: Tag.CStruct17[T1, T2, T3, T4, T5, T6, T7, T8, T9, T10, T11, T12, T13, T14, T15, T16, T17]): Unit = {
    val ptr = new Ptr[T4](elemRawPtr(rawptr, tag.offset(3.toULong).toLong))
>>>>>>> 69749b9f
    ptr.`unary_!_=`(value)(tag._4)
  }

  /** Load a value of a field number 5. */
<<<<<<< HEAD
  @alwaysinline def at5(implicit
      tag: Tag.CStruct17[
        T1,
        T2,
        T3,
        T4,
        T5,
        T6,
        T7,
        T8,
        T9,
        T10,
        T11,
        T12,
        T13,
        T14,
        T15,
        T16,
        T17
      ]
  ): Ptr[T5] =
    new Ptr[T5](elemRawPtr(rawptr, tag.offset(4.toUSize).rawSize))

  /** Load a value of a field number 5. */
  @alwaysinline def _5(implicit
      tag: Tag.CStruct17[
        T1,
        T2,
        T3,
        T4,
        T5,
        T6,
        T7,
        T8,
        T9,
        T10,
        T11,
        T12,
        T13,
        T14,
        T15,
        T16,
        T17
      ]
  ): T5 = {
    val ptr = new Ptr[T5](elemRawPtr(rawptr, tag.offset(4.toUSize).rawSize))
=======
  @alwaysinline def at5(implicit tag: Tag.CStruct17[T1, T2, T3, T4, T5, T6, T7, T8, T9, T10, T11, T12, T13, T14, T15, T16, T17]): Ptr[T5] = 
    new Ptr[T5](elemRawPtr(rawptr, tag.offset(4.toULong).toLong))

  /** Load a value of a field number 5. */
  @alwaysinline def _5(implicit tag: Tag.CStruct17[T1, T2, T3, T4, T5, T6, T7, T8, T9, T10, T11, T12, T13, T14, T15, T16, T17]): T5 = {
    val ptr = new Ptr[T5](elemRawPtr(rawptr, tag.offset(4.toULong).toLong))
>>>>>>> 69749b9f
    ptr.unary_!(tag._5)
  }

  /** Store a value to a field number 5. */
<<<<<<< HEAD
  @alwaysinline def _5_=(value: T5)(implicit
      tag: Tag.CStruct17[
        T1,
        T2,
        T3,
        T4,
        T5,
        T6,
        T7,
        T8,
        T9,
        T10,
        T11,
        T12,
        T13,
        T14,
        T15,
        T16,
        T17
      ]
  ): Unit = {
    val ptr = new Ptr[T5](elemRawPtr(rawptr, tag.offset(4.toUSize).rawSize))
=======
  @alwaysinline def _5_=(value: T5)(implicit tag: Tag.CStruct17[T1, T2, T3, T4, T5, T6, T7, T8, T9, T10, T11, T12, T13, T14, T15, T16, T17]): Unit = {
    val ptr = new Ptr[T5](elemRawPtr(rawptr, tag.offset(4.toULong).toLong))
>>>>>>> 69749b9f
    ptr.`unary_!_=`(value)(tag._5)
  }

  /** Load a value of a field number 6. */
<<<<<<< HEAD
  @alwaysinline def at6(implicit
      tag: Tag.CStruct17[
        T1,
        T2,
        T3,
        T4,
        T5,
        T6,
        T7,
        T8,
        T9,
        T10,
        T11,
        T12,
        T13,
        T14,
        T15,
        T16,
        T17
      ]
  ): Ptr[T6] =
    new Ptr[T6](elemRawPtr(rawptr, tag.offset(5.toUSize).rawSize))

  /** Load a value of a field number 6. */
  @alwaysinline def _6(implicit
      tag: Tag.CStruct17[
        T1,
        T2,
        T3,
        T4,
        T5,
        T6,
        T7,
        T8,
        T9,
        T10,
        T11,
        T12,
        T13,
        T14,
        T15,
        T16,
        T17
      ]
  ): T6 = {
    val ptr = new Ptr[T6](elemRawPtr(rawptr, tag.offset(5.toUSize).rawSize))
=======
  @alwaysinline def at6(implicit tag: Tag.CStruct17[T1, T2, T3, T4, T5, T6, T7, T8, T9, T10, T11, T12, T13, T14, T15, T16, T17]): Ptr[T6] = 
    new Ptr[T6](elemRawPtr(rawptr, tag.offset(5.toULong).toLong))

  /** Load a value of a field number 6. */
  @alwaysinline def _6(implicit tag: Tag.CStruct17[T1, T2, T3, T4, T5, T6, T7, T8, T9, T10, T11, T12, T13, T14, T15, T16, T17]): T6 = {
    val ptr = new Ptr[T6](elemRawPtr(rawptr, tag.offset(5.toULong).toLong))
>>>>>>> 69749b9f
    ptr.unary_!(tag._6)
  }

  /** Store a value to a field number 6. */
<<<<<<< HEAD
  @alwaysinline def _6_=(value: T6)(implicit
      tag: Tag.CStruct17[
        T1,
        T2,
        T3,
        T4,
        T5,
        T6,
        T7,
        T8,
        T9,
        T10,
        T11,
        T12,
        T13,
        T14,
        T15,
        T16,
        T17
      ]
  ): Unit = {
    val ptr = new Ptr[T6](elemRawPtr(rawptr, tag.offset(5.toUSize).rawSize))
=======
  @alwaysinline def _6_=(value: T6)(implicit tag: Tag.CStruct17[T1, T2, T3, T4, T5, T6, T7, T8, T9, T10, T11, T12, T13, T14, T15, T16, T17]): Unit = {
    val ptr = new Ptr[T6](elemRawPtr(rawptr, tag.offset(5.toULong).toLong))
>>>>>>> 69749b9f
    ptr.`unary_!_=`(value)(tag._6)
  }

  /** Load a value of a field number 7. */
<<<<<<< HEAD
  @alwaysinline def at7(implicit
      tag: Tag.CStruct17[
        T1,
        T2,
        T3,
        T4,
        T5,
        T6,
        T7,
        T8,
        T9,
        T10,
        T11,
        T12,
        T13,
        T14,
        T15,
        T16,
        T17
      ]
  ): Ptr[T7] =
    new Ptr[T7](elemRawPtr(rawptr, tag.offset(6.toUSize).rawSize))

  /** Load a value of a field number 7. */
  @alwaysinline def _7(implicit
      tag: Tag.CStruct17[
        T1,
        T2,
        T3,
        T4,
        T5,
        T6,
        T7,
        T8,
        T9,
        T10,
        T11,
        T12,
        T13,
        T14,
        T15,
        T16,
        T17
      ]
  ): T7 = {
    val ptr = new Ptr[T7](elemRawPtr(rawptr, tag.offset(6.toUSize).rawSize))
=======
  @alwaysinline def at7(implicit tag: Tag.CStruct17[T1, T2, T3, T4, T5, T6, T7, T8, T9, T10, T11, T12, T13, T14, T15, T16, T17]): Ptr[T7] = 
    new Ptr[T7](elemRawPtr(rawptr, tag.offset(6.toULong).toLong))

  /** Load a value of a field number 7. */
  @alwaysinline def _7(implicit tag: Tag.CStruct17[T1, T2, T3, T4, T5, T6, T7, T8, T9, T10, T11, T12, T13, T14, T15, T16, T17]): T7 = {
    val ptr = new Ptr[T7](elemRawPtr(rawptr, tag.offset(6.toULong).toLong))
>>>>>>> 69749b9f
    ptr.unary_!(tag._7)
  }

  /** Store a value to a field number 7. */
<<<<<<< HEAD
  @alwaysinline def _7_=(value: T7)(implicit
      tag: Tag.CStruct17[
        T1,
        T2,
        T3,
        T4,
        T5,
        T6,
        T7,
        T8,
        T9,
        T10,
        T11,
        T12,
        T13,
        T14,
        T15,
        T16,
        T17
      ]
  ): Unit = {
    val ptr = new Ptr[T7](elemRawPtr(rawptr, tag.offset(6.toUSize).rawSize))
=======
  @alwaysinline def _7_=(value: T7)(implicit tag: Tag.CStruct17[T1, T2, T3, T4, T5, T6, T7, T8, T9, T10, T11, T12, T13, T14, T15, T16, T17]): Unit = {
    val ptr = new Ptr[T7](elemRawPtr(rawptr, tag.offset(6.toULong).toLong))
>>>>>>> 69749b9f
    ptr.`unary_!_=`(value)(tag._7)
  }

  /** Load a value of a field number 8. */
<<<<<<< HEAD
  @alwaysinline def at8(implicit
      tag: Tag.CStruct17[
        T1,
        T2,
        T3,
        T4,
        T5,
        T6,
        T7,
        T8,
        T9,
        T10,
        T11,
        T12,
        T13,
        T14,
        T15,
        T16,
        T17
      ]
  ): Ptr[T8] =
    new Ptr[T8](elemRawPtr(rawptr, tag.offset(7.toUSize).rawSize))

  /** Load a value of a field number 8. */
  @alwaysinline def _8(implicit
      tag: Tag.CStruct17[
        T1,
        T2,
        T3,
        T4,
        T5,
        T6,
        T7,
        T8,
        T9,
        T10,
        T11,
        T12,
        T13,
        T14,
        T15,
        T16,
        T17
      ]
  ): T8 = {
    val ptr = new Ptr[T8](elemRawPtr(rawptr, tag.offset(7.toUSize).rawSize))
=======
  @alwaysinline def at8(implicit tag: Tag.CStruct17[T1, T2, T3, T4, T5, T6, T7, T8, T9, T10, T11, T12, T13, T14, T15, T16, T17]): Ptr[T8] = 
    new Ptr[T8](elemRawPtr(rawptr, tag.offset(7.toULong).toLong))

  /** Load a value of a field number 8. */
  @alwaysinline def _8(implicit tag: Tag.CStruct17[T1, T2, T3, T4, T5, T6, T7, T8, T9, T10, T11, T12, T13, T14, T15, T16, T17]): T8 = {
    val ptr = new Ptr[T8](elemRawPtr(rawptr, tag.offset(7.toULong).toLong))
>>>>>>> 69749b9f
    ptr.unary_!(tag._8)
  }

  /** Store a value to a field number 8. */
<<<<<<< HEAD
  @alwaysinline def _8_=(value: T8)(implicit
      tag: Tag.CStruct17[
        T1,
        T2,
        T3,
        T4,
        T5,
        T6,
        T7,
        T8,
        T9,
        T10,
        T11,
        T12,
        T13,
        T14,
        T15,
        T16,
        T17
      ]
  ): Unit = {
    val ptr = new Ptr[T8](elemRawPtr(rawptr, tag.offset(7.toUSize).rawSize))
=======
  @alwaysinline def _8_=(value: T8)(implicit tag: Tag.CStruct17[T1, T2, T3, T4, T5, T6, T7, T8, T9, T10, T11, T12, T13, T14, T15, T16, T17]): Unit = {
    val ptr = new Ptr[T8](elemRawPtr(rawptr, tag.offset(7.toULong).toLong))
>>>>>>> 69749b9f
    ptr.`unary_!_=`(value)(tag._8)
  }

  /** Load a value of a field number 9. */
<<<<<<< HEAD
  @alwaysinline def at9(implicit
      tag: Tag.CStruct17[
        T1,
        T2,
        T3,
        T4,
        T5,
        T6,
        T7,
        T8,
        T9,
        T10,
        T11,
        T12,
        T13,
        T14,
        T15,
        T16,
        T17
      ]
  ): Ptr[T9] =
    new Ptr[T9](elemRawPtr(rawptr, tag.offset(8.toUSize).rawSize))

  /** Load a value of a field number 9. */
  @alwaysinline def _9(implicit
      tag: Tag.CStruct17[
        T1,
        T2,
        T3,
        T4,
        T5,
        T6,
        T7,
        T8,
        T9,
        T10,
        T11,
        T12,
        T13,
        T14,
        T15,
        T16,
        T17
      ]
  ): T9 = {
    val ptr = new Ptr[T9](elemRawPtr(rawptr, tag.offset(8.toUSize).rawSize))
=======
  @alwaysinline def at9(implicit tag: Tag.CStruct17[T1, T2, T3, T4, T5, T6, T7, T8, T9, T10, T11, T12, T13, T14, T15, T16, T17]): Ptr[T9] = 
    new Ptr[T9](elemRawPtr(rawptr, tag.offset(8.toULong).toLong))

  /** Load a value of a field number 9. */
  @alwaysinline def _9(implicit tag: Tag.CStruct17[T1, T2, T3, T4, T5, T6, T7, T8, T9, T10, T11, T12, T13, T14, T15, T16, T17]): T9 = {
    val ptr = new Ptr[T9](elemRawPtr(rawptr, tag.offset(8.toULong).toLong))
>>>>>>> 69749b9f
    ptr.unary_!(tag._9)
  }

  /** Store a value to a field number 9. */
<<<<<<< HEAD
  @alwaysinline def _9_=(value: T9)(implicit
      tag: Tag.CStruct17[
        T1,
        T2,
        T3,
        T4,
        T5,
        T6,
        T7,
        T8,
        T9,
        T10,
        T11,
        T12,
        T13,
        T14,
        T15,
        T16,
        T17
      ]
  ): Unit = {
    val ptr = new Ptr[T9](elemRawPtr(rawptr, tag.offset(8.toUSize).rawSize))
=======
  @alwaysinline def _9_=(value: T9)(implicit tag: Tag.CStruct17[T1, T2, T3, T4, T5, T6, T7, T8, T9, T10, T11, T12, T13, T14, T15, T16, T17]): Unit = {
    val ptr = new Ptr[T9](elemRawPtr(rawptr, tag.offset(8.toULong).toLong))
>>>>>>> 69749b9f
    ptr.`unary_!_=`(value)(tag._9)
  }

  /** Load a value of a field number 10. */
<<<<<<< HEAD
  @alwaysinline def at10(implicit
      tag: Tag.CStruct17[
        T1,
        T2,
        T3,
        T4,
        T5,
        T6,
        T7,
        T8,
        T9,
        T10,
        T11,
        T12,
        T13,
        T14,
        T15,
        T16,
        T17
      ]
  ): Ptr[T10] =
    new Ptr[T10](elemRawPtr(rawptr, tag.offset(9.toUSize).rawSize))

  /** Load a value of a field number 10. */
  @alwaysinline def _10(implicit
      tag: Tag.CStruct17[
        T1,
        T2,
        T3,
        T4,
        T5,
        T6,
        T7,
        T8,
        T9,
        T10,
        T11,
        T12,
        T13,
        T14,
        T15,
        T16,
        T17
      ]
  ): T10 = {
    val ptr = new Ptr[T10](elemRawPtr(rawptr, tag.offset(9.toUSize).rawSize))
=======
  @alwaysinline def at10(implicit tag: Tag.CStruct17[T1, T2, T3, T4, T5, T6, T7, T8, T9, T10, T11, T12, T13, T14, T15, T16, T17]): Ptr[T10] = 
    new Ptr[T10](elemRawPtr(rawptr, tag.offset(9.toULong).toLong))

  /** Load a value of a field number 10. */
  @alwaysinline def _10(implicit tag: Tag.CStruct17[T1, T2, T3, T4, T5, T6, T7, T8, T9, T10, T11, T12, T13, T14, T15, T16, T17]): T10 = {
    val ptr = new Ptr[T10](elemRawPtr(rawptr, tag.offset(9.toULong).toLong))
>>>>>>> 69749b9f
    ptr.unary_!(tag._10)
  }

  /** Store a value to a field number 10. */
<<<<<<< HEAD
  @alwaysinline def _10_=(value: T10)(implicit
      tag: Tag.CStruct17[
        T1,
        T2,
        T3,
        T4,
        T5,
        T6,
        T7,
        T8,
        T9,
        T10,
        T11,
        T12,
        T13,
        T14,
        T15,
        T16,
        T17
      ]
  ): Unit = {
    val ptr = new Ptr[T10](elemRawPtr(rawptr, tag.offset(9.toUSize).rawSize))
=======
  @alwaysinline def _10_=(value: T10)(implicit tag: Tag.CStruct17[T1, T2, T3, T4, T5, T6, T7, T8, T9, T10, T11, T12, T13, T14, T15, T16, T17]): Unit = {
    val ptr = new Ptr[T10](elemRawPtr(rawptr, tag.offset(9.toULong).toLong))
>>>>>>> 69749b9f
    ptr.`unary_!_=`(value)(tag._10)
  }

  /** Load a value of a field number 11. */
<<<<<<< HEAD
  @alwaysinline def at11(implicit
      tag: Tag.CStruct17[
        T1,
        T2,
        T3,
        T4,
        T5,
        T6,
        T7,
        T8,
        T9,
        T10,
        T11,
        T12,
        T13,
        T14,
        T15,
        T16,
        T17
      ]
  ): Ptr[T11] =
    new Ptr[T11](elemRawPtr(rawptr, tag.offset(10.toUSize).rawSize))

  /** Load a value of a field number 11. */
  @alwaysinline def _11(implicit
      tag: Tag.CStruct17[
        T1,
        T2,
        T3,
        T4,
        T5,
        T6,
        T7,
        T8,
        T9,
        T10,
        T11,
        T12,
        T13,
        T14,
        T15,
        T16,
        T17
      ]
  ): T11 = {
    val ptr = new Ptr[T11](elemRawPtr(rawptr, tag.offset(10.toUSize).rawSize))
=======
  @alwaysinline def at11(implicit tag: Tag.CStruct17[T1, T2, T3, T4, T5, T6, T7, T8, T9, T10, T11, T12, T13, T14, T15, T16, T17]): Ptr[T11] = 
    new Ptr[T11](elemRawPtr(rawptr, tag.offset(10.toULong).toLong))

  /** Load a value of a field number 11. */
  @alwaysinline def _11(implicit tag: Tag.CStruct17[T1, T2, T3, T4, T5, T6, T7, T8, T9, T10, T11, T12, T13, T14, T15, T16, T17]): T11 = {
    val ptr = new Ptr[T11](elemRawPtr(rawptr, tag.offset(10.toULong).toLong))
>>>>>>> 69749b9f
    ptr.unary_!(tag._11)
  }

  /** Store a value to a field number 11. */
<<<<<<< HEAD
  @alwaysinline def _11_=(value: T11)(implicit
      tag: Tag.CStruct17[
        T1,
        T2,
        T3,
        T4,
        T5,
        T6,
        T7,
        T8,
        T9,
        T10,
        T11,
        T12,
        T13,
        T14,
        T15,
        T16,
        T17
      ]
  ): Unit = {
    val ptr = new Ptr[T11](elemRawPtr(rawptr, tag.offset(10.toUSize).rawSize))
=======
  @alwaysinline def _11_=(value: T11)(implicit tag: Tag.CStruct17[T1, T2, T3, T4, T5, T6, T7, T8, T9, T10, T11, T12, T13, T14, T15, T16, T17]): Unit = {
    val ptr = new Ptr[T11](elemRawPtr(rawptr, tag.offset(10.toULong).toLong))
>>>>>>> 69749b9f
    ptr.`unary_!_=`(value)(tag._11)
  }

  /** Load a value of a field number 12. */
<<<<<<< HEAD
  @alwaysinline def at12(implicit
      tag: Tag.CStruct17[
        T1,
        T2,
        T3,
        T4,
        T5,
        T6,
        T7,
        T8,
        T9,
        T10,
        T11,
        T12,
        T13,
        T14,
        T15,
        T16,
        T17
      ]
  ): Ptr[T12] =
    new Ptr[T12](elemRawPtr(rawptr, tag.offset(11.toUSize).rawSize))

  /** Load a value of a field number 12. */
  @alwaysinline def _12(implicit
      tag: Tag.CStruct17[
        T1,
        T2,
        T3,
        T4,
        T5,
        T6,
        T7,
        T8,
        T9,
        T10,
        T11,
        T12,
        T13,
        T14,
        T15,
        T16,
        T17
      ]
  ): T12 = {
    val ptr = new Ptr[T12](elemRawPtr(rawptr, tag.offset(11.toUSize).rawSize))
=======
  @alwaysinline def at12(implicit tag: Tag.CStruct17[T1, T2, T3, T4, T5, T6, T7, T8, T9, T10, T11, T12, T13, T14, T15, T16, T17]): Ptr[T12] = 
    new Ptr[T12](elemRawPtr(rawptr, tag.offset(11.toULong).toLong))

  /** Load a value of a field number 12. */
  @alwaysinline def _12(implicit tag: Tag.CStruct17[T1, T2, T3, T4, T5, T6, T7, T8, T9, T10, T11, T12, T13, T14, T15, T16, T17]): T12 = {
    val ptr = new Ptr[T12](elemRawPtr(rawptr, tag.offset(11.toULong).toLong))
>>>>>>> 69749b9f
    ptr.unary_!(tag._12)
  }

  /** Store a value to a field number 12. */
<<<<<<< HEAD
  @alwaysinline def _12_=(value: T12)(implicit
      tag: Tag.CStruct17[
        T1,
        T2,
        T3,
        T4,
        T5,
        T6,
        T7,
        T8,
        T9,
        T10,
        T11,
        T12,
        T13,
        T14,
        T15,
        T16,
        T17
      ]
  ): Unit = {
    val ptr = new Ptr[T12](elemRawPtr(rawptr, tag.offset(11.toUSize).rawSize))
=======
  @alwaysinline def _12_=(value: T12)(implicit tag: Tag.CStruct17[T1, T2, T3, T4, T5, T6, T7, T8, T9, T10, T11, T12, T13, T14, T15, T16, T17]): Unit = {
    val ptr = new Ptr[T12](elemRawPtr(rawptr, tag.offset(11.toULong).toLong))
>>>>>>> 69749b9f
    ptr.`unary_!_=`(value)(tag._12)
  }

  /** Load a value of a field number 13. */
<<<<<<< HEAD
  @alwaysinline def at13(implicit
      tag: Tag.CStruct17[
        T1,
        T2,
        T3,
        T4,
        T5,
        T6,
        T7,
        T8,
        T9,
        T10,
        T11,
        T12,
        T13,
        T14,
        T15,
        T16,
        T17
      ]
  ): Ptr[T13] =
    new Ptr[T13](elemRawPtr(rawptr, tag.offset(12.toUSize).rawSize))

  /** Load a value of a field number 13. */
  @alwaysinline def _13(implicit
      tag: Tag.CStruct17[
        T1,
        T2,
        T3,
        T4,
        T5,
        T6,
        T7,
        T8,
        T9,
        T10,
        T11,
        T12,
        T13,
        T14,
        T15,
        T16,
        T17
      ]
  ): T13 = {
    val ptr = new Ptr[T13](elemRawPtr(rawptr, tag.offset(12.toUSize).rawSize))
=======
  @alwaysinline def at13(implicit tag: Tag.CStruct17[T1, T2, T3, T4, T5, T6, T7, T8, T9, T10, T11, T12, T13, T14, T15, T16, T17]): Ptr[T13] = 
    new Ptr[T13](elemRawPtr(rawptr, tag.offset(12.toULong).toLong))

  /** Load a value of a field number 13. */
  @alwaysinline def _13(implicit tag: Tag.CStruct17[T1, T2, T3, T4, T5, T6, T7, T8, T9, T10, T11, T12, T13, T14, T15, T16, T17]): T13 = {
    val ptr = new Ptr[T13](elemRawPtr(rawptr, tag.offset(12.toULong).toLong))
>>>>>>> 69749b9f
    ptr.unary_!(tag._13)
  }

  /** Store a value to a field number 13. */
<<<<<<< HEAD
  @alwaysinline def _13_=(value: T13)(implicit
      tag: Tag.CStruct17[
        T1,
        T2,
        T3,
        T4,
        T5,
        T6,
        T7,
        T8,
        T9,
        T10,
        T11,
        T12,
        T13,
        T14,
        T15,
        T16,
        T17
      ]
  ): Unit = {
    val ptr = new Ptr[T13](elemRawPtr(rawptr, tag.offset(12.toUSize).rawSize))
=======
  @alwaysinline def _13_=(value: T13)(implicit tag: Tag.CStruct17[T1, T2, T3, T4, T5, T6, T7, T8, T9, T10, T11, T12, T13, T14, T15, T16, T17]): Unit = {
    val ptr = new Ptr[T13](elemRawPtr(rawptr, tag.offset(12.toULong).toLong))
>>>>>>> 69749b9f
    ptr.`unary_!_=`(value)(tag._13)
  }

  /** Load a value of a field number 14. */
<<<<<<< HEAD
  @alwaysinline def at14(implicit
      tag: Tag.CStruct17[
        T1,
        T2,
        T3,
        T4,
        T5,
        T6,
        T7,
        T8,
        T9,
        T10,
        T11,
        T12,
        T13,
        T14,
        T15,
        T16,
        T17
      ]
  ): Ptr[T14] =
    new Ptr[T14](elemRawPtr(rawptr, tag.offset(13.toUSize).rawSize))

  /** Load a value of a field number 14. */
  @alwaysinline def _14(implicit
      tag: Tag.CStruct17[
        T1,
        T2,
        T3,
        T4,
        T5,
        T6,
        T7,
        T8,
        T9,
        T10,
        T11,
        T12,
        T13,
        T14,
        T15,
        T16,
        T17
      ]
  ): T14 = {
    val ptr = new Ptr[T14](elemRawPtr(rawptr, tag.offset(13.toUSize).rawSize))
=======
  @alwaysinline def at14(implicit tag: Tag.CStruct17[T1, T2, T3, T4, T5, T6, T7, T8, T9, T10, T11, T12, T13, T14, T15, T16, T17]): Ptr[T14] = 
    new Ptr[T14](elemRawPtr(rawptr, tag.offset(13.toULong).toLong))

  /** Load a value of a field number 14. */
  @alwaysinline def _14(implicit tag: Tag.CStruct17[T1, T2, T3, T4, T5, T6, T7, T8, T9, T10, T11, T12, T13, T14, T15, T16, T17]): T14 = {
    val ptr = new Ptr[T14](elemRawPtr(rawptr, tag.offset(13.toULong).toLong))
>>>>>>> 69749b9f
    ptr.unary_!(tag._14)
  }

  /** Store a value to a field number 14. */
<<<<<<< HEAD
  @alwaysinline def _14_=(value: T14)(implicit
      tag: Tag.CStruct17[
        T1,
        T2,
        T3,
        T4,
        T5,
        T6,
        T7,
        T8,
        T9,
        T10,
        T11,
        T12,
        T13,
        T14,
        T15,
        T16,
        T17
      ]
  ): Unit = {
    val ptr = new Ptr[T14](elemRawPtr(rawptr, tag.offset(13.toUSize).rawSize))
=======
  @alwaysinline def _14_=(value: T14)(implicit tag: Tag.CStruct17[T1, T2, T3, T4, T5, T6, T7, T8, T9, T10, T11, T12, T13, T14, T15, T16, T17]): Unit = {
    val ptr = new Ptr[T14](elemRawPtr(rawptr, tag.offset(13.toULong).toLong))
>>>>>>> 69749b9f
    ptr.`unary_!_=`(value)(tag._14)
  }

  /** Load a value of a field number 15. */
<<<<<<< HEAD
  @alwaysinline def at15(implicit
      tag: Tag.CStruct17[
        T1,
        T2,
        T3,
        T4,
        T5,
        T6,
        T7,
        T8,
        T9,
        T10,
        T11,
        T12,
        T13,
        T14,
        T15,
        T16,
        T17
      ]
  ): Ptr[T15] =
    new Ptr[T15](elemRawPtr(rawptr, tag.offset(14.toUSize).rawSize))

  /** Load a value of a field number 15. */
  @alwaysinline def _15(implicit
      tag: Tag.CStruct17[
        T1,
        T2,
        T3,
        T4,
        T5,
        T6,
        T7,
        T8,
        T9,
        T10,
        T11,
        T12,
        T13,
        T14,
        T15,
        T16,
        T17
      ]
  ): T15 = {
    val ptr = new Ptr[T15](elemRawPtr(rawptr, tag.offset(14.toUSize).rawSize))
=======
  @alwaysinline def at15(implicit tag: Tag.CStruct17[T1, T2, T3, T4, T5, T6, T7, T8, T9, T10, T11, T12, T13, T14, T15, T16, T17]): Ptr[T15] = 
    new Ptr[T15](elemRawPtr(rawptr, tag.offset(14.toULong).toLong))

  /** Load a value of a field number 15. */
  @alwaysinline def _15(implicit tag: Tag.CStruct17[T1, T2, T3, T4, T5, T6, T7, T8, T9, T10, T11, T12, T13, T14, T15, T16, T17]): T15 = {
    val ptr = new Ptr[T15](elemRawPtr(rawptr, tag.offset(14.toULong).toLong))
>>>>>>> 69749b9f
    ptr.unary_!(tag._15)
  }

  /** Store a value to a field number 15. */
<<<<<<< HEAD
  @alwaysinline def _15_=(value: T15)(implicit
      tag: Tag.CStruct17[
        T1,
        T2,
        T3,
        T4,
        T5,
        T6,
        T7,
        T8,
        T9,
        T10,
        T11,
        T12,
        T13,
        T14,
        T15,
        T16,
        T17
      ]
  ): Unit = {
    val ptr = new Ptr[T15](elemRawPtr(rawptr, tag.offset(14.toUSize).rawSize))
=======
  @alwaysinline def _15_=(value: T15)(implicit tag: Tag.CStruct17[T1, T2, T3, T4, T5, T6, T7, T8, T9, T10, T11, T12, T13, T14, T15, T16, T17]): Unit = {
    val ptr = new Ptr[T15](elemRawPtr(rawptr, tag.offset(14.toULong).toLong))
>>>>>>> 69749b9f
    ptr.`unary_!_=`(value)(tag._15)
  }

  /** Load a value of a field number 16. */
<<<<<<< HEAD
  @alwaysinline def at16(implicit
      tag: Tag.CStruct17[
        T1,
        T2,
        T3,
        T4,
        T5,
        T6,
        T7,
        T8,
        T9,
        T10,
        T11,
        T12,
        T13,
        T14,
        T15,
        T16,
        T17
      ]
  ): Ptr[T16] =
    new Ptr[T16](elemRawPtr(rawptr, tag.offset(15.toUSize).rawSize))

  /** Load a value of a field number 16. */
  @alwaysinline def _16(implicit
      tag: Tag.CStruct17[
        T1,
        T2,
        T3,
        T4,
        T5,
        T6,
        T7,
        T8,
        T9,
        T10,
        T11,
        T12,
        T13,
        T14,
        T15,
        T16,
        T17
      ]
  ): T16 = {
    val ptr = new Ptr[T16](elemRawPtr(rawptr, tag.offset(15.toUSize).rawSize))
=======
  @alwaysinline def at16(implicit tag: Tag.CStruct17[T1, T2, T3, T4, T5, T6, T7, T8, T9, T10, T11, T12, T13, T14, T15, T16, T17]): Ptr[T16] = 
    new Ptr[T16](elemRawPtr(rawptr, tag.offset(15.toULong).toLong))

  /** Load a value of a field number 16. */
  @alwaysinline def _16(implicit tag: Tag.CStruct17[T1, T2, T3, T4, T5, T6, T7, T8, T9, T10, T11, T12, T13, T14, T15, T16, T17]): T16 = {
    val ptr = new Ptr[T16](elemRawPtr(rawptr, tag.offset(15.toULong).toLong))
>>>>>>> 69749b9f
    ptr.unary_!(tag._16)
  }

  /** Store a value to a field number 16. */
<<<<<<< HEAD
  @alwaysinline def _16_=(value: T16)(implicit
      tag: Tag.CStruct17[
        T1,
        T2,
        T3,
        T4,
        T5,
        T6,
        T7,
        T8,
        T9,
        T10,
        T11,
        T12,
        T13,
        T14,
        T15,
        T16,
        T17
      ]
  ): Unit = {
    val ptr = new Ptr[T16](elemRawPtr(rawptr, tag.offset(15.toUSize).rawSize))
=======
  @alwaysinline def _16_=(value: T16)(implicit tag: Tag.CStruct17[T1, T2, T3, T4, T5, T6, T7, T8, T9, T10, T11, T12, T13, T14, T15, T16, T17]): Unit = {
    val ptr = new Ptr[T16](elemRawPtr(rawptr, tag.offset(15.toULong).toLong))
>>>>>>> 69749b9f
    ptr.`unary_!_=`(value)(tag._16)
  }

  /** Load a value of a field number 17. */
<<<<<<< HEAD
  @alwaysinline def at17(implicit
      tag: Tag.CStruct17[
        T1,
        T2,
        T3,
        T4,
        T5,
        T6,
        T7,
        T8,
        T9,
        T10,
        T11,
        T12,
        T13,
        T14,
        T15,
        T16,
        T17
      ]
  ): Ptr[T17] =
    new Ptr[T17](elemRawPtr(rawptr, tag.offset(16.toUSize).rawSize))

  /** Load a value of a field number 17. */
  @alwaysinline def _17(implicit
      tag: Tag.CStruct17[
        T1,
        T2,
        T3,
        T4,
        T5,
        T6,
        T7,
        T8,
        T9,
        T10,
        T11,
        T12,
        T13,
        T14,
        T15,
        T16,
        T17
      ]
  ): T17 = {
    val ptr = new Ptr[T17](elemRawPtr(rawptr, tag.offset(16.toUSize).rawSize))
=======
  @alwaysinline def at17(implicit tag: Tag.CStruct17[T1, T2, T3, T4, T5, T6, T7, T8, T9, T10, T11, T12, T13, T14, T15, T16, T17]): Ptr[T17] = 
    new Ptr[T17](elemRawPtr(rawptr, tag.offset(16.toULong).toLong))

  /** Load a value of a field number 17. */
  @alwaysinline def _17(implicit tag: Tag.CStruct17[T1, T2, T3, T4, T5, T6, T7, T8, T9, T10, T11, T12, T13, T14, T15, T16, T17]): T17 = {
    val ptr = new Ptr[T17](elemRawPtr(rawptr, tag.offset(16.toULong).toLong))
>>>>>>> 69749b9f
    ptr.unary_!(tag._17)
  }

  /** Store a value to a field number 17. */
<<<<<<< HEAD
  @alwaysinline def _17_=(value: T17)(implicit
      tag: Tag.CStruct17[
        T1,
        T2,
        T3,
        T4,
        T5,
        T6,
        T7,
        T8,
        T9,
        T10,
        T11,
        T12,
        T13,
        T14,
        T15,
        T16,
        T17
      ]
  ): Unit = {
    val ptr = new Ptr[T17](elemRawPtr(rawptr, tag.offset(16.toUSize).rawSize))
=======
  @alwaysinline def _17_=(value: T17)(implicit tag: Tag.CStruct17[T1, T2, T3, T4, T5, T6, T7, T8, T9, T10, T11, T12, T13, T14, T15, T16, T17]): Unit = {
    val ptr = new Ptr[T17](elemRawPtr(rawptr, tag.offset(16.toULong).toLong))
>>>>>>> 69749b9f
    ptr.`unary_!_=`(value)(tag._17)
  }

}

<<<<<<< HEAD
final class CStruct18[
    T1,
    T2,
    T3,
    T4,
    T5,
    T6,
    T7,
    T8,
    T9,
    T10,
    T11,
    T12,
    T13,
    T14,
    T15,
    T16,
    T17,
    T18
] private[scalanative] (private[scalanative] val rawptr: RawPtr)
    extends CStruct {
=======
final class CStruct18[T1, T2, T3, T4, T5, T6, T7, T8, T9, T10, T11, T12, T13, T14, T15, T16, T17, T18] private[scalanative] (private[scalanative] val rawptr: RawPtr) extends CStruct {
>>>>>>> 69749b9f
  @alwaysinline override def equals(other: Any): Boolean =
    (this eq other.asInstanceOf[AnyRef]) || (other match {
      case other: CStruct18[_, _, _, _, _, _, _, _, _, _, _, _, _, _, _, _, _, _] =>
        other.rawptr == rawptr
      case _ =>
        false
    })

  @alwaysinline override def hashCode: Int =
    java.lang.Long.hashCode(castRawPtrToLong(rawptr))

  @alwaysinline override def toString: String =
    "CStruct18@" + java.lang.Long.toHexString(castRawPtrToLong(rawptr))

<<<<<<< HEAD
  @alwaysinline def toPtr: Ptr[CStruct18[
    T1,
    T2,
    T3,
    T4,
    T5,
    T6,
    T7,
    T8,
    T9,
    T10,
    T11,
    T12,
    T13,
    T14,
    T15,
    T16,
    T17,
    T18
  ]] =
    fromRawPtr[CStruct18[
      T1,
      T2,
      T3,
      T4,
      T5,
      T6,
      T7,
      T8,
      T9,
      T10,
      T11,
      T12,
      T13,
      T14,
      T15,
      T16,
      T17,
      T18
    ]](rawptr)

  /** Load a value of a field number 1. */
  @alwaysinline def at1(implicit
      tag: Tag.CStruct18[
        T1,
        T2,
        T3,
        T4,
        T5,
        T6,
        T7,
        T8,
        T9,
        T10,
        T11,
        T12,
        T13,
        T14,
        T15,
        T16,
        T17,
        T18
      ]
  ): Ptr[T1] =
    new Ptr[T1](elemRawPtr(rawptr, tag.offset(0.toUSize).rawSize))

  /** Load a value of a field number 1. */
  @alwaysinline def _1(implicit
      tag: Tag.CStruct18[
        T1,
        T2,
        T3,
        T4,
        T5,
        T6,
        T7,
        T8,
        T9,
        T10,
        T11,
        T12,
        T13,
        T14,
        T15,
        T16,
        T17,
        T18
      ]
  ): T1 = {
    val ptr = new Ptr[T1](elemRawPtr(rawptr, tag.offset(0.toUSize).rawSize))
=======
  @alwaysinline def toPtr: Ptr[CStruct18[T1, T2, T3, T4, T5, T6, T7, T8, T9, T10, T11, T12, T13, T14, T15, T16, T17, T18]] =
    fromRawPtr[CStruct18[T1, T2, T3, T4, T5, T6, T7, T8, T9, T10, T11, T12, T13, T14, T15, T16, T17, T18]](rawptr)

  /** Load a value of a field number 1. */
  @alwaysinline def at1(implicit tag: Tag.CStruct18[T1, T2, T3, T4, T5, T6, T7, T8, T9, T10, T11, T12, T13, T14, T15, T16, T17, T18]): Ptr[T1] = 
    new Ptr[T1](elemRawPtr(rawptr, tag.offset(0.toULong).toLong))

  /** Load a value of a field number 1. */
  @alwaysinline def _1(implicit tag: Tag.CStruct18[T1, T2, T3, T4, T5, T6, T7, T8, T9, T10, T11, T12, T13, T14, T15, T16, T17, T18]): T1 = {
    val ptr = new Ptr[T1](elemRawPtr(rawptr, tag.offset(0.toULong).toLong))
>>>>>>> 69749b9f
    ptr.unary_!(tag._1)
  }

  /** Store a value to a field number 1. */
<<<<<<< HEAD
  @alwaysinline def _1_=(value: T1)(implicit
      tag: Tag.CStruct18[
        T1,
        T2,
        T3,
        T4,
        T5,
        T6,
        T7,
        T8,
        T9,
        T10,
        T11,
        T12,
        T13,
        T14,
        T15,
        T16,
        T17,
        T18
      ]
  ): Unit = {
    val ptr = new Ptr[T1](elemRawPtr(rawptr, tag.offset(0.toUSize).rawSize))
=======
  @alwaysinline def _1_=(value: T1)(implicit tag: Tag.CStruct18[T1, T2, T3, T4, T5, T6, T7, T8, T9, T10, T11, T12, T13, T14, T15, T16, T17, T18]): Unit = {
    val ptr = new Ptr[T1](elemRawPtr(rawptr, tag.offset(0.toULong).toLong))
>>>>>>> 69749b9f
    ptr.`unary_!_=`(value)(tag._1)
  }

  /** Load a value of a field number 2. */
<<<<<<< HEAD
  @alwaysinline def at2(implicit
      tag: Tag.CStruct18[
        T1,
        T2,
        T3,
        T4,
        T5,
        T6,
        T7,
        T8,
        T9,
        T10,
        T11,
        T12,
        T13,
        T14,
        T15,
        T16,
        T17,
        T18
      ]
  ): Ptr[T2] =
    new Ptr[T2](elemRawPtr(rawptr, tag.offset(1.toUSize).rawSize))

  /** Load a value of a field number 2. */
  @alwaysinline def _2(implicit
      tag: Tag.CStruct18[
        T1,
        T2,
        T3,
        T4,
        T5,
        T6,
        T7,
        T8,
        T9,
        T10,
        T11,
        T12,
        T13,
        T14,
        T15,
        T16,
        T17,
        T18
      ]
  ): T2 = {
    val ptr = new Ptr[T2](elemRawPtr(rawptr, tag.offset(1.toUSize).rawSize))
=======
  @alwaysinline def at2(implicit tag: Tag.CStruct18[T1, T2, T3, T4, T5, T6, T7, T8, T9, T10, T11, T12, T13, T14, T15, T16, T17, T18]): Ptr[T2] = 
    new Ptr[T2](elemRawPtr(rawptr, tag.offset(1.toULong).toLong))

  /** Load a value of a field number 2. */
  @alwaysinline def _2(implicit tag: Tag.CStruct18[T1, T2, T3, T4, T5, T6, T7, T8, T9, T10, T11, T12, T13, T14, T15, T16, T17, T18]): T2 = {
    val ptr = new Ptr[T2](elemRawPtr(rawptr, tag.offset(1.toULong).toLong))
>>>>>>> 69749b9f
    ptr.unary_!(tag._2)
  }

  /** Store a value to a field number 2. */
<<<<<<< HEAD
  @alwaysinline def _2_=(value: T2)(implicit
      tag: Tag.CStruct18[
        T1,
        T2,
        T3,
        T4,
        T5,
        T6,
        T7,
        T8,
        T9,
        T10,
        T11,
        T12,
        T13,
        T14,
        T15,
        T16,
        T17,
        T18
      ]
  ): Unit = {
    val ptr = new Ptr[T2](elemRawPtr(rawptr, tag.offset(1.toUSize).rawSize))
=======
  @alwaysinline def _2_=(value: T2)(implicit tag: Tag.CStruct18[T1, T2, T3, T4, T5, T6, T7, T8, T9, T10, T11, T12, T13, T14, T15, T16, T17, T18]): Unit = {
    val ptr = new Ptr[T2](elemRawPtr(rawptr, tag.offset(1.toULong).toLong))
>>>>>>> 69749b9f
    ptr.`unary_!_=`(value)(tag._2)
  }

  /** Load a value of a field number 3. */
<<<<<<< HEAD
  @alwaysinline def at3(implicit
      tag: Tag.CStruct18[
        T1,
        T2,
        T3,
        T4,
        T5,
        T6,
        T7,
        T8,
        T9,
        T10,
        T11,
        T12,
        T13,
        T14,
        T15,
        T16,
        T17,
        T18
      ]
  ): Ptr[T3] =
    new Ptr[T3](elemRawPtr(rawptr, tag.offset(2.toUSize).rawSize))

  /** Load a value of a field number 3. */
  @alwaysinline def _3(implicit
      tag: Tag.CStruct18[
        T1,
        T2,
        T3,
        T4,
        T5,
        T6,
        T7,
        T8,
        T9,
        T10,
        T11,
        T12,
        T13,
        T14,
        T15,
        T16,
        T17,
        T18
      ]
  ): T3 = {
    val ptr = new Ptr[T3](elemRawPtr(rawptr, tag.offset(2.toUSize).rawSize))
=======
  @alwaysinline def at3(implicit tag: Tag.CStruct18[T1, T2, T3, T4, T5, T6, T7, T8, T9, T10, T11, T12, T13, T14, T15, T16, T17, T18]): Ptr[T3] = 
    new Ptr[T3](elemRawPtr(rawptr, tag.offset(2.toULong).toLong))

  /** Load a value of a field number 3. */
  @alwaysinline def _3(implicit tag: Tag.CStruct18[T1, T2, T3, T4, T5, T6, T7, T8, T9, T10, T11, T12, T13, T14, T15, T16, T17, T18]): T3 = {
    val ptr = new Ptr[T3](elemRawPtr(rawptr, tag.offset(2.toULong).toLong))
>>>>>>> 69749b9f
    ptr.unary_!(tag._3)
  }

  /** Store a value to a field number 3. */
<<<<<<< HEAD
  @alwaysinline def _3_=(value: T3)(implicit
      tag: Tag.CStruct18[
        T1,
        T2,
        T3,
        T4,
        T5,
        T6,
        T7,
        T8,
        T9,
        T10,
        T11,
        T12,
        T13,
        T14,
        T15,
        T16,
        T17,
        T18
      ]
  ): Unit = {
    val ptr = new Ptr[T3](elemRawPtr(rawptr, tag.offset(2.toUSize).rawSize))
=======
  @alwaysinline def _3_=(value: T3)(implicit tag: Tag.CStruct18[T1, T2, T3, T4, T5, T6, T7, T8, T9, T10, T11, T12, T13, T14, T15, T16, T17, T18]): Unit = {
    val ptr = new Ptr[T3](elemRawPtr(rawptr, tag.offset(2.toULong).toLong))
>>>>>>> 69749b9f
    ptr.`unary_!_=`(value)(tag._3)
  }

  /** Load a value of a field number 4. */
<<<<<<< HEAD
  @alwaysinline def at4(implicit
      tag: Tag.CStruct18[
        T1,
        T2,
        T3,
        T4,
        T5,
        T6,
        T7,
        T8,
        T9,
        T10,
        T11,
        T12,
        T13,
        T14,
        T15,
        T16,
        T17,
        T18
      ]
  ): Ptr[T4] =
    new Ptr[T4](elemRawPtr(rawptr, tag.offset(3.toUSize).rawSize))

  /** Load a value of a field number 4. */
  @alwaysinline def _4(implicit
      tag: Tag.CStruct18[
        T1,
        T2,
        T3,
        T4,
        T5,
        T6,
        T7,
        T8,
        T9,
        T10,
        T11,
        T12,
        T13,
        T14,
        T15,
        T16,
        T17,
        T18
      ]
  ): T4 = {
    val ptr = new Ptr[T4](elemRawPtr(rawptr, tag.offset(3.toUSize).rawSize))
=======
  @alwaysinline def at4(implicit tag: Tag.CStruct18[T1, T2, T3, T4, T5, T6, T7, T8, T9, T10, T11, T12, T13, T14, T15, T16, T17, T18]): Ptr[T4] = 
    new Ptr[T4](elemRawPtr(rawptr, tag.offset(3.toULong).toLong))

  /** Load a value of a field number 4. */
  @alwaysinline def _4(implicit tag: Tag.CStruct18[T1, T2, T3, T4, T5, T6, T7, T8, T9, T10, T11, T12, T13, T14, T15, T16, T17, T18]): T4 = {
    val ptr = new Ptr[T4](elemRawPtr(rawptr, tag.offset(3.toULong).toLong))
>>>>>>> 69749b9f
    ptr.unary_!(tag._4)
  }

  /** Store a value to a field number 4. */
<<<<<<< HEAD
  @alwaysinline def _4_=(value: T4)(implicit
      tag: Tag.CStruct18[
        T1,
        T2,
        T3,
        T4,
        T5,
        T6,
        T7,
        T8,
        T9,
        T10,
        T11,
        T12,
        T13,
        T14,
        T15,
        T16,
        T17,
        T18
      ]
  ): Unit = {
    val ptr = new Ptr[T4](elemRawPtr(rawptr, tag.offset(3.toUSize).rawSize))
=======
  @alwaysinline def _4_=(value: T4)(implicit tag: Tag.CStruct18[T1, T2, T3, T4, T5, T6, T7, T8, T9, T10, T11, T12, T13, T14, T15, T16, T17, T18]): Unit = {
    val ptr = new Ptr[T4](elemRawPtr(rawptr, tag.offset(3.toULong).toLong))
>>>>>>> 69749b9f
    ptr.`unary_!_=`(value)(tag._4)
  }

  /** Load a value of a field number 5. */
<<<<<<< HEAD
  @alwaysinline def at5(implicit
      tag: Tag.CStruct18[
        T1,
        T2,
        T3,
        T4,
        T5,
        T6,
        T7,
        T8,
        T9,
        T10,
        T11,
        T12,
        T13,
        T14,
        T15,
        T16,
        T17,
        T18
      ]
  ): Ptr[T5] =
    new Ptr[T5](elemRawPtr(rawptr, tag.offset(4.toUSize).rawSize))

  /** Load a value of a field number 5. */
  @alwaysinline def _5(implicit
      tag: Tag.CStruct18[
        T1,
        T2,
        T3,
        T4,
        T5,
        T6,
        T7,
        T8,
        T9,
        T10,
        T11,
        T12,
        T13,
        T14,
        T15,
        T16,
        T17,
        T18
      ]
  ): T5 = {
    val ptr = new Ptr[T5](elemRawPtr(rawptr, tag.offset(4.toUSize).rawSize))
=======
  @alwaysinline def at5(implicit tag: Tag.CStruct18[T1, T2, T3, T4, T5, T6, T7, T8, T9, T10, T11, T12, T13, T14, T15, T16, T17, T18]): Ptr[T5] = 
    new Ptr[T5](elemRawPtr(rawptr, tag.offset(4.toULong).toLong))

  /** Load a value of a field number 5. */
  @alwaysinline def _5(implicit tag: Tag.CStruct18[T1, T2, T3, T4, T5, T6, T7, T8, T9, T10, T11, T12, T13, T14, T15, T16, T17, T18]): T5 = {
    val ptr = new Ptr[T5](elemRawPtr(rawptr, tag.offset(4.toULong).toLong))
>>>>>>> 69749b9f
    ptr.unary_!(tag._5)
  }

  /** Store a value to a field number 5. */
<<<<<<< HEAD
  @alwaysinline def _5_=(value: T5)(implicit
      tag: Tag.CStruct18[
        T1,
        T2,
        T3,
        T4,
        T5,
        T6,
        T7,
        T8,
        T9,
        T10,
        T11,
        T12,
        T13,
        T14,
        T15,
        T16,
        T17,
        T18
      ]
  ): Unit = {
    val ptr = new Ptr[T5](elemRawPtr(rawptr, tag.offset(4.toUSize).rawSize))
=======
  @alwaysinline def _5_=(value: T5)(implicit tag: Tag.CStruct18[T1, T2, T3, T4, T5, T6, T7, T8, T9, T10, T11, T12, T13, T14, T15, T16, T17, T18]): Unit = {
    val ptr = new Ptr[T5](elemRawPtr(rawptr, tag.offset(4.toULong).toLong))
>>>>>>> 69749b9f
    ptr.`unary_!_=`(value)(tag._5)
  }

  /** Load a value of a field number 6. */
<<<<<<< HEAD
  @alwaysinline def at6(implicit
      tag: Tag.CStruct18[
        T1,
        T2,
        T3,
        T4,
        T5,
        T6,
        T7,
        T8,
        T9,
        T10,
        T11,
        T12,
        T13,
        T14,
        T15,
        T16,
        T17,
        T18
      ]
  ): Ptr[T6] =
    new Ptr[T6](elemRawPtr(rawptr, tag.offset(5.toUSize).rawSize))

  /** Load a value of a field number 6. */
  @alwaysinline def _6(implicit
      tag: Tag.CStruct18[
        T1,
        T2,
        T3,
        T4,
        T5,
        T6,
        T7,
        T8,
        T9,
        T10,
        T11,
        T12,
        T13,
        T14,
        T15,
        T16,
        T17,
        T18
      ]
  ): T6 = {
    val ptr = new Ptr[T6](elemRawPtr(rawptr, tag.offset(5.toUSize).rawSize))
=======
  @alwaysinline def at6(implicit tag: Tag.CStruct18[T1, T2, T3, T4, T5, T6, T7, T8, T9, T10, T11, T12, T13, T14, T15, T16, T17, T18]): Ptr[T6] = 
    new Ptr[T6](elemRawPtr(rawptr, tag.offset(5.toULong).toLong))

  /** Load a value of a field number 6. */
  @alwaysinline def _6(implicit tag: Tag.CStruct18[T1, T2, T3, T4, T5, T6, T7, T8, T9, T10, T11, T12, T13, T14, T15, T16, T17, T18]): T6 = {
    val ptr = new Ptr[T6](elemRawPtr(rawptr, tag.offset(5.toULong).toLong))
>>>>>>> 69749b9f
    ptr.unary_!(tag._6)
  }

  /** Store a value to a field number 6. */
<<<<<<< HEAD
  @alwaysinline def _6_=(value: T6)(implicit
      tag: Tag.CStruct18[
        T1,
        T2,
        T3,
        T4,
        T5,
        T6,
        T7,
        T8,
        T9,
        T10,
        T11,
        T12,
        T13,
        T14,
        T15,
        T16,
        T17,
        T18
      ]
  ): Unit = {
    val ptr = new Ptr[T6](elemRawPtr(rawptr, tag.offset(5.toUSize).rawSize))
=======
  @alwaysinline def _6_=(value: T6)(implicit tag: Tag.CStruct18[T1, T2, T3, T4, T5, T6, T7, T8, T9, T10, T11, T12, T13, T14, T15, T16, T17, T18]): Unit = {
    val ptr = new Ptr[T6](elemRawPtr(rawptr, tag.offset(5.toULong).toLong))
>>>>>>> 69749b9f
    ptr.`unary_!_=`(value)(tag._6)
  }

  /** Load a value of a field number 7. */
<<<<<<< HEAD
  @alwaysinline def at7(implicit
      tag: Tag.CStruct18[
        T1,
        T2,
        T3,
        T4,
        T5,
        T6,
        T7,
        T8,
        T9,
        T10,
        T11,
        T12,
        T13,
        T14,
        T15,
        T16,
        T17,
        T18
      ]
  ): Ptr[T7] =
    new Ptr[T7](elemRawPtr(rawptr, tag.offset(6.toUSize).rawSize))

  /** Load a value of a field number 7. */
  @alwaysinline def _7(implicit
      tag: Tag.CStruct18[
        T1,
        T2,
        T3,
        T4,
        T5,
        T6,
        T7,
        T8,
        T9,
        T10,
        T11,
        T12,
        T13,
        T14,
        T15,
        T16,
        T17,
        T18
      ]
  ): T7 = {
    val ptr = new Ptr[T7](elemRawPtr(rawptr, tag.offset(6.toUSize).rawSize))
=======
  @alwaysinline def at7(implicit tag: Tag.CStruct18[T1, T2, T3, T4, T5, T6, T7, T8, T9, T10, T11, T12, T13, T14, T15, T16, T17, T18]): Ptr[T7] = 
    new Ptr[T7](elemRawPtr(rawptr, tag.offset(6.toULong).toLong))

  /** Load a value of a field number 7. */
  @alwaysinline def _7(implicit tag: Tag.CStruct18[T1, T2, T3, T4, T5, T6, T7, T8, T9, T10, T11, T12, T13, T14, T15, T16, T17, T18]): T7 = {
    val ptr = new Ptr[T7](elemRawPtr(rawptr, tag.offset(6.toULong).toLong))
>>>>>>> 69749b9f
    ptr.unary_!(tag._7)
  }

  /** Store a value to a field number 7. */
<<<<<<< HEAD
  @alwaysinline def _7_=(value: T7)(implicit
      tag: Tag.CStruct18[
        T1,
        T2,
        T3,
        T4,
        T5,
        T6,
        T7,
        T8,
        T9,
        T10,
        T11,
        T12,
        T13,
        T14,
        T15,
        T16,
        T17,
        T18
      ]
  ): Unit = {
    val ptr = new Ptr[T7](elemRawPtr(rawptr, tag.offset(6.toUSize).rawSize))
=======
  @alwaysinline def _7_=(value: T7)(implicit tag: Tag.CStruct18[T1, T2, T3, T4, T5, T6, T7, T8, T9, T10, T11, T12, T13, T14, T15, T16, T17, T18]): Unit = {
    val ptr = new Ptr[T7](elemRawPtr(rawptr, tag.offset(6.toULong).toLong))
>>>>>>> 69749b9f
    ptr.`unary_!_=`(value)(tag._7)
  }

  /** Load a value of a field number 8. */
<<<<<<< HEAD
  @alwaysinline def at8(implicit
      tag: Tag.CStruct18[
        T1,
        T2,
        T3,
        T4,
        T5,
        T6,
        T7,
        T8,
        T9,
        T10,
        T11,
        T12,
        T13,
        T14,
        T15,
        T16,
        T17,
        T18
      ]
  ): Ptr[T8] =
    new Ptr[T8](elemRawPtr(rawptr, tag.offset(7.toUSize).rawSize))

  /** Load a value of a field number 8. */
  @alwaysinline def _8(implicit
      tag: Tag.CStruct18[
        T1,
        T2,
        T3,
        T4,
        T5,
        T6,
        T7,
        T8,
        T9,
        T10,
        T11,
        T12,
        T13,
        T14,
        T15,
        T16,
        T17,
        T18
      ]
  ): T8 = {
    val ptr = new Ptr[T8](elemRawPtr(rawptr, tag.offset(7.toUSize).rawSize))
=======
  @alwaysinline def at8(implicit tag: Tag.CStruct18[T1, T2, T3, T4, T5, T6, T7, T8, T9, T10, T11, T12, T13, T14, T15, T16, T17, T18]): Ptr[T8] = 
    new Ptr[T8](elemRawPtr(rawptr, tag.offset(7.toULong).toLong))

  /** Load a value of a field number 8. */
  @alwaysinline def _8(implicit tag: Tag.CStruct18[T1, T2, T3, T4, T5, T6, T7, T8, T9, T10, T11, T12, T13, T14, T15, T16, T17, T18]): T8 = {
    val ptr = new Ptr[T8](elemRawPtr(rawptr, tag.offset(7.toULong).toLong))
>>>>>>> 69749b9f
    ptr.unary_!(tag._8)
  }

  /** Store a value to a field number 8. */
<<<<<<< HEAD
  @alwaysinline def _8_=(value: T8)(implicit
      tag: Tag.CStruct18[
        T1,
        T2,
        T3,
        T4,
        T5,
        T6,
        T7,
        T8,
        T9,
        T10,
        T11,
        T12,
        T13,
        T14,
        T15,
        T16,
        T17,
        T18
      ]
  ): Unit = {
    val ptr = new Ptr[T8](elemRawPtr(rawptr, tag.offset(7.toUSize).rawSize))
=======
  @alwaysinline def _8_=(value: T8)(implicit tag: Tag.CStruct18[T1, T2, T3, T4, T5, T6, T7, T8, T9, T10, T11, T12, T13, T14, T15, T16, T17, T18]): Unit = {
    val ptr = new Ptr[T8](elemRawPtr(rawptr, tag.offset(7.toULong).toLong))
>>>>>>> 69749b9f
    ptr.`unary_!_=`(value)(tag._8)
  }

  /** Load a value of a field number 9. */
<<<<<<< HEAD
  @alwaysinline def at9(implicit
      tag: Tag.CStruct18[
        T1,
        T2,
        T3,
        T4,
        T5,
        T6,
        T7,
        T8,
        T9,
        T10,
        T11,
        T12,
        T13,
        T14,
        T15,
        T16,
        T17,
        T18
      ]
  ): Ptr[T9] =
    new Ptr[T9](elemRawPtr(rawptr, tag.offset(8.toUSize).rawSize))

  /** Load a value of a field number 9. */
  @alwaysinline def _9(implicit
      tag: Tag.CStruct18[
        T1,
        T2,
        T3,
        T4,
        T5,
        T6,
        T7,
        T8,
        T9,
        T10,
        T11,
        T12,
        T13,
        T14,
        T15,
        T16,
        T17,
        T18
      ]
  ): T9 = {
    val ptr = new Ptr[T9](elemRawPtr(rawptr, tag.offset(8.toUSize).rawSize))
=======
  @alwaysinline def at9(implicit tag: Tag.CStruct18[T1, T2, T3, T4, T5, T6, T7, T8, T9, T10, T11, T12, T13, T14, T15, T16, T17, T18]): Ptr[T9] = 
    new Ptr[T9](elemRawPtr(rawptr, tag.offset(8.toULong).toLong))

  /** Load a value of a field number 9. */
  @alwaysinline def _9(implicit tag: Tag.CStruct18[T1, T2, T3, T4, T5, T6, T7, T8, T9, T10, T11, T12, T13, T14, T15, T16, T17, T18]): T9 = {
    val ptr = new Ptr[T9](elemRawPtr(rawptr, tag.offset(8.toULong).toLong))
>>>>>>> 69749b9f
    ptr.unary_!(tag._9)
  }

  /** Store a value to a field number 9. */
<<<<<<< HEAD
  @alwaysinline def _9_=(value: T9)(implicit
      tag: Tag.CStruct18[
        T1,
        T2,
        T3,
        T4,
        T5,
        T6,
        T7,
        T8,
        T9,
        T10,
        T11,
        T12,
        T13,
        T14,
        T15,
        T16,
        T17,
        T18
      ]
  ): Unit = {
    val ptr = new Ptr[T9](elemRawPtr(rawptr, tag.offset(8.toUSize).rawSize))
=======
  @alwaysinline def _9_=(value: T9)(implicit tag: Tag.CStruct18[T1, T2, T3, T4, T5, T6, T7, T8, T9, T10, T11, T12, T13, T14, T15, T16, T17, T18]): Unit = {
    val ptr = new Ptr[T9](elemRawPtr(rawptr, tag.offset(8.toULong).toLong))
>>>>>>> 69749b9f
    ptr.`unary_!_=`(value)(tag._9)
  }

  /** Load a value of a field number 10. */
<<<<<<< HEAD
  @alwaysinline def at10(implicit
      tag: Tag.CStruct18[
        T1,
        T2,
        T3,
        T4,
        T5,
        T6,
        T7,
        T8,
        T9,
        T10,
        T11,
        T12,
        T13,
        T14,
        T15,
        T16,
        T17,
        T18
      ]
  ): Ptr[T10] =
    new Ptr[T10](elemRawPtr(rawptr, tag.offset(9.toUSize).rawSize))

  /** Load a value of a field number 10. */
  @alwaysinline def _10(implicit
      tag: Tag.CStruct18[
        T1,
        T2,
        T3,
        T4,
        T5,
        T6,
        T7,
        T8,
        T9,
        T10,
        T11,
        T12,
        T13,
        T14,
        T15,
        T16,
        T17,
        T18
      ]
  ): T10 = {
    val ptr = new Ptr[T10](elemRawPtr(rawptr, tag.offset(9.toUSize).rawSize))
=======
  @alwaysinline def at10(implicit tag: Tag.CStruct18[T1, T2, T3, T4, T5, T6, T7, T8, T9, T10, T11, T12, T13, T14, T15, T16, T17, T18]): Ptr[T10] = 
    new Ptr[T10](elemRawPtr(rawptr, tag.offset(9.toULong).toLong))

  /** Load a value of a field number 10. */
  @alwaysinline def _10(implicit tag: Tag.CStruct18[T1, T2, T3, T4, T5, T6, T7, T8, T9, T10, T11, T12, T13, T14, T15, T16, T17, T18]): T10 = {
    val ptr = new Ptr[T10](elemRawPtr(rawptr, tag.offset(9.toULong).toLong))
>>>>>>> 69749b9f
    ptr.unary_!(tag._10)
  }

  /** Store a value to a field number 10. */
<<<<<<< HEAD
  @alwaysinline def _10_=(value: T10)(implicit
      tag: Tag.CStruct18[
        T1,
        T2,
        T3,
        T4,
        T5,
        T6,
        T7,
        T8,
        T9,
        T10,
        T11,
        T12,
        T13,
        T14,
        T15,
        T16,
        T17,
        T18
      ]
  ): Unit = {
    val ptr = new Ptr[T10](elemRawPtr(rawptr, tag.offset(9.toUSize).rawSize))
=======
  @alwaysinline def _10_=(value: T10)(implicit tag: Tag.CStruct18[T1, T2, T3, T4, T5, T6, T7, T8, T9, T10, T11, T12, T13, T14, T15, T16, T17, T18]): Unit = {
    val ptr = new Ptr[T10](elemRawPtr(rawptr, tag.offset(9.toULong).toLong))
>>>>>>> 69749b9f
    ptr.`unary_!_=`(value)(tag._10)
  }

  /** Load a value of a field number 11. */
<<<<<<< HEAD
  @alwaysinline def at11(implicit
      tag: Tag.CStruct18[
        T1,
        T2,
        T3,
        T4,
        T5,
        T6,
        T7,
        T8,
        T9,
        T10,
        T11,
        T12,
        T13,
        T14,
        T15,
        T16,
        T17,
        T18
      ]
  ): Ptr[T11] =
    new Ptr[T11](elemRawPtr(rawptr, tag.offset(10.toUSize).rawSize))

  /** Load a value of a field number 11. */
  @alwaysinline def _11(implicit
      tag: Tag.CStruct18[
        T1,
        T2,
        T3,
        T4,
        T5,
        T6,
        T7,
        T8,
        T9,
        T10,
        T11,
        T12,
        T13,
        T14,
        T15,
        T16,
        T17,
        T18
      ]
  ): T11 = {
    val ptr = new Ptr[T11](elemRawPtr(rawptr, tag.offset(10.toUSize).rawSize))
=======
  @alwaysinline def at11(implicit tag: Tag.CStruct18[T1, T2, T3, T4, T5, T6, T7, T8, T9, T10, T11, T12, T13, T14, T15, T16, T17, T18]): Ptr[T11] = 
    new Ptr[T11](elemRawPtr(rawptr, tag.offset(10.toULong).toLong))

  /** Load a value of a field number 11. */
  @alwaysinline def _11(implicit tag: Tag.CStruct18[T1, T2, T3, T4, T5, T6, T7, T8, T9, T10, T11, T12, T13, T14, T15, T16, T17, T18]): T11 = {
    val ptr = new Ptr[T11](elemRawPtr(rawptr, tag.offset(10.toULong).toLong))
>>>>>>> 69749b9f
    ptr.unary_!(tag._11)
  }

  /** Store a value to a field number 11. */
<<<<<<< HEAD
  @alwaysinline def _11_=(value: T11)(implicit
      tag: Tag.CStruct18[
        T1,
        T2,
        T3,
        T4,
        T5,
        T6,
        T7,
        T8,
        T9,
        T10,
        T11,
        T12,
        T13,
        T14,
        T15,
        T16,
        T17,
        T18
      ]
  ): Unit = {
    val ptr = new Ptr[T11](elemRawPtr(rawptr, tag.offset(10.toUSize).rawSize))
=======
  @alwaysinline def _11_=(value: T11)(implicit tag: Tag.CStruct18[T1, T2, T3, T4, T5, T6, T7, T8, T9, T10, T11, T12, T13, T14, T15, T16, T17, T18]): Unit = {
    val ptr = new Ptr[T11](elemRawPtr(rawptr, tag.offset(10.toULong).toLong))
>>>>>>> 69749b9f
    ptr.`unary_!_=`(value)(tag._11)
  }

  /** Load a value of a field number 12. */
<<<<<<< HEAD
  @alwaysinline def at12(implicit
      tag: Tag.CStruct18[
        T1,
        T2,
        T3,
        T4,
        T5,
        T6,
        T7,
        T8,
        T9,
        T10,
        T11,
        T12,
        T13,
        T14,
        T15,
        T16,
        T17,
        T18
      ]
  ): Ptr[T12] =
    new Ptr[T12](elemRawPtr(rawptr, tag.offset(11.toUSize).rawSize))

  /** Load a value of a field number 12. */
  @alwaysinline def _12(implicit
      tag: Tag.CStruct18[
        T1,
        T2,
        T3,
        T4,
        T5,
        T6,
        T7,
        T8,
        T9,
        T10,
        T11,
        T12,
        T13,
        T14,
        T15,
        T16,
        T17,
        T18
      ]
  ): T12 = {
    val ptr = new Ptr[T12](elemRawPtr(rawptr, tag.offset(11.toUSize).rawSize))
=======
  @alwaysinline def at12(implicit tag: Tag.CStruct18[T1, T2, T3, T4, T5, T6, T7, T8, T9, T10, T11, T12, T13, T14, T15, T16, T17, T18]): Ptr[T12] = 
    new Ptr[T12](elemRawPtr(rawptr, tag.offset(11.toULong).toLong))

  /** Load a value of a field number 12. */
  @alwaysinline def _12(implicit tag: Tag.CStruct18[T1, T2, T3, T4, T5, T6, T7, T8, T9, T10, T11, T12, T13, T14, T15, T16, T17, T18]): T12 = {
    val ptr = new Ptr[T12](elemRawPtr(rawptr, tag.offset(11.toULong).toLong))
>>>>>>> 69749b9f
    ptr.unary_!(tag._12)
  }

  /** Store a value to a field number 12. */
<<<<<<< HEAD
  @alwaysinline def _12_=(value: T12)(implicit
      tag: Tag.CStruct18[
        T1,
        T2,
        T3,
        T4,
        T5,
        T6,
        T7,
        T8,
        T9,
        T10,
        T11,
        T12,
        T13,
        T14,
        T15,
        T16,
        T17,
        T18
      ]
  ): Unit = {
    val ptr = new Ptr[T12](elemRawPtr(rawptr, tag.offset(11.toUSize).rawSize))
=======
  @alwaysinline def _12_=(value: T12)(implicit tag: Tag.CStruct18[T1, T2, T3, T4, T5, T6, T7, T8, T9, T10, T11, T12, T13, T14, T15, T16, T17, T18]): Unit = {
    val ptr = new Ptr[T12](elemRawPtr(rawptr, tag.offset(11.toULong).toLong))
>>>>>>> 69749b9f
    ptr.`unary_!_=`(value)(tag._12)
  }

  /** Load a value of a field number 13. */
<<<<<<< HEAD
  @alwaysinline def at13(implicit
      tag: Tag.CStruct18[
        T1,
        T2,
        T3,
        T4,
        T5,
        T6,
        T7,
        T8,
        T9,
        T10,
        T11,
        T12,
        T13,
        T14,
        T15,
        T16,
        T17,
        T18
      ]
  ): Ptr[T13] =
    new Ptr[T13](elemRawPtr(rawptr, tag.offset(12.toUSize).rawSize))

  /** Load a value of a field number 13. */
  @alwaysinline def _13(implicit
      tag: Tag.CStruct18[
        T1,
        T2,
        T3,
        T4,
        T5,
        T6,
        T7,
        T8,
        T9,
        T10,
        T11,
        T12,
        T13,
        T14,
        T15,
        T16,
        T17,
        T18
      ]
  ): T13 = {
    val ptr = new Ptr[T13](elemRawPtr(rawptr, tag.offset(12.toUSize).rawSize))
=======
  @alwaysinline def at13(implicit tag: Tag.CStruct18[T1, T2, T3, T4, T5, T6, T7, T8, T9, T10, T11, T12, T13, T14, T15, T16, T17, T18]): Ptr[T13] = 
    new Ptr[T13](elemRawPtr(rawptr, tag.offset(12.toULong).toLong))

  /** Load a value of a field number 13. */
  @alwaysinline def _13(implicit tag: Tag.CStruct18[T1, T2, T3, T4, T5, T6, T7, T8, T9, T10, T11, T12, T13, T14, T15, T16, T17, T18]): T13 = {
    val ptr = new Ptr[T13](elemRawPtr(rawptr, tag.offset(12.toULong).toLong))
>>>>>>> 69749b9f
    ptr.unary_!(tag._13)
  }

  /** Store a value to a field number 13. */
<<<<<<< HEAD
  @alwaysinline def _13_=(value: T13)(implicit
      tag: Tag.CStruct18[
        T1,
        T2,
        T3,
        T4,
        T5,
        T6,
        T7,
        T8,
        T9,
        T10,
        T11,
        T12,
        T13,
        T14,
        T15,
        T16,
        T17,
        T18
      ]
  ): Unit = {
    val ptr = new Ptr[T13](elemRawPtr(rawptr, tag.offset(12.toUSize).rawSize))
=======
  @alwaysinline def _13_=(value: T13)(implicit tag: Tag.CStruct18[T1, T2, T3, T4, T5, T6, T7, T8, T9, T10, T11, T12, T13, T14, T15, T16, T17, T18]): Unit = {
    val ptr = new Ptr[T13](elemRawPtr(rawptr, tag.offset(12.toULong).toLong))
>>>>>>> 69749b9f
    ptr.`unary_!_=`(value)(tag._13)
  }

  /** Load a value of a field number 14. */
<<<<<<< HEAD
  @alwaysinline def at14(implicit
      tag: Tag.CStruct18[
        T1,
        T2,
        T3,
        T4,
        T5,
        T6,
        T7,
        T8,
        T9,
        T10,
        T11,
        T12,
        T13,
        T14,
        T15,
        T16,
        T17,
        T18
      ]
  ): Ptr[T14] =
    new Ptr[T14](elemRawPtr(rawptr, tag.offset(13.toUSize).rawSize))

  /** Load a value of a field number 14. */
  @alwaysinline def _14(implicit
      tag: Tag.CStruct18[
        T1,
        T2,
        T3,
        T4,
        T5,
        T6,
        T7,
        T8,
        T9,
        T10,
        T11,
        T12,
        T13,
        T14,
        T15,
        T16,
        T17,
        T18
      ]
  ): T14 = {
    val ptr = new Ptr[T14](elemRawPtr(rawptr, tag.offset(13.toUSize).rawSize))
=======
  @alwaysinline def at14(implicit tag: Tag.CStruct18[T1, T2, T3, T4, T5, T6, T7, T8, T9, T10, T11, T12, T13, T14, T15, T16, T17, T18]): Ptr[T14] = 
    new Ptr[T14](elemRawPtr(rawptr, tag.offset(13.toULong).toLong))

  /** Load a value of a field number 14. */
  @alwaysinline def _14(implicit tag: Tag.CStruct18[T1, T2, T3, T4, T5, T6, T7, T8, T9, T10, T11, T12, T13, T14, T15, T16, T17, T18]): T14 = {
    val ptr = new Ptr[T14](elemRawPtr(rawptr, tag.offset(13.toULong).toLong))
>>>>>>> 69749b9f
    ptr.unary_!(tag._14)
  }

  /** Store a value to a field number 14. */
<<<<<<< HEAD
  @alwaysinline def _14_=(value: T14)(implicit
      tag: Tag.CStruct18[
        T1,
        T2,
        T3,
        T4,
        T5,
        T6,
        T7,
        T8,
        T9,
        T10,
        T11,
        T12,
        T13,
        T14,
        T15,
        T16,
        T17,
        T18
      ]
  ): Unit = {
    val ptr = new Ptr[T14](elemRawPtr(rawptr, tag.offset(13.toUSize).rawSize))
=======
  @alwaysinline def _14_=(value: T14)(implicit tag: Tag.CStruct18[T1, T2, T3, T4, T5, T6, T7, T8, T9, T10, T11, T12, T13, T14, T15, T16, T17, T18]): Unit = {
    val ptr = new Ptr[T14](elemRawPtr(rawptr, tag.offset(13.toULong).toLong))
>>>>>>> 69749b9f
    ptr.`unary_!_=`(value)(tag._14)
  }

  /** Load a value of a field number 15. */
<<<<<<< HEAD
  @alwaysinline def at15(implicit
      tag: Tag.CStruct18[
        T1,
        T2,
        T3,
        T4,
        T5,
        T6,
        T7,
        T8,
        T9,
        T10,
        T11,
        T12,
        T13,
        T14,
        T15,
        T16,
        T17,
        T18
      ]
  ): Ptr[T15] =
    new Ptr[T15](elemRawPtr(rawptr, tag.offset(14.toUSize).rawSize))

  /** Load a value of a field number 15. */
  @alwaysinline def _15(implicit
      tag: Tag.CStruct18[
        T1,
        T2,
        T3,
        T4,
        T5,
        T6,
        T7,
        T8,
        T9,
        T10,
        T11,
        T12,
        T13,
        T14,
        T15,
        T16,
        T17,
        T18
      ]
  ): T15 = {
    val ptr = new Ptr[T15](elemRawPtr(rawptr, tag.offset(14.toUSize).rawSize))
=======
  @alwaysinline def at15(implicit tag: Tag.CStruct18[T1, T2, T3, T4, T5, T6, T7, T8, T9, T10, T11, T12, T13, T14, T15, T16, T17, T18]): Ptr[T15] = 
    new Ptr[T15](elemRawPtr(rawptr, tag.offset(14.toULong).toLong))

  /** Load a value of a field number 15. */
  @alwaysinline def _15(implicit tag: Tag.CStruct18[T1, T2, T3, T4, T5, T6, T7, T8, T9, T10, T11, T12, T13, T14, T15, T16, T17, T18]): T15 = {
    val ptr = new Ptr[T15](elemRawPtr(rawptr, tag.offset(14.toULong).toLong))
>>>>>>> 69749b9f
    ptr.unary_!(tag._15)
  }

  /** Store a value to a field number 15. */
<<<<<<< HEAD
  @alwaysinline def _15_=(value: T15)(implicit
      tag: Tag.CStruct18[
        T1,
        T2,
        T3,
        T4,
        T5,
        T6,
        T7,
        T8,
        T9,
        T10,
        T11,
        T12,
        T13,
        T14,
        T15,
        T16,
        T17,
        T18
      ]
  ): Unit = {
    val ptr = new Ptr[T15](elemRawPtr(rawptr, tag.offset(14.toUSize).rawSize))
=======
  @alwaysinline def _15_=(value: T15)(implicit tag: Tag.CStruct18[T1, T2, T3, T4, T5, T6, T7, T8, T9, T10, T11, T12, T13, T14, T15, T16, T17, T18]): Unit = {
    val ptr = new Ptr[T15](elemRawPtr(rawptr, tag.offset(14.toULong).toLong))
>>>>>>> 69749b9f
    ptr.`unary_!_=`(value)(tag._15)
  }

  /** Load a value of a field number 16. */
<<<<<<< HEAD
  @alwaysinline def at16(implicit
      tag: Tag.CStruct18[
        T1,
        T2,
        T3,
        T4,
        T5,
        T6,
        T7,
        T8,
        T9,
        T10,
        T11,
        T12,
        T13,
        T14,
        T15,
        T16,
        T17,
        T18
      ]
  ): Ptr[T16] =
    new Ptr[T16](elemRawPtr(rawptr, tag.offset(15.toUSize).rawSize))

  /** Load a value of a field number 16. */
  @alwaysinline def _16(implicit
      tag: Tag.CStruct18[
        T1,
        T2,
        T3,
        T4,
        T5,
        T6,
        T7,
        T8,
        T9,
        T10,
        T11,
        T12,
        T13,
        T14,
        T15,
        T16,
        T17,
        T18
      ]
  ): T16 = {
    val ptr = new Ptr[T16](elemRawPtr(rawptr, tag.offset(15.toUSize).rawSize))
=======
  @alwaysinline def at16(implicit tag: Tag.CStruct18[T1, T2, T3, T4, T5, T6, T7, T8, T9, T10, T11, T12, T13, T14, T15, T16, T17, T18]): Ptr[T16] = 
    new Ptr[T16](elemRawPtr(rawptr, tag.offset(15.toULong).toLong))

  /** Load a value of a field number 16. */
  @alwaysinline def _16(implicit tag: Tag.CStruct18[T1, T2, T3, T4, T5, T6, T7, T8, T9, T10, T11, T12, T13, T14, T15, T16, T17, T18]): T16 = {
    val ptr = new Ptr[T16](elemRawPtr(rawptr, tag.offset(15.toULong).toLong))
>>>>>>> 69749b9f
    ptr.unary_!(tag._16)
  }

  /** Store a value to a field number 16. */
<<<<<<< HEAD
  @alwaysinline def _16_=(value: T16)(implicit
      tag: Tag.CStruct18[
        T1,
        T2,
        T3,
        T4,
        T5,
        T6,
        T7,
        T8,
        T9,
        T10,
        T11,
        T12,
        T13,
        T14,
        T15,
        T16,
        T17,
        T18
      ]
  ): Unit = {
    val ptr = new Ptr[T16](elemRawPtr(rawptr, tag.offset(15.toUSize).rawSize))
=======
  @alwaysinline def _16_=(value: T16)(implicit tag: Tag.CStruct18[T1, T2, T3, T4, T5, T6, T7, T8, T9, T10, T11, T12, T13, T14, T15, T16, T17, T18]): Unit = {
    val ptr = new Ptr[T16](elemRawPtr(rawptr, tag.offset(15.toULong).toLong))
>>>>>>> 69749b9f
    ptr.`unary_!_=`(value)(tag._16)
  }

  /** Load a value of a field number 17. */
<<<<<<< HEAD
  @alwaysinline def at17(implicit
      tag: Tag.CStruct18[
        T1,
        T2,
        T3,
        T4,
        T5,
        T6,
        T7,
        T8,
        T9,
        T10,
        T11,
        T12,
        T13,
        T14,
        T15,
        T16,
        T17,
        T18
      ]
  ): Ptr[T17] =
    new Ptr[T17](elemRawPtr(rawptr, tag.offset(16.toUSize).rawSize))

  /** Load a value of a field number 17. */
  @alwaysinline def _17(implicit
      tag: Tag.CStruct18[
        T1,
        T2,
        T3,
        T4,
        T5,
        T6,
        T7,
        T8,
        T9,
        T10,
        T11,
        T12,
        T13,
        T14,
        T15,
        T16,
        T17,
        T18
      ]
  ): T17 = {
    val ptr = new Ptr[T17](elemRawPtr(rawptr, tag.offset(16.toUSize).rawSize))
=======
  @alwaysinline def at17(implicit tag: Tag.CStruct18[T1, T2, T3, T4, T5, T6, T7, T8, T9, T10, T11, T12, T13, T14, T15, T16, T17, T18]): Ptr[T17] = 
    new Ptr[T17](elemRawPtr(rawptr, tag.offset(16.toULong).toLong))

  /** Load a value of a field number 17. */
  @alwaysinline def _17(implicit tag: Tag.CStruct18[T1, T2, T3, T4, T5, T6, T7, T8, T9, T10, T11, T12, T13, T14, T15, T16, T17, T18]): T17 = {
    val ptr = new Ptr[T17](elemRawPtr(rawptr, tag.offset(16.toULong).toLong))
>>>>>>> 69749b9f
    ptr.unary_!(tag._17)
  }

  /** Store a value to a field number 17. */
<<<<<<< HEAD
  @alwaysinline def _17_=(value: T17)(implicit
      tag: Tag.CStruct18[
        T1,
        T2,
        T3,
        T4,
        T5,
        T6,
        T7,
        T8,
        T9,
        T10,
        T11,
        T12,
        T13,
        T14,
        T15,
        T16,
        T17,
        T18
      ]
  ): Unit = {
    val ptr = new Ptr[T17](elemRawPtr(rawptr, tag.offset(16.toUSize).rawSize))
=======
  @alwaysinline def _17_=(value: T17)(implicit tag: Tag.CStruct18[T1, T2, T3, T4, T5, T6, T7, T8, T9, T10, T11, T12, T13, T14, T15, T16, T17, T18]): Unit = {
    val ptr = new Ptr[T17](elemRawPtr(rawptr, tag.offset(16.toULong).toLong))
>>>>>>> 69749b9f
    ptr.`unary_!_=`(value)(tag._17)
  }

  /** Load a value of a field number 18. */
<<<<<<< HEAD
  @alwaysinline def at18(implicit
      tag: Tag.CStruct18[
        T1,
        T2,
        T3,
        T4,
        T5,
        T6,
        T7,
        T8,
        T9,
        T10,
        T11,
        T12,
        T13,
        T14,
        T15,
        T16,
        T17,
        T18
      ]
  ): Ptr[T18] =
    new Ptr[T18](elemRawPtr(rawptr, tag.offset(17.toUSize).rawSize))

  /** Load a value of a field number 18. */
  @alwaysinline def _18(implicit
      tag: Tag.CStruct18[
        T1,
        T2,
        T3,
        T4,
        T5,
        T6,
        T7,
        T8,
        T9,
        T10,
        T11,
        T12,
        T13,
        T14,
        T15,
        T16,
        T17,
        T18
      ]
  ): T18 = {
    val ptr = new Ptr[T18](elemRawPtr(rawptr, tag.offset(17.toUSize).rawSize))
=======
  @alwaysinline def at18(implicit tag: Tag.CStruct18[T1, T2, T3, T4, T5, T6, T7, T8, T9, T10, T11, T12, T13, T14, T15, T16, T17, T18]): Ptr[T18] = 
    new Ptr[T18](elemRawPtr(rawptr, tag.offset(17.toULong).toLong))

  /** Load a value of a field number 18. */
  @alwaysinline def _18(implicit tag: Tag.CStruct18[T1, T2, T3, T4, T5, T6, T7, T8, T9, T10, T11, T12, T13, T14, T15, T16, T17, T18]): T18 = {
    val ptr = new Ptr[T18](elemRawPtr(rawptr, tag.offset(17.toULong).toLong))
>>>>>>> 69749b9f
    ptr.unary_!(tag._18)
  }

  /** Store a value to a field number 18. */
<<<<<<< HEAD
  @alwaysinline def _18_=(value: T18)(implicit
      tag: Tag.CStruct18[
        T1,
        T2,
        T3,
        T4,
        T5,
        T6,
        T7,
        T8,
        T9,
        T10,
        T11,
        T12,
        T13,
        T14,
        T15,
        T16,
        T17,
        T18
      ]
  ): Unit = {
    val ptr = new Ptr[T18](elemRawPtr(rawptr, tag.offset(17.toUSize).rawSize))
=======
  @alwaysinline def _18_=(value: T18)(implicit tag: Tag.CStruct18[T1, T2, T3, T4, T5, T6, T7, T8, T9, T10, T11, T12, T13, T14, T15, T16, T17, T18]): Unit = {
    val ptr = new Ptr[T18](elemRawPtr(rawptr, tag.offset(17.toULong).toLong))
>>>>>>> 69749b9f
    ptr.`unary_!_=`(value)(tag._18)
  }

}

<<<<<<< HEAD
final class CStruct19[
    T1,
    T2,
    T3,
    T4,
    T5,
    T6,
    T7,
    T8,
    T9,
    T10,
    T11,
    T12,
    T13,
    T14,
    T15,
    T16,
    T17,
    T18,
    T19
] private[scalanative] (private[scalanative] val rawptr: RawPtr)
    extends CStruct {
=======
final class CStruct19[T1, T2, T3, T4, T5, T6, T7, T8, T9, T10, T11, T12, T13, T14, T15, T16, T17, T18, T19] private[scalanative] (private[scalanative] val rawptr: RawPtr) extends CStruct {
>>>>>>> 69749b9f
  @alwaysinline override def equals(other: Any): Boolean =
    (this eq other.asInstanceOf[AnyRef]) || (other match {
      case other: CStruct19[_, _, _, _, _, _, _, _, _, _, _, _, _, _, _, _, _, _, _] =>
        other.rawptr == rawptr
      case _ =>
        false
    })

  @alwaysinline override def hashCode: Int =
    java.lang.Long.hashCode(castRawPtrToLong(rawptr))

  @alwaysinline override def toString: String =
    "CStruct19@" + java.lang.Long.toHexString(castRawPtrToLong(rawptr))

<<<<<<< HEAD
  @alwaysinline def toPtr: Ptr[CStruct19[
    T1,
    T2,
    T3,
    T4,
    T5,
    T6,
    T7,
    T8,
    T9,
    T10,
    T11,
    T12,
    T13,
    T14,
    T15,
    T16,
    T17,
    T18,
    T19
  ]] =
    fromRawPtr[CStruct19[
      T1,
      T2,
      T3,
      T4,
      T5,
      T6,
      T7,
      T8,
      T9,
      T10,
      T11,
      T12,
      T13,
      T14,
      T15,
      T16,
      T17,
      T18,
      T19
    ]](rawptr)

  /** Load a value of a field number 1. */
  @alwaysinline def at1(implicit
      tag: Tag.CStruct19[
        T1,
        T2,
        T3,
        T4,
        T5,
        T6,
        T7,
        T8,
        T9,
        T10,
        T11,
        T12,
        T13,
        T14,
        T15,
        T16,
        T17,
        T18,
        T19
      ]
  ): Ptr[T1] =
    new Ptr[T1](elemRawPtr(rawptr, tag.offset(0.toUSize).rawSize))

  /** Load a value of a field number 1. */
  @alwaysinline def _1(implicit
      tag: Tag.CStruct19[
        T1,
        T2,
        T3,
        T4,
        T5,
        T6,
        T7,
        T8,
        T9,
        T10,
        T11,
        T12,
        T13,
        T14,
        T15,
        T16,
        T17,
        T18,
        T19
      ]
  ): T1 = {
    val ptr = new Ptr[T1](elemRawPtr(rawptr, tag.offset(0.toUSize).rawSize))
=======
  @alwaysinline def toPtr: Ptr[CStruct19[T1, T2, T3, T4, T5, T6, T7, T8, T9, T10, T11, T12, T13, T14, T15, T16, T17, T18, T19]] =
    fromRawPtr[CStruct19[T1, T2, T3, T4, T5, T6, T7, T8, T9, T10, T11, T12, T13, T14, T15, T16, T17, T18, T19]](rawptr)

  /** Load a value of a field number 1. */
  @alwaysinline def at1(implicit tag: Tag.CStruct19[T1, T2, T3, T4, T5, T6, T7, T8, T9, T10, T11, T12, T13, T14, T15, T16, T17, T18, T19]): Ptr[T1] = 
    new Ptr[T1](elemRawPtr(rawptr, tag.offset(0.toULong).toLong))

  /** Load a value of a field number 1. */
  @alwaysinline def _1(implicit tag: Tag.CStruct19[T1, T2, T3, T4, T5, T6, T7, T8, T9, T10, T11, T12, T13, T14, T15, T16, T17, T18, T19]): T1 = {
    val ptr = new Ptr[T1](elemRawPtr(rawptr, tag.offset(0.toULong).toLong))
>>>>>>> 69749b9f
    ptr.unary_!(tag._1)
  }

  /** Store a value to a field number 1. */
<<<<<<< HEAD
  @alwaysinline def _1_=(value: T1)(implicit
      tag: Tag.CStruct19[
        T1,
        T2,
        T3,
        T4,
        T5,
        T6,
        T7,
        T8,
        T9,
        T10,
        T11,
        T12,
        T13,
        T14,
        T15,
        T16,
        T17,
        T18,
        T19
      ]
  ): Unit = {
    val ptr = new Ptr[T1](elemRawPtr(rawptr, tag.offset(0.toUSize).rawSize))
=======
  @alwaysinline def _1_=(value: T1)(implicit tag: Tag.CStruct19[T1, T2, T3, T4, T5, T6, T7, T8, T9, T10, T11, T12, T13, T14, T15, T16, T17, T18, T19]): Unit = {
    val ptr = new Ptr[T1](elemRawPtr(rawptr, tag.offset(0.toULong).toLong))
>>>>>>> 69749b9f
    ptr.`unary_!_=`(value)(tag._1)
  }

  /** Load a value of a field number 2. */
<<<<<<< HEAD
  @alwaysinline def at2(implicit
      tag: Tag.CStruct19[
        T1,
        T2,
        T3,
        T4,
        T5,
        T6,
        T7,
        T8,
        T9,
        T10,
        T11,
        T12,
        T13,
        T14,
        T15,
        T16,
        T17,
        T18,
        T19
      ]
  ): Ptr[T2] =
    new Ptr[T2](elemRawPtr(rawptr, tag.offset(1.toUSize).rawSize))

  /** Load a value of a field number 2. */
  @alwaysinline def _2(implicit
      tag: Tag.CStruct19[
        T1,
        T2,
        T3,
        T4,
        T5,
        T6,
        T7,
        T8,
        T9,
        T10,
        T11,
        T12,
        T13,
        T14,
        T15,
        T16,
        T17,
        T18,
        T19
      ]
  ): T2 = {
    val ptr = new Ptr[T2](elemRawPtr(rawptr, tag.offset(1.toUSize).rawSize))
=======
  @alwaysinline def at2(implicit tag: Tag.CStruct19[T1, T2, T3, T4, T5, T6, T7, T8, T9, T10, T11, T12, T13, T14, T15, T16, T17, T18, T19]): Ptr[T2] = 
    new Ptr[T2](elemRawPtr(rawptr, tag.offset(1.toULong).toLong))

  /** Load a value of a field number 2. */
  @alwaysinline def _2(implicit tag: Tag.CStruct19[T1, T2, T3, T4, T5, T6, T7, T8, T9, T10, T11, T12, T13, T14, T15, T16, T17, T18, T19]): T2 = {
    val ptr = new Ptr[T2](elemRawPtr(rawptr, tag.offset(1.toULong).toLong))
>>>>>>> 69749b9f
    ptr.unary_!(tag._2)
  }

  /** Store a value to a field number 2. */
<<<<<<< HEAD
  @alwaysinline def _2_=(value: T2)(implicit
      tag: Tag.CStruct19[
        T1,
        T2,
        T3,
        T4,
        T5,
        T6,
        T7,
        T8,
        T9,
        T10,
        T11,
        T12,
        T13,
        T14,
        T15,
        T16,
        T17,
        T18,
        T19
      ]
  ): Unit = {
    val ptr = new Ptr[T2](elemRawPtr(rawptr, tag.offset(1.toUSize).rawSize))
=======
  @alwaysinline def _2_=(value: T2)(implicit tag: Tag.CStruct19[T1, T2, T3, T4, T5, T6, T7, T8, T9, T10, T11, T12, T13, T14, T15, T16, T17, T18, T19]): Unit = {
    val ptr = new Ptr[T2](elemRawPtr(rawptr, tag.offset(1.toULong).toLong))
>>>>>>> 69749b9f
    ptr.`unary_!_=`(value)(tag._2)
  }

  /** Load a value of a field number 3. */
<<<<<<< HEAD
  @alwaysinline def at3(implicit
      tag: Tag.CStruct19[
        T1,
        T2,
        T3,
        T4,
        T5,
        T6,
        T7,
        T8,
        T9,
        T10,
        T11,
        T12,
        T13,
        T14,
        T15,
        T16,
        T17,
        T18,
        T19
      ]
  ): Ptr[T3] =
    new Ptr[T3](elemRawPtr(rawptr, tag.offset(2.toUSize).rawSize))

  /** Load a value of a field number 3. */
  @alwaysinline def _3(implicit
      tag: Tag.CStruct19[
        T1,
        T2,
        T3,
        T4,
        T5,
        T6,
        T7,
        T8,
        T9,
        T10,
        T11,
        T12,
        T13,
        T14,
        T15,
        T16,
        T17,
        T18,
        T19
      ]
  ): T3 = {
    val ptr = new Ptr[T3](elemRawPtr(rawptr, tag.offset(2.toUSize).rawSize))
=======
  @alwaysinline def at3(implicit tag: Tag.CStruct19[T1, T2, T3, T4, T5, T6, T7, T8, T9, T10, T11, T12, T13, T14, T15, T16, T17, T18, T19]): Ptr[T3] = 
    new Ptr[T3](elemRawPtr(rawptr, tag.offset(2.toULong).toLong))

  /** Load a value of a field number 3. */
  @alwaysinline def _3(implicit tag: Tag.CStruct19[T1, T2, T3, T4, T5, T6, T7, T8, T9, T10, T11, T12, T13, T14, T15, T16, T17, T18, T19]): T3 = {
    val ptr = new Ptr[T3](elemRawPtr(rawptr, tag.offset(2.toULong).toLong))
>>>>>>> 69749b9f
    ptr.unary_!(tag._3)
  }

  /** Store a value to a field number 3. */
<<<<<<< HEAD
  @alwaysinline def _3_=(value: T3)(implicit
      tag: Tag.CStruct19[
        T1,
        T2,
        T3,
        T4,
        T5,
        T6,
        T7,
        T8,
        T9,
        T10,
        T11,
        T12,
        T13,
        T14,
        T15,
        T16,
        T17,
        T18,
        T19
      ]
  ): Unit = {
    val ptr = new Ptr[T3](elemRawPtr(rawptr, tag.offset(2.toUSize).rawSize))
=======
  @alwaysinline def _3_=(value: T3)(implicit tag: Tag.CStruct19[T1, T2, T3, T4, T5, T6, T7, T8, T9, T10, T11, T12, T13, T14, T15, T16, T17, T18, T19]): Unit = {
    val ptr = new Ptr[T3](elemRawPtr(rawptr, tag.offset(2.toULong).toLong))
>>>>>>> 69749b9f
    ptr.`unary_!_=`(value)(tag._3)
  }

  /** Load a value of a field number 4. */
<<<<<<< HEAD
  @alwaysinline def at4(implicit
      tag: Tag.CStruct19[
        T1,
        T2,
        T3,
        T4,
        T5,
        T6,
        T7,
        T8,
        T9,
        T10,
        T11,
        T12,
        T13,
        T14,
        T15,
        T16,
        T17,
        T18,
        T19
      ]
  ): Ptr[T4] =
    new Ptr[T4](elemRawPtr(rawptr, tag.offset(3.toUSize).rawSize))

  /** Load a value of a field number 4. */
  @alwaysinline def _4(implicit
      tag: Tag.CStruct19[
        T1,
        T2,
        T3,
        T4,
        T5,
        T6,
        T7,
        T8,
        T9,
        T10,
        T11,
        T12,
        T13,
        T14,
        T15,
        T16,
        T17,
        T18,
        T19
      ]
  ): T4 = {
    val ptr = new Ptr[T4](elemRawPtr(rawptr, tag.offset(3.toUSize).rawSize))
=======
  @alwaysinline def at4(implicit tag: Tag.CStruct19[T1, T2, T3, T4, T5, T6, T7, T8, T9, T10, T11, T12, T13, T14, T15, T16, T17, T18, T19]): Ptr[T4] = 
    new Ptr[T4](elemRawPtr(rawptr, tag.offset(3.toULong).toLong))

  /** Load a value of a field number 4. */
  @alwaysinline def _4(implicit tag: Tag.CStruct19[T1, T2, T3, T4, T5, T6, T7, T8, T9, T10, T11, T12, T13, T14, T15, T16, T17, T18, T19]): T4 = {
    val ptr = new Ptr[T4](elemRawPtr(rawptr, tag.offset(3.toULong).toLong))
>>>>>>> 69749b9f
    ptr.unary_!(tag._4)
  }

  /** Store a value to a field number 4. */
<<<<<<< HEAD
  @alwaysinline def _4_=(value: T4)(implicit
      tag: Tag.CStruct19[
        T1,
        T2,
        T3,
        T4,
        T5,
        T6,
        T7,
        T8,
        T9,
        T10,
        T11,
        T12,
        T13,
        T14,
        T15,
        T16,
        T17,
        T18,
        T19
      ]
  ): Unit = {
    val ptr = new Ptr[T4](elemRawPtr(rawptr, tag.offset(3.toUSize).rawSize))
=======
  @alwaysinline def _4_=(value: T4)(implicit tag: Tag.CStruct19[T1, T2, T3, T4, T5, T6, T7, T8, T9, T10, T11, T12, T13, T14, T15, T16, T17, T18, T19]): Unit = {
    val ptr = new Ptr[T4](elemRawPtr(rawptr, tag.offset(3.toULong).toLong))
>>>>>>> 69749b9f
    ptr.`unary_!_=`(value)(tag._4)
  }

  /** Load a value of a field number 5. */
<<<<<<< HEAD
  @alwaysinline def at5(implicit
      tag: Tag.CStruct19[
        T1,
        T2,
        T3,
        T4,
        T5,
        T6,
        T7,
        T8,
        T9,
        T10,
        T11,
        T12,
        T13,
        T14,
        T15,
        T16,
        T17,
        T18,
        T19
      ]
  ): Ptr[T5] =
    new Ptr[T5](elemRawPtr(rawptr, tag.offset(4.toUSize).rawSize))

  /** Load a value of a field number 5. */
  @alwaysinline def _5(implicit
      tag: Tag.CStruct19[
        T1,
        T2,
        T3,
        T4,
        T5,
        T6,
        T7,
        T8,
        T9,
        T10,
        T11,
        T12,
        T13,
        T14,
        T15,
        T16,
        T17,
        T18,
        T19
      ]
  ): T5 = {
    val ptr = new Ptr[T5](elemRawPtr(rawptr, tag.offset(4.toUSize).rawSize))
=======
  @alwaysinline def at5(implicit tag: Tag.CStruct19[T1, T2, T3, T4, T5, T6, T7, T8, T9, T10, T11, T12, T13, T14, T15, T16, T17, T18, T19]): Ptr[T5] = 
    new Ptr[T5](elemRawPtr(rawptr, tag.offset(4.toULong).toLong))

  /** Load a value of a field number 5. */
  @alwaysinline def _5(implicit tag: Tag.CStruct19[T1, T2, T3, T4, T5, T6, T7, T8, T9, T10, T11, T12, T13, T14, T15, T16, T17, T18, T19]): T5 = {
    val ptr = new Ptr[T5](elemRawPtr(rawptr, tag.offset(4.toULong).toLong))
>>>>>>> 69749b9f
    ptr.unary_!(tag._5)
  }

  /** Store a value to a field number 5. */
<<<<<<< HEAD
  @alwaysinline def _5_=(value: T5)(implicit
      tag: Tag.CStruct19[
        T1,
        T2,
        T3,
        T4,
        T5,
        T6,
        T7,
        T8,
        T9,
        T10,
        T11,
        T12,
        T13,
        T14,
        T15,
        T16,
        T17,
        T18,
        T19
      ]
  ): Unit = {
    val ptr = new Ptr[T5](elemRawPtr(rawptr, tag.offset(4.toUSize).rawSize))
=======
  @alwaysinline def _5_=(value: T5)(implicit tag: Tag.CStruct19[T1, T2, T3, T4, T5, T6, T7, T8, T9, T10, T11, T12, T13, T14, T15, T16, T17, T18, T19]): Unit = {
    val ptr = new Ptr[T5](elemRawPtr(rawptr, tag.offset(4.toULong).toLong))
>>>>>>> 69749b9f
    ptr.`unary_!_=`(value)(tag._5)
  }

  /** Load a value of a field number 6. */
<<<<<<< HEAD
  @alwaysinline def at6(implicit
      tag: Tag.CStruct19[
        T1,
        T2,
        T3,
        T4,
        T5,
        T6,
        T7,
        T8,
        T9,
        T10,
        T11,
        T12,
        T13,
        T14,
        T15,
        T16,
        T17,
        T18,
        T19
      ]
  ): Ptr[T6] =
    new Ptr[T6](elemRawPtr(rawptr, tag.offset(5.toUSize).rawSize))

  /** Load a value of a field number 6. */
  @alwaysinline def _6(implicit
      tag: Tag.CStruct19[
        T1,
        T2,
        T3,
        T4,
        T5,
        T6,
        T7,
        T8,
        T9,
        T10,
        T11,
        T12,
        T13,
        T14,
        T15,
        T16,
        T17,
        T18,
        T19
      ]
  ): T6 = {
    val ptr = new Ptr[T6](elemRawPtr(rawptr, tag.offset(5.toUSize).rawSize))
=======
  @alwaysinline def at6(implicit tag: Tag.CStruct19[T1, T2, T3, T4, T5, T6, T7, T8, T9, T10, T11, T12, T13, T14, T15, T16, T17, T18, T19]): Ptr[T6] = 
    new Ptr[T6](elemRawPtr(rawptr, tag.offset(5.toULong).toLong))

  /** Load a value of a field number 6. */
  @alwaysinline def _6(implicit tag: Tag.CStruct19[T1, T2, T3, T4, T5, T6, T7, T8, T9, T10, T11, T12, T13, T14, T15, T16, T17, T18, T19]): T6 = {
    val ptr = new Ptr[T6](elemRawPtr(rawptr, tag.offset(5.toULong).toLong))
>>>>>>> 69749b9f
    ptr.unary_!(tag._6)
  }

  /** Store a value to a field number 6. */
<<<<<<< HEAD
  @alwaysinline def _6_=(value: T6)(implicit
      tag: Tag.CStruct19[
        T1,
        T2,
        T3,
        T4,
        T5,
        T6,
        T7,
        T8,
        T9,
        T10,
        T11,
        T12,
        T13,
        T14,
        T15,
        T16,
        T17,
        T18,
        T19
      ]
  ): Unit = {
    val ptr = new Ptr[T6](elemRawPtr(rawptr, tag.offset(5.toUSize).rawSize))
=======
  @alwaysinline def _6_=(value: T6)(implicit tag: Tag.CStruct19[T1, T2, T3, T4, T5, T6, T7, T8, T9, T10, T11, T12, T13, T14, T15, T16, T17, T18, T19]): Unit = {
    val ptr = new Ptr[T6](elemRawPtr(rawptr, tag.offset(5.toULong).toLong))
>>>>>>> 69749b9f
    ptr.`unary_!_=`(value)(tag._6)
  }

  /** Load a value of a field number 7. */
<<<<<<< HEAD
  @alwaysinline def at7(implicit
      tag: Tag.CStruct19[
        T1,
        T2,
        T3,
        T4,
        T5,
        T6,
        T7,
        T8,
        T9,
        T10,
        T11,
        T12,
        T13,
        T14,
        T15,
        T16,
        T17,
        T18,
        T19
      ]
  ): Ptr[T7] =
    new Ptr[T7](elemRawPtr(rawptr, tag.offset(6.toUSize).rawSize))

  /** Load a value of a field number 7. */
  @alwaysinline def _7(implicit
      tag: Tag.CStruct19[
        T1,
        T2,
        T3,
        T4,
        T5,
        T6,
        T7,
        T8,
        T9,
        T10,
        T11,
        T12,
        T13,
        T14,
        T15,
        T16,
        T17,
        T18,
        T19
      ]
  ): T7 = {
    val ptr = new Ptr[T7](elemRawPtr(rawptr, tag.offset(6.toUSize).rawSize))
=======
  @alwaysinline def at7(implicit tag: Tag.CStruct19[T1, T2, T3, T4, T5, T6, T7, T8, T9, T10, T11, T12, T13, T14, T15, T16, T17, T18, T19]): Ptr[T7] = 
    new Ptr[T7](elemRawPtr(rawptr, tag.offset(6.toULong).toLong))

  /** Load a value of a field number 7. */
  @alwaysinline def _7(implicit tag: Tag.CStruct19[T1, T2, T3, T4, T5, T6, T7, T8, T9, T10, T11, T12, T13, T14, T15, T16, T17, T18, T19]): T7 = {
    val ptr = new Ptr[T7](elemRawPtr(rawptr, tag.offset(6.toULong).toLong))
>>>>>>> 69749b9f
    ptr.unary_!(tag._7)
  }

  /** Store a value to a field number 7. */
<<<<<<< HEAD
  @alwaysinline def _7_=(value: T7)(implicit
      tag: Tag.CStruct19[
        T1,
        T2,
        T3,
        T4,
        T5,
        T6,
        T7,
        T8,
        T9,
        T10,
        T11,
        T12,
        T13,
        T14,
        T15,
        T16,
        T17,
        T18,
        T19
      ]
  ): Unit = {
    val ptr = new Ptr[T7](elemRawPtr(rawptr, tag.offset(6.toUSize).rawSize))
=======
  @alwaysinline def _7_=(value: T7)(implicit tag: Tag.CStruct19[T1, T2, T3, T4, T5, T6, T7, T8, T9, T10, T11, T12, T13, T14, T15, T16, T17, T18, T19]): Unit = {
    val ptr = new Ptr[T7](elemRawPtr(rawptr, tag.offset(6.toULong).toLong))
>>>>>>> 69749b9f
    ptr.`unary_!_=`(value)(tag._7)
  }

  /** Load a value of a field number 8. */
<<<<<<< HEAD
  @alwaysinline def at8(implicit
      tag: Tag.CStruct19[
        T1,
        T2,
        T3,
        T4,
        T5,
        T6,
        T7,
        T8,
        T9,
        T10,
        T11,
        T12,
        T13,
        T14,
        T15,
        T16,
        T17,
        T18,
        T19
      ]
  ): Ptr[T8] =
    new Ptr[T8](elemRawPtr(rawptr, tag.offset(7.toUSize).rawSize))

  /** Load a value of a field number 8. */
  @alwaysinline def _8(implicit
      tag: Tag.CStruct19[
        T1,
        T2,
        T3,
        T4,
        T5,
        T6,
        T7,
        T8,
        T9,
        T10,
        T11,
        T12,
        T13,
        T14,
        T15,
        T16,
        T17,
        T18,
        T19
      ]
  ): T8 = {
    val ptr = new Ptr[T8](elemRawPtr(rawptr, tag.offset(7.toUSize).rawSize))
=======
  @alwaysinline def at8(implicit tag: Tag.CStruct19[T1, T2, T3, T4, T5, T6, T7, T8, T9, T10, T11, T12, T13, T14, T15, T16, T17, T18, T19]): Ptr[T8] = 
    new Ptr[T8](elemRawPtr(rawptr, tag.offset(7.toULong).toLong))

  /** Load a value of a field number 8. */
  @alwaysinline def _8(implicit tag: Tag.CStruct19[T1, T2, T3, T4, T5, T6, T7, T8, T9, T10, T11, T12, T13, T14, T15, T16, T17, T18, T19]): T8 = {
    val ptr = new Ptr[T8](elemRawPtr(rawptr, tag.offset(7.toULong).toLong))
>>>>>>> 69749b9f
    ptr.unary_!(tag._8)
  }

  /** Store a value to a field number 8. */
<<<<<<< HEAD
  @alwaysinline def _8_=(value: T8)(implicit
      tag: Tag.CStruct19[
        T1,
        T2,
        T3,
        T4,
        T5,
        T6,
        T7,
        T8,
        T9,
        T10,
        T11,
        T12,
        T13,
        T14,
        T15,
        T16,
        T17,
        T18,
        T19
      ]
  ): Unit = {
    val ptr = new Ptr[T8](elemRawPtr(rawptr, tag.offset(7.toUSize).rawSize))
=======
  @alwaysinline def _8_=(value: T8)(implicit tag: Tag.CStruct19[T1, T2, T3, T4, T5, T6, T7, T8, T9, T10, T11, T12, T13, T14, T15, T16, T17, T18, T19]): Unit = {
    val ptr = new Ptr[T8](elemRawPtr(rawptr, tag.offset(7.toULong).toLong))
>>>>>>> 69749b9f
    ptr.`unary_!_=`(value)(tag._8)
  }

  /** Load a value of a field number 9. */
<<<<<<< HEAD
  @alwaysinline def at9(implicit
      tag: Tag.CStruct19[
        T1,
        T2,
        T3,
        T4,
        T5,
        T6,
        T7,
        T8,
        T9,
        T10,
        T11,
        T12,
        T13,
        T14,
        T15,
        T16,
        T17,
        T18,
        T19
      ]
  ): Ptr[T9] =
    new Ptr[T9](elemRawPtr(rawptr, tag.offset(8.toUSize).rawSize))

  /** Load a value of a field number 9. */
  @alwaysinline def _9(implicit
      tag: Tag.CStruct19[
        T1,
        T2,
        T3,
        T4,
        T5,
        T6,
        T7,
        T8,
        T9,
        T10,
        T11,
        T12,
        T13,
        T14,
        T15,
        T16,
        T17,
        T18,
        T19
      ]
  ): T9 = {
    val ptr = new Ptr[T9](elemRawPtr(rawptr, tag.offset(8.toUSize).rawSize))
=======
  @alwaysinline def at9(implicit tag: Tag.CStruct19[T1, T2, T3, T4, T5, T6, T7, T8, T9, T10, T11, T12, T13, T14, T15, T16, T17, T18, T19]): Ptr[T9] = 
    new Ptr[T9](elemRawPtr(rawptr, tag.offset(8.toULong).toLong))

  /** Load a value of a field number 9. */
  @alwaysinline def _9(implicit tag: Tag.CStruct19[T1, T2, T3, T4, T5, T6, T7, T8, T9, T10, T11, T12, T13, T14, T15, T16, T17, T18, T19]): T9 = {
    val ptr = new Ptr[T9](elemRawPtr(rawptr, tag.offset(8.toULong).toLong))
>>>>>>> 69749b9f
    ptr.unary_!(tag._9)
  }

  /** Store a value to a field number 9. */
<<<<<<< HEAD
  @alwaysinline def _9_=(value: T9)(implicit
      tag: Tag.CStruct19[
        T1,
        T2,
        T3,
        T4,
        T5,
        T6,
        T7,
        T8,
        T9,
        T10,
        T11,
        T12,
        T13,
        T14,
        T15,
        T16,
        T17,
        T18,
        T19
      ]
  ): Unit = {
    val ptr = new Ptr[T9](elemRawPtr(rawptr, tag.offset(8.toUSize).rawSize))
=======
  @alwaysinline def _9_=(value: T9)(implicit tag: Tag.CStruct19[T1, T2, T3, T4, T5, T6, T7, T8, T9, T10, T11, T12, T13, T14, T15, T16, T17, T18, T19]): Unit = {
    val ptr = new Ptr[T9](elemRawPtr(rawptr, tag.offset(8.toULong).toLong))
>>>>>>> 69749b9f
    ptr.`unary_!_=`(value)(tag._9)
  }

  /** Load a value of a field number 10. */
<<<<<<< HEAD
  @alwaysinline def at10(implicit
      tag: Tag.CStruct19[
        T1,
        T2,
        T3,
        T4,
        T5,
        T6,
        T7,
        T8,
        T9,
        T10,
        T11,
        T12,
        T13,
        T14,
        T15,
        T16,
        T17,
        T18,
        T19
      ]
  ): Ptr[T10] =
    new Ptr[T10](elemRawPtr(rawptr, tag.offset(9.toUSize).rawSize))

  /** Load a value of a field number 10. */
  @alwaysinline def _10(implicit
      tag: Tag.CStruct19[
        T1,
        T2,
        T3,
        T4,
        T5,
        T6,
        T7,
        T8,
        T9,
        T10,
        T11,
        T12,
        T13,
        T14,
        T15,
        T16,
        T17,
        T18,
        T19
      ]
  ): T10 = {
    val ptr = new Ptr[T10](elemRawPtr(rawptr, tag.offset(9.toUSize).rawSize))
=======
  @alwaysinline def at10(implicit tag: Tag.CStruct19[T1, T2, T3, T4, T5, T6, T7, T8, T9, T10, T11, T12, T13, T14, T15, T16, T17, T18, T19]): Ptr[T10] = 
    new Ptr[T10](elemRawPtr(rawptr, tag.offset(9.toULong).toLong))

  /** Load a value of a field number 10. */
  @alwaysinline def _10(implicit tag: Tag.CStruct19[T1, T2, T3, T4, T5, T6, T7, T8, T9, T10, T11, T12, T13, T14, T15, T16, T17, T18, T19]): T10 = {
    val ptr = new Ptr[T10](elemRawPtr(rawptr, tag.offset(9.toULong).toLong))
>>>>>>> 69749b9f
    ptr.unary_!(tag._10)
  }

  /** Store a value to a field number 10. */
<<<<<<< HEAD
  @alwaysinline def _10_=(value: T10)(implicit
      tag: Tag.CStruct19[
        T1,
        T2,
        T3,
        T4,
        T5,
        T6,
        T7,
        T8,
        T9,
        T10,
        T11,
        T12,
        T13,
        T14,
        T15,
        T16,
        T17,
        T18,
        T19
      ]
  ): Unit = {
    val ptr = new Ptr[T10](elemRawPtr(rawptr, tag.offset(9.toUSize).rawSize))
=======
  @alwaysinline def _10_=(value: T10)(implicit tag: Tag.CStruct19[T1, T2, T3, T4, T5, T6, T7, T8, T9, T10, T11, T12, T13, T14, T15, T16, T17, T18, T19]): Unit = {
    val ptr = new Ptr[T10](elemRawPtr(rawptr, tag.offset(9.toULong).toLong))
>>>>>>> 69749b9f
    ptr.`unary_!_=`(value)(tag._10)
  }

  /** Load a value of a field number 11. */
<<<<<<< HEAD
  @alwaysinline def at11(implicit
      tag: Tag.CStruct19[
        T1,
        T2,
        T3,
        T4,
        T5,
        T6,
        T7,
        T8,
        T9,
        T10,
        T11,
        T12,
        T13,
        T14,
        T15,
        T16,
        T17,
        T18,
        T19
      ]
  ): Ptr[T11] =
    new Ptr[T11](elemRawPtr(rawptr, tag.offset(10.toUSize).rawSize))

  /** Load a value of a field number 11. */
  @alwaysinline def _11(implicit
      tag: Tag.CStruct19[
        T1,
        T2,
        T3,
        T4,
        T5,
        T6,
        T7,
        T8,
        T9,
        T10,
        T11,
        T12,
        T13,
        T14,
        T15,
        T16,
        T17,
        T18,
        T19
      ]
  ): T11 = {
    val ptr = new Ptr[T11](elemRawPtr(rawptr, tag.offset(10.toUSize).rawSize))
=======
  @alwaysinline def at11(implicit tag: Tag.CStruct19[T1, T2, T3, T4, T5, T6, T7, T8, T9, T10, T11, T12, T13, T14, T15, T16, T17, T18, T19]): Ptr[T11] = 
    new Ptr[T11](elemRawPtr(rawptr, tag.offset(10.toULong).toLong))

  /** Load a value of a field number 11. */
  @alwaysinline def _11(implicit tag: Tag.CStruct19[T1, T2, T3, T4, T5, T6, T7, T8, T9, T10, T11, T12, T13, T14, T15, T16, T17, T18, T19]): T11 = {
    val ptr = new Ptr[T11](elemRawPtr(rawptr, tag.offset(10.toULong).toLong))
>>>>>>> 69749b9f
    ptr.unary_!(tag._11)
  }

  /** Store a value to a field number 11. */
<<<<<<< HEAD
  @alwaysinline def _11_=(value: T11)(implicit
      tag: Tag.CStruct19[
        T1,
        T2,
        T3,
        T4,
        T5,
        T6,
        T7,
        T8,
        T9,
        T10,
        T11,
        T12,
        T13,
        T14,
        T15,
        T16,
        T17,
        T18,
        T19
      ]
  ): Unit = {
    val ptr = new Ptr[T11](elemRawPtr(rawptr, tag.offset(10.toUSize).rawSize))
=======
  @alwaysinline def _11_=(value: T11)(implicit tag: Tag.CStruct19[T1, T2, T3, T4, T5, T6, T7, T8, T9, T10, T11, T12, T13, T14, T15, T16, T17, T18, T19]): Unit = {
    val ptr = new Ptr[T11](elemRawPtr(rawptr, tag.offset(10.toULong).toLong))
>>>>>>> 69749b9f
    ptr.`unary_!_=`(value)(tag._11)
  }

  /** Load a value of a field number 12. */
<<<<<<< HEAD
  @alwaysinline def at12(implicit
      tag: Tag.CStruct19[
        T1,
        T2,
        T3,
        T4,
        T5,
        T6,
        T7,
        T8,
        T9,
        T10,
        T11,
        T12,
        T13,
        T14,
        T15,
        T16,
        T17,
        T18,
        T19
      ]
  ): Ptr[T12] =
    new Ptr[T12](elemRawPtr(rawptr, tag.offset(11.toUSize).rawSize))

  /** Load a value of a field number 12. */
  @alwaysinline def _12(implicit
      tag: Tag.CStruct19[
        T1,
        T2,
        T3,
        T4,
        T5,
        T6,
        T7,
        T8,
        T9,
        T10,
        T11,
        T12,
        T13,
        T14,
        T15,
        T16,
        T17,
        T18,
        T19
      ]
  ): T12 = {
    val ptr = new Ptr[T12](elemRawPtr(rawptr, tag.offset(11.toUSize).rawSize))
=======
  @alwaysinline def at12(implicit tag: Tag.CStruct19[T1, T2, T3, T4, T5, T6, T7, T8, T9, T10, T11, T12, T13, T14, T15, T16, T17, T18, T19]): Ptr[T12] = 
    new Ptr[T12](elemRawPtr(rawptr, tag.offset(11.toULong).toLong))

  /** Load a value of a field number 12. */
  @alwaysinline def _12(implicit tag: Tag.CStruct19[T1, T2, T3, T4, T5, T6, T7, T8, T9, T10, T11, T12, T13, T14, T15, T16, T17, T18, T19]): T12 = {
    val ptr = new Ptr[T12](elemRawPtr(rawptr, tag.offset(11.toULong).toLong))
>>>>>>> 69749b9f
    ptr.unary_!(tag._12)
  }

  /** Store a value to a field number 12. */
<<<<<<< HEAD
  @alwaysinline def _12_=(value: T12)(implicit
      tag: Tag.CStruct19[
        T1,
        T2,
        T3,
        T4,
        T5,
        T6,
        T7,
        T8,
        T9,
        T10,
        T11,
        T12,
        T13,
        T14,
        T15,
        T16,
        T17,
        T18,
        T19
      ]
  ): Unit = {
    val ptr = new Ptr[T12](elemRawPtr(rawptr, tag.offset(11.toUSize).rawSize))
=======
  @alwaysinline def _12_=(value: T12)(implicit tag: Tag.CStruct19[T1, T2, T3, T4, T5, T6, T7, T8, T9, T10, T11, T12, T13, T14, T15, T16, T17, T18, T19]): Unit = {
    val ptr = new Ptr[T12](elemRawPtr(rawptr, tag.offset(11.toULong).toLong))
>>>>>>> 69749b9f
    ptr.`unary_!_=`(value)(tag._12)
  }

  /** Load a value of a field number 13. */
<<<<<<< HEAD
  @alwaysinline def at13(implicit
      tag: Tag.CStruct19[
        T1,
        T2,
        T3,
        T4,
        T5,
        T6,
        T7,
        T8,
        T9,
        T10,
        T11,
        T12,
        T13,
        T14,
        T15,
        T16,
        T17,
        T18,
        T19
      ]
  ): Ptr[T13] =
    new Ptr[T13](elemRawPtr(rawptr, tag.offset(12.toUSize).rawSize))

  /** Load a value of a field number 13. */
  @alwaysinline def _13(implicit
      tag: Tag.CStruct19[
        T1,
        T2,
        T3,
        T4,
        T5,
        T6,
        T7,
        T8,
        T9,
        T10,
        T11,
        T12,
        T13,
        T14,
        T15,
        T16,
        T17,
        T18,
        T19
      ]
  ): T13 = {
    val ptr = new Ptr[T13](elemRawPtr(rawptr, tag.offset(12.toUSize).rawSize))
=======
  @alwaysinline def at13(implicit tag: Tag.CStruct19[T1, T2, T3, T4, T5, T6, T7, T8, T9, T10, T11, T12, T13, T14, T15, T16, T17, T18, T19]): Ptr[T13] = 
    new Ptr[T13](elemRawPtr(rawptr, tag.offset(12.toULong).toLong))

  /** Load a value of a field number 13. */
  @alwaysinline def _13(implicit tag: Tag.CStruct19[T1, T2, T3, T4, T5, T6, T7, T8, T9, T10, T11, T12, T13, T14, T15, T16, T17, T18, T19]): T13 = {
    val ptr = new Ptr[T13](elemRawPtr(rawptr, tag.offset(12.toULong).toLong))
>>>>>>> 69749b9f
    ptr.unary_!(tag._13)
  }

  /** Store a value to a field number 13. */
<<<<<<< HEAD
  @alwaysinline def _13_=(value: T13)(implicit
      tag: Tag.CStruct19[
        T1,
        T2,
        T3,
        T4,
        T5,
        T6,
        T7,
        T8,
        T9,
        T10,
        T11,
        T12,
        T13,
        T14,
        T15,
        T16,
        T17,
        T18,
        T19
      ]
  ): Unit = {
    val ptr = new Ptr[T13](elemRawPtr(rawptr, tag.offset(12.toUSize).rawSize))
=======
  @alwaysinline def _13_=(value: T13)(implicit tag: Tag.CStruct19[T1, T2, T3, T4, T5, T6, T7, T8, T9, T10, T11, T12, T13, T14, T15, T16, T17, T18, T19]): Unit = {
    val ptr = new Ptr[T13](elemRawPtr(rawptr, tag.offset(12.toULong).toLong))
>>>>>>> 69749b9f
    ptr.`unary_!_=`(value)(tag._13)
  }

  /** Load a value of a field number 14. */
<<<<<<< HEAD
  @alwaysinline def at14(implicit
      tag: Tag.CStruct19[
        T1,
        T2,
        T3,
        T4,
        T5,
        T6,
        T7,
        T8,
        T9,
        T10,
        T11,
        T12,
        T13,
        T14,
        T15,
        T16,
        T17,
        T18,
        T19
      ]
  ): Ptr[T14] =
    new Ptr[T14](elemRawPtr(rawptr, tag.offset(13.toUSize).rawSize))

  /** Load a value of a field number 14. */
  @alwaysinline def _14(implicit
      tag: Tag.CStruct19[
        T1,
        T2,
        T3,
        T4,
        T5,
        T6,
        T7,
        T8,
        T9,
        T10,
        T11,
        T12,
        T13,
        T14,
        T15,
        T16,
        T17,
        T18,
        T19
      ]
  ): T14 = {
    val ptr = new Ptr[T14](elemRawPtr(rawptr, tag.offset(13.toUSize).rawSize))
=======
  @alwaysinline def at14(implicit tag: Tag.CStruct19[T1, T2, T3, T4, T5, T6, T7, T8, T9, T10, T11, T12, T13, T14, T15, T16, T17, T18, T19]): Ptr[T14] = 
    new Ptr[T14](elemRawPtr(rawptr, tag.offset(13.toULong).toLong))

  /** Load a value of a field number 14. */
  @alwaysinline def _14(implicit tag: Tag.CStruct19[T1, T2, T3, T4, T5, T6, T7, T8, T9, T10, T11, T12, T13, T14, T15, T16, T17, T18, T19]): T14 = {
    val ptr = new Ptr[T14](elemRawPtr(rawptr, tag.offset(13.toULong).toLong))
>>>>>>> 69749b9f
    ptr.unary_!(tag._14)
  }

  /** Store a value to a field number 14. */
<<<<<<< HEAD
  @alwaysinline def _14_=(value: T14)(implicit
      tag: Tag.CStruct19[
        T1,
        T2,
        T3,
        T4,
        T5,
        T6,
        T7,
        T8,
        T9,
        T10,
        T11,
        T12,
        T13,
        T14,
        T15,
        T16,
        T17,
        T18,
        T19
      ]
  ): Unit = {
    val ptr = new Ptr[T14](elemRawPtr(rawptr, tag.offset(13.toUSize).rawSize))
=======
  @alwaysinline def _14_=(value: T14)(implicit tag: Tag.CStruct19[T1, T2, T3, T4, T5, T6, T7, T8, T9, T10, T11, T12, T13, T14, T15, T16, T17, T18, T19]): Unit = {
    val ptr = new Ptr[T14](elemRawPtr(rawptr, tag.offset(13.toULong).toLong))
>>>>>>> 69749b9f
    ptr.`unary_!_=`(value)(tag._14)
  }

  /** Load a value of a field number 15. */
<<<<<<< HEAD
  @alwaysinline def at15(implicit
      tag: Tag.CStruct19[
        T1,
        T2,
        T3,
        T4,
        T5,
        T6,
        T7,
        T8,
        T9,
        T10,
        T11,
        T12,
        T13,
        T14,
        T15,
        T16,
        T17,
        T18,
        T19
      ]
  ): Ptr[T15] =
    new Ptr[T15](elemRawPtr(rawptr, tag.offset(14.toUSize).rawSize))

  /** Load a value of a field number 15. */
  @alwaysinline def _15(implicit
      tag: Tag.CStruct19[
        T1,
        T2,
        T3,
        T4,
        T5,
        T6,
        T7,
        T8,
        T9,
        T10,
        T11,
        T12,
        T13,
        T14,
        T15,
        T16,
        T17,
        T18,
        T19
      ]
  ): T15 = {
    val ptr = new Ptr[T15](elemRawPtr(rawptr, tag.offset(14.toUSize).rawSize))
=======
  @alwaysinline def at15(implicit tag: Tag.CStruct19[T1, T2, T3, T4, T5, T6, T7, T8, T9, T10, T11, T12, T13, T14, T15, T16, T17, T18, T19]): Ptr[T15] = 
    new Ptr[T15](elemRawPtr(rawptr, tag.offset(14.toULong).toLong))

  /** Load a value of a field number 15. */
  @alwaysinline def _15(implicit tag: Tag.CStruct19[T1, T2, T3, T4, T5, T6, T7, T8, T9, T10, T11, T12, T13, T14, T15, T16, T17, T18, T19]): T15 = {
    val ptr = new Ptr[T15](elemRawPtr(rawptr, tag.offset(14.toULong).toLong))
>>>>>>> 69749b9f
    ptr.unary_!(tag._15)
  }

  /** Store a value to a field number 15. */
<<<<<<< HEAD
  @alwaysinline def _15_=(value: T15)(implicit
      tag: Tag.CStruct19[
        T1,
        T2,
        T3,
        T4,
        T5,
        T6,
        T7,
        T8,
        T9,
        T10,
        T11,
        T12,
        T13,
        T14,
        T15,
        T16,
        T17,
        T18,
        T19
      ]
  ): Unit = {
    val ptr = new Ptr[T15](elemRawPtr(rawptr, tag.offset(14.toUSize).rawSize))
=======
  @alwaysinline def _15_=(value: T15)(implicit tag: Tag.CStruct19[T1, T2, T3, T4, T5, T6, T7, T8, T9, T10, T11, T12, T13, T14, T15, T16, T17, T18, T19]): Unit = {
    val ptr = new Ptr[T15](elemRawPtr(rawptr, tag.offset(14.toULong).toLong))
>>>>>>> 69749b9f
    ptr.`unary_!_=`(value)(tag._15)
  }

  /** Load a value of a field number 16. */
<<<<<<< HEAD
  @alwaysinline def at16(implicit
      tag: Tag.CStruct19[
        T1,
        T2,
        T3,
        T4,
        T5,
        T6,
        T7,
        T8,
        T9,
        T10,
        T11,
        T12,
        T13,
        T14,
        T15,
        T16,
        T17,
        T18,
        T19
      ]
  ): Ptr[T16] =
    new Ptr[T16](elemRawPtr(rawptr, tag.offset(15.toUSize).rawSize))

  /** Load a value of a field number 16. */
  @alwaysinline def _16(implicit
      tag: Tag.CStruct19[
        T1,
        T2,
        T3,
        T4,
        T5,
        T6,
        T7,
        T8,
        T9,
        T10,
        T11,
        T12,
        T13,
        T14,
        T15,
        T16,
        T17,
        T18,
        T19
      ]
  ): T16 = {
    val ptr = new Ptr[T16](elemRawPtr(rawptr, tag.offset(15.toUSize).rawSize))
=======
  @alwaysinline def at16(implicit tag: Tag.CStruct19[T1, T2, T3, T4, T5, T6, T7, T8, T9, T10, T11, T12, T13, T14, T15, T16, T17, T18, T19]): Ptr[T16] = 
    new Ptr[T16](elemRawPtr(rawptr, tag.offset(15.toULong).toLong))

  /** Load a value of a field number 16. */
  @alwaysinline def _16(implicit tag: Tag.CStruct19[T1, T2, T3, T4, T5, T6, T7, T8, T9, T10, T11, T12, T13, T14, T15, T16, T17, T18, T19]): T16 = {
    val ptr = new Ptr[T16](elemRawPtr(rawptr, tag.offset(15.toULong).toLong))
>>>>>>> 69749b9f
    ptr.unary_!(tag._16)
  }

  /** Store a value to a field number 16. */
<<<<<<< HEAD
  @alwaysinline def _16_=(value: T16)(implicit
      tag: Tag.CStruct19[
        T1,
        T2,
        T3,
        T4,
        T5,
        T6,
        T7,
        T8,
        T9,
        T10,
        T11,
        T12,
        T13,
        T14,
        T15,
        T16,
        T17,
        T18,
        T19
      ]
  ): Unit = {
    val ptr = new Ptr[T16](elemRawPtr(rawptr, tag.offset(15.toUSize).rawSize))
=======
  @alwaysinline def _16_=(value: T16)(implicit tag: Tag.CStruct19[T1, T2, T3, T4, T5, T6, T7, T8, T9, T10, T11, T12, T13, T14, T15, T16, T17, T18, T19]): Unit = {
    val ptr = new Ptr[T16](elemRawPtr(rawptr, tag.offset(15.toULong).toLong))
>>>>>>> 69749b9f
    ptr.`unary_!_=`(value)(tag._16)
  }

  /** Load a value of a field number 17. */
<<<<<<< HEAD
  @alwaysinline def at17(implicit
      tag: Tag.CStruct19[
        T1,
        T2,
        T3,
        T4,
        T5,
        T6,
        T7,
        T8,
        T9,
        T10,
        T11,
        T12,
        T13,
        T14,
        T15,
        T16,
        T17,
        T18,
        T19
      ]
  ): Ptr[T17] =
    new Ptr[T17](elemRawPtr(rawptr, tag.offset(16.toUSize).rawSize))

  /** Load a value of a field number 17. */
  @alwaysinline def _17(implicit
      tag: Tag.CStruct19[
        T1,
        T2,
        T3,
        T4,
        T5,
        T6,
        T7,
        T8,
        T9,
        T10,
        T11,
        T12,
        T13,
        T14,
        T15,
        T16,
        T17,
        T18,
        T19
      ]
  ): T17 = {
    val ptr = new Ptr[T17](elemRawPtr(rawptr, tag.offset(16.toUSize).rawSize))
=======
  @alwaysinline def at17(implicit tag: Tag.CStruct19[T1, T2, T3, T4, T5, T6, T7, T8, T9, T10, T11, T12, T13, T14, T15, T16, T17, T18, T19]): Ptr[T17] = 
    new Ptr[T17](elemRawPtr(rawptr, tag.offset(16.toULong).toLong))

  /** Load a value of a field number 17. */
  @alwaysinline def _17(implicit tag: Tag.CStruct19[T1, T2, T3, T4, T5, T6, T7, T8, T9, T10, T11, T12, T13, T14, T15, T16, T17, T18, T19]): T17 = {
    val ptr = new Ptr[T17](elemRawPtr(rawptr, tag.offset(16.toULong).toLong))
>>>>>>> 69749b9f
    ptr.unary_!(tag._17)
  }

  /** Store a value to a field number 17. */
<<<<<<< HEAD
  @alwaysinline def _17_=(value: T17)(implicit
      tag: Tag.CStruct19[
        T1,
        T2,
        T3,
        T4,
        T5,
        T6,
        T7,
        T8,
        T9,
        T10,
        T11,
        T12,
        T13,
        T14,
        T15,
        T16,
        T17,
        T18,
        T19
      ]
  ): Unit = {
    val ptr = new Ptr[T17](elemRawPtr(rawptr, tag.offset(16.toUSize).rawSize))
=======
  @alwaysinline def _17_=(value: T17)(implicit tag: Tag.CStruct19[T1, T2, T3, T4, T5, T6, T7, T8, T9, T10, T11, T12, T13, T14, T15, T16, T17, T18, T19]): Unit = {
    val ptr = new Ptr[T17](elemRawPtr(rawptr, tag.offset(16.toULong).toLong))
>>>>>>> 69749b9f
    ptr.`unary_!_=`(value)(tag._17)
  }

  /** Load a value of a field number 18. */
<<<<<<< HEAD
  @alwaysinline def at18(implicit
      tag: Tag.CStruct19[
        T1,
        T2,
        T3,
        T4,
        T5,
        T6,
        T7,
        T8,
        T9,
        T10,
        T11,
        T12,
        T13,
        T14,
        T15,
        T16,
        T17,
        T18,
        T19
      ]
  ): Ptr[T18] =
    new Ptr[T18](elemRawPtr(rawptr, tag.offset(17.toUSize).rawSize))

  /** Load a value of a field number 18. */
  @alwaysinline def _18(implicit
      tag: Tag.CStruct19[
        T1,
        T2,
        T3,
        T4,
        T5,
        T6,
        T7,
        T8,
        T9,
        T10,
        T11,
        T12,
        T13,
        T14,
        T15,
        T16,
        T17,
        T18,
        T19
      ]
  ): T18 = {
    val ptr = new Ptr[T18](elemRawPtr(rawptr, tag.offset(17.toUSize).rawSize))
=======
  @alwaysinline def at18(implicit tag: Tag.CStruct19[T1, T2, T3, T4, T5, T6, T7, T8, T9, T10, T11, T12, T13, T14, T15, T16, T17, T18, T19]): Ptr[T18] = 
    new Ptr[T18](elemRawPtr(rawptr, tag.offset(17.toULong).toLong))

  /** Load a value of a field number 18. */
  @alwaysinline def _18(implicit tag: Tag.CStruct19[T1, T2, T3, T4, T5, T6, T7, T8, T9, T10, T11, T12, T13, T14, T15, T16, T17, T18, T19]): T18 = {
    val ptr = new Ptr[T18](elemRawPtr(rawptr, tag.offset(17.toULong).toLong))
>>>>>>> 69749b9f
    ptr.unary_!(tag._18)
  }

  /** Store a value to a field number 18. */
<<<<<<< HEAD
  @alwaysinline def _18_=(value: T18)(implicit
      tag: Tag.CStruct19[
        T1,
        T2,
        T3,
        T4,
        T5,
        T6,
        T7,
        T8,
        T9,
        T10,
        T11,
        T12,
        T13,
        T14,
        T15,
        T16,
        T17,
        T18,
        T19
      ]
  ): Unit = {
    val ptr = new Ptr[T18](elemRawPtr(rawptr, tag.offset(17.toUSize).rawSize))
=======
  @alwaysinline def _18_=(value: T18)(implicit tag: Tag.CStruct19[T1, T2, T3, T4, T5, T6, T7, T8, T9, T10, T11, T12, T13, T14, T15, T16, T17, T18, T19]): Unit = {
    val ptr = new Ptr[T18](elemRawPtr(rawptr, tag.offset(17.toULong).toLong))
>>>>>>> 69749b9f
    ptr.`unary_!_=`(value)(tag._18)
  }

  /** Load a value of a field number 19. */
<<<<<<< HEAD
  @alwaysinline def at19(implicit
      tag: Tag.CStruct19[
        T1,
        T2,
        T3,
        T4,
        T5,
        T6,
        T7,
        T8,
        T9,
        T10,
        T11,
        T12,
        T13,
        T14,
        T15,
        T16,
        T17,
        T18,
        T19
      ]
  ): Ptr[T19] =
    new Ptr[T19](elemRawPtr(rawptr, tag.offset(18.toUSize).rawSize))

  /** Load a value of a field number 19. */
  @alwaysinline def _19(implicit
      tag: Tag.CStruct19[
        T1,
        T2,
        T3,
        T4,
        T5,
        T6,
        T7,
        T8,
        T9,
        T10,
        T11,
        T12,
        T13,
        T14,
        T15,
        T16,
        T17,
        T18,
        T19
      ]
  ): T19 = {
    val ptr = new Ptr[T19](elemRawPtr(rawptr, tag.offset(18.toUSize).rawSize))
=======
  @alwaysinline def at19(implicit tag: Tag.CStruct19[T1, T2, T3, T4, T5, T6, T7, T8, T9, T10, T11, T12, T13, T14, T15, T16, T17, T18, T19]): Ptr[T19] = 
    new Ptr[T19](elemRawPtr(rawptr, tag.offset(18.toULong).toLong))

  /** Load a value of a field number 19. */
  @alwaysinline def _19(implicit tag: Tag.CStruct19[T1, T2, T3, T4, T5, T6, T7, T8, T9, T10, T11, T12, T13, T14, T15, T16, T17, T18, T19]): T19 = {
    val ptr = new Ptr[T19](elemRawPtr(rawptr, tag.offset(18.toULong).toLong))
>>>>>>> 69749b9f
    ptr.unary_!(tag._19)
  }

  /** Store a value to a field number 19. */
<<<<<<< HEAD
  @alwaysinline def _19_=(value: T19)(implicit
      tag: Tag.CStruct19[
        T1,
        T2,
        T3,
        T4,
        T5,
        T6,
        T7,
        T8,
        T9,
        T10,
        T11,
        T12,
        T13,
        T14,
        T15,
        T16,
        T17,
        T18,
        T19
      ]
  ): Unit = {
    val ptr = new Ptr[T19](elemRawPtr(rawptr, tag.offset(18.toUSize).rawSize))
=======
  @alwaysinline def _19_=(value: T19)(implicit tag: Tag.CStruct19[T1, T2, T3, T4, T5, T6, T7, T8, T9, T10, T11, T12, T13, T14, T15, T16, T17, T18, T19]): Unit = {
    val ptr = new Ptr[T19](elemRawPtr(rawptr, tag.offset(18.toULong).toLong))
>>>>>>> 69749b9f
    ptr.`unary_!_=`(value)(tag._19)
  }

}

<<<<<<< HEAD
final class CStruct20[
    T1,
    T2,
    T3,
    T4,
    T5,
    T6,
    T7,
    T8,
    T9,
    T10,
    T11,
    T12,
    T13,
    T14,
    T15,
    T16,
    T17,
    T18,
    T19,
    T20
] private[scalanative] (private[scalanative] val rawptr: RawPtr)
    extends CStruct {
=======
final class CStruct20[T1, T2, T3, T4, T5, T6, T7, T8, T9, T10, T11, T12, T13, T14, T15, T16, T17, T18, T19, T20] private[scalanative] (private[scalanative] val rawptr: RawPtr) extends CStruct {
>>>>>>> 69749b9f
  @alwaysinline override def equals(other: Any): Boolean =
    (this eq other.asInstanceOf[AnyRef]) || (other match {
      case other: CStruct20[_, _, _, _, _, _, _, _, _, _, _, _, _, _, _, _, _, _, _, _] =>
        other.rawptr == rawptr
      case _ =>
        false
    })

  @alwaysinline override def hashCode: Int =
    java.lang.Long.hashCode(castRawPtrToLong(rawptr))

  @alwaysinline override def toString: String =
    "CStruct20@" + java.lang.Long.toHexString(castRawPtrToLong(rawptr))

<<<<<<< HEAD
  @alwaysinline def toPtr: Ptr[CStruct20[
    T1,
    T2,
    T3,
    T4,
    T5,
    T6,
    T7,
    T8,
    T9,
    T10,
    T11,
    T12,
    T13,
    T14,
    T15,
    T16,
    T17,
    T18,
    T19,
    T20
  ]] =
    fromRawPtr[CStruct20[
      T1,
      T2,
      T3,
      T4,
      T5,
      T6,
      T7,
      T8,
      T9,
      T10,
      T11,
      T12,
      T13,
      T14,
      T15,
      T16,
      T17,
      T18,
      T19,
      T20
    ]](rawptr)

  /** Load a value of a field number 1. */
  @alwaysinline def at1(implicit
      tag: Tag.CStruct20[
        T1,
        T2,
        T3,
        T4,
        T5,
        T6,
        T7,
        T8,
        T9,
        T10,
        T11,
        T12,
        T13,
        T14,
        T15,
        T16,
        T17,
        T18,
        T19,
        T20
      ]
  ): Ptr[T1] =
    new Ptr[T1](elemRawPtr(rawptr, tag.offset(0.toUSize).rawSize))

  /** Load a value of a field number 1. */
  @alwaysinline def _1(implicit
      tag: Tag.CStruct20[
        T1,
        T2,
        T3,
        T4,
        T5,
        T6,
        T7,
        T8,
        T9,
        T10,
        T11,
        T12,
        T13,
        T14,
        T15,
        T16,
        T17,
        T18,
        T19,
        T20
      ]
  ): T1 = {
    val ptr = new Ptr[T1](elemRawPtr(rawptr, tag.offset(0.toUSize).rawSize))
=======
  @alwaysinline def toPtr: Ptr[CStruct20[T1, T2, T3, T4, T5, T6, T7, T8, T9, T10, T11, T12, T13, T14, T15, T16, T17, T18, T19, T20]] =
    fromRawPtr[CStruct20[T1, T2, T3, T4, T5, T6, T7, T8, T9, T10, T11, T12, T13, T14, T15, T16, T17, T18, T19, T20]](rawptr)

  /** Load a value of a field number 1. */
  @alwaysinline def at1(implicit tag: Tag.CStruct20[T1, T2, T3, T4, T5, T6, T7, T8, T9, T10, T11, T12, T13, T14, T15, T16, T17, T18, T19, T20]): Ptr[T1] = 
    new Ptr[T1](elemRawPtr(rawptr, tag.offset(0.toULong).toLong))

  /** Load a value of a field number 1. */
  @alwaysinline def _1(implicit tag: Tag.CStruct20[T1, T2, T3, T4, T5, T6, T7, T8, T9, T10, T11, T12, T13, T14, T15, T16, T17, T18, T19, T20]): T1 = {
    val ptr = new Ptr[T1](elemRawPtr(rawptr, tag.offset(0.toULong).toLong))
>>>>>>> 69749b9f
    ptr.unary_!(tag._1)
  }

  /** Store a value to a field number 1. */
<<<<<<< HEAD
  @alwaysinline def _1_=(value: T1)(implicit
      tag: Tag.CStruct20[
        T1,
        T2,
        T3,
        T4,
        T5,
        T6,
        T7,
        T8,
        T9,
        T10,
        T11,
        T12,
        T13,
        T14,
        T15,
        T16,
        T17,
        T18,
        T19,
        T20
      ]
  ): Unit = {
    val ptr = new Ptr[T1](elemRawPtr(rawptr, tag.offset(0.toUSize).rawSize))
=======
  @alwaysinline def _1_=(value: T1)(implicit tag: Tag.CStruct20[T1, T2, T3, T4, T5, T6, T7, T8, T9, T10, T11, T12, T13, T14, T15, T16, T17, T18, T19, T20]): Unit = {
    val ptr = new Ptr[T1](elemRawPtr(rawptr, tag.offset(0.toULong).toLong))
>>>>>>> 69749b9f
    ptr.`unary_!_=`(value)(tag._1)
  }

  /** Load a value of a field number 2. */
<<<<<<< HEAD
  @alwaysinline def at2(implicit
      tag: Tag.CStruct20[
        T1,
        T2,
        T3,
        T4,
        T5,
        T6,
        T7,
        T8,
        T9,
        T10,
        T11,
        T12,
        T13,
        T14,
        T15,
        T16,
        T17,
        T18,
        T19,
        T20
      ]
  ): Ptr[T2] =
    new Ptr[T2](elemRawPtr(rawptr, tag.offset(1.toUSize).rawSize))

  /** Load a value of a field number 2. */
  @alwaysinline def _2(implicit
      tag: Tag.CStruct20[
        T1,
        T2,
        T3,
        T4,
        T5,
        T6,
        T7,
        T8,
        T9,
        T10,
        T11,
        T12,
        T13,
        T14,
        T15,
        T16,
        T17,
        T18,
        T19,
        T20
      ]
  ): T2 = {
    val ptr = new Ptr[T2](elemRawPtr(rawptr, tag.offset(1.toUSize).rawSize))
=======
  @alwaysinline def at2(implicit tag: Tag.CStruct20[T1, T2, T3, T4, T5, T6, T7, T8, T9, T10, T11, T12, T13, T14, T15, T16, T17, T18, T19, T20]): Ptr[T2] = 
    new Ptr[T2](elemRawPtr(rawptr, tag.offset(1.toULong).toLong))

  /** Load a value of a field number 2. */
  @alwaysinline def _2(implicit tag: Tag.CStruct20[T1, T2, T3, T4, T5, T6, T7, T8, T9, T10, T11, T12, T13, T14, T15, T16, T17, T18, T19, T20]): T2 = {
    val ptr = new Ptr[T2](elemRawPtr(rawptr, tag.offset(1.toULong).toLong))
>>>>>>> 69749b9f
    ptr.unary_!(tag._2)
  }

  /** Store a value to a field number 2. */
<<<<<<< HEAD
  @alwaysinline def _2_=(value: T2)(implicit
      tag: Tag.CStruct20[
        T1,
        T2,
        T3,
        T4,
        T5,
        T6,
        T7,
        T8,
        T9,
        T10,
        T11,
        T12,
        T13,
        T14,
        T15,
        T16,
        T17,
        T18,
        T19,
        T20
      ]
  ): Unit = {
    val ptr = new Ptr[T2](elemRawPtr(rawptr, tag.offset(1.toUSize).rawSize))
=======
  @alwaysinline def _2_=(value: T2)(implicit tag: Tag.CStruct20[T1, T2, T3, T4, T5, T6, T7, T8, T9, T10, T11, T12, T13, T14, T15, T16, T17, T18, T19, T20]): Unit = {
    val ptr = new Ptr[T2](elemRawPtr(rawptr, tag.offset(1.toULong).toLong))
>>>>>>> 69749b9f
    ptr.`unary_!_=`(value)(tag._2)
  }

  /** Load a value of a field number 3. */
<<<<<<< HEAD
  @alwaysinline def at3(implicit
      tag: Tag.CStruct20[
        T1,
        T2,
        T3,
        T4,
        T5,
        T6,
        T7,
        T8,
        T9,
        T10,
        T11,
        T12,
        T13,
        T14,
        T15,
        T16,
        T17,
        T18,
        T19,
        T20
      ]
  ): Ptr[T3] =
    new Ptr[T3](elemRawPtr(rawptr, tag.offset(2.toUSize).rawSize))

  /** Load a value of a field number 3. */
  @alwaysinline def _3(implicit
      tag: Tag.CStruct20[
        T1,
        T2,
        T3,
        T4,
        T5,
        T6,
        T7,
        T8,
        T9,
        T10,
        T11,
        T12,
        T13,
        T14,
        T15,
        T16,
        T17,
        T18,
        T19,
        T20
      ]
  ): T3 = {
    val ptr = new Ptr[T3](elemRawPtr(rawptr, tag.offset(2.toUSize).rawSize))
=======
  @alwaysinline def at3(implicit tag: Tag.CStruct20[T1, T2, T3, T4, T5, T6, T7, T8, T9, T10, T11, T12, T13, T14, T15, T16, T17, T18, T19, T20]): Ptr[T3] = 
    new Ptr[T3](elemRawPtr(rawptr, tag.offset(2.toULong).toLong))

  /** Load a value of a field number 3. */
  @alwaysinline def _3(implicit tag: Tag.CStruct20[T1, T2, T3, T4, T5, T6, T7, T8, T9, T10, T11, T12, T13, T14, T15, T16, T17, T18, T19, T20]): T3 = {
    val ptr = new Ptr[T3](elemRawPtr(rawptr, tag.offset(2.toULong).toLong))
>>>>>>> 69749b9f
    ptr.unary_!(tag._3)
  }

  /** Store a value to a field number 3. */
<<<<<<< HEAD
  @alwaysinline def _3_=(value: T3)(implicit
      tag: Tag.CStruct20[
        T1,
        T2,
        T3,
        T4,
        T5,
        T6,
        T7,
        T8,
        T9,
        T10,
        T11,
        T12,
        T13,
        T14,
        T15,
        T16,
        T17,
        T18,
        T19,
        T20
      ]
  ): Unit = {
    val ptr = new Ptr[T3](elemRawPtr(rawptr, tag.offset(2.toUSize).rawSize))
=======
  @alwaysinline def _3_=(value: T3)(implicit tag: Tag.CStruct20[T1, T2, T3, T4, T5, T6, T7, T8, T9, T10, T11, T12, T13, T14, T15, T16, T17, T18, T19, T20]): Unit = {
    val ptr = new Ptr[T3](elemRawPtr(rawptr, tag.offset(2.toULong).toLong))
>>>>>>> 69749b9f
    ptr.`unary_!_=`(value)(tag._3)
  }

  /** Load a value of a field number 4. */
<<<<<<< HEAD
  @alwaysinline def at4(implicit
      tag: Tag.CStruct20[
        T1,
        T2,
        T3,
        T4,
        T5,
        T6,
        T7,
        T8,
        T9,
        T10,
        T11,
        T12,
        T13,
        T14,
        T15,
        T16,
        T17,
        T18,
        T19,
        T20
      ]
  ): Ptr[T4] =
    new Ptr[T4](elemRawPtr(rawptr, tag.offset(3.toUSize).rawSize))

  /** Load a value of a field number 4. */
  @alwaysinline def _4(implicit
      tag: Tag.CStruct20[
        T1,
        T2,
        T3,
        T4,
        T5,
        T6,
        T7,
        T8,
        T9,
        T10,
        T11,
        T12,
        T13,
        T14,
        T15,
        T16,
        T17,
        T18,
        T19,
        T20
      ]
  ): T4 = {
    val ptr = new Ptr[T4](elemRawPtr(rawptr, tag.offset(3.toUSize).rawSize))
=======
  @alwaysinline def at4(implicit tag: Tag.CStruct20[T1, T2, T3, T4, T5, T6, T7, T8, T9, T10, T11, T12, T13, T14, T15, T16, T17, T18, T19, T20]): Ptr[T4] = 
    new Ptr[T4](elemRawPtr(rawptr, tag.offset(3.toULong).toLong))

  /** Load a value of a field number 4. */
  @alwaysinline def _4(implicit tag: Tag.CStruct20[T1, T2, T3, T4, T5, T6, T7, T8, T9, T10, T11, T12, T13, T14, T15, T16, T17, T18, T19, T20]): T4 = {
    val ptr = new Ptr[T4](elemRawPtr(rawptr, tag.offset(3.toULong).toLong))
>>>>>>> 69749b9f
    ptr.unary_!(tag._4)
  }

  /** Store a value to a field number 4. */
<<<<<<< HEAD
  @alwaysinline def _4_=(value: T4)(implicit
      tag: Tag.CStruct20[
        T1,
        T2,
        T3,
        T4,
        T5,
        T6,
        T7,
        T8,
        T9,
        T10,
        T11,
        T12,
        T13,
        T14,
        T15,
        T16,
        T17,
        T18,
        T19,
        T20
      ]
  ): Unit = {
    val ptr = new Ptr[T4](elemRawPtr(rawptr, tag.offset(3.toUSize).rawSize))
=======
  @alwaysinline def _4_=(value: T4)(implicit tag: Tag.CStruct20[T1, T2, T3, T4, T5, T6, T7, T8, T9, T10, T11, T12, T13, T14, T15, T16, T17, T18, T19, T20]): Unit = {
    val ptr = new Ptr[T4](elemRawPtr(rawptr, tag.offset(3.toULong).toLong))
>>>>>>> 69749b9f
    ptr.`unary_!_=`(value)(tag._4)
  }

  /** Load a value of a field number 5. */
<<<<<<< HEAD
  @alwaysinline def at5(implicit
      tag: Tag.CStruct20[
        T1,
        T2,
        T3,
        T4,
        T5,
        T6,
        T7,
        T8,
        T9,
        T10,
        T11,
        T12,
        T13,
        T14,
        T15,
        T16,
        T17,
        T18,
        T19,
        T20
      ]
  ): Ptr[T5] =
    new Ptr[T5](elemRawPtr(rawptr, tag.offset(4.toUSize).rawSize))

  /** Load a value of a field number 5. */
  @alwaysinline def _5(implicit
      tag: Tag.CStruct20[
        T1,
        T2,
        T3,
        T4,
        T5,
        T6,
        T7,
        T8,
        T9,
        T10,
        T11,
        T12,
        T13,
        T14,
        T15,
        T16,
        T17,
        T18,
        T19,
        T20
      ]
  ): T5 = {
    val ptr = new Ptr[T5](elemRawPtr(rawptr, tag.offset(4.toUSize).rawSize))
=======
  @alwaysinline def at5(implicit tag: Tag.CStruct20[T1, T2, T3, T4, T5, T6, T7, T8, T9, T10, T11, T12, T13, T14, T15, T16, T17, T18, T19, T20]): Ptr[T5] = 
    new Ptr[T5](elemRawPtr(rawptr, tag.offset(4.toULong).toLong))

  /** Load a value of a field number 5. */
  @alwaysinline def _5(implicit tag: Tag.CStruct20[T1, T2, T3, T4, T5, T6, T7, T8, T9, T10, T11, T12, T13, T14, T15, T16, T17, T18, T19, T20]): T5 = {
    val ptr = new Ptr[T5](elemRawPtr(rawptr, tag.offset(4.toULong).toLong))
>>>>>>> 69749b9f
    ptr.unary_!(tag._5)
  }

  /** Store a value to a field number 5. */
<<<<<<< HEAD
  @alwaysinline def _5_=(value: T5)(implicit
      tag: Tag.CStruct20[
        T1,
        T2,
        T3,
        T4,
        T5,
        T6,
        T7,
        T8,
        T9,
        T10,
        T11,
        T12,
        T13,
        T14,
        T15,
        T16,
        T17,
        T18,
        T19,
        T20
      ]
  ): Unit = {
    val ptr = new Ptr[T5](elemRawPtr(rawptr, tag.offset(4.toUSize).rawSize))
=======
  @alwaysinline def _5_=(value: T5)(implicit tag: Tag.CStruct20[T1, T2, T3, T4, T5, T6, T7, T8, T9, T10, T11, T12, T13, T14, T15, T16, T17, T18, T19, T20]): Unit = {
    val ptr = new Ptr[T5](elemRawPtr(rawptr, tag.offset(4.toULong).toLong))
>>>>>>> 69749b9f
    ptr.`unary_!_=`(value)(tag._5)
  }

  /** Load a value of a field number 6. */
<<<<<<< HEAD
  @alwaysinline def at6(implicit
      tag: Tag.CStruct20[
        T1,
        T2,
        T3,
        T4,
        T5,
        T6,
        T7,
        T8,
        T9,
        T10,
        T11,
        T12,
        T13,
        T14,
        T15,
        T16,
        T17,
        T18,
        T19,
        T20
      ]
  ): Ptr[T6] =
    new Ptr[T6](elemRawPtr(rawptr, tag.offset(5.toUSize).rawSize))

  /** Load a value of a field number 6. */
  @alwaysinline def _6(implicit
      tag: Tag.CStruct20[
        T1,
        T2,
        T3,
        T4,
        T5,
        T6,
        T7,
        T8,
        T9,
        T10,
        T11,
        T12,
        T13,
        T14,
        T15,
        T16,
        T17,
        T18,
        T19,
        T20
      ]
  ): T6 = {
    val ptr = new Ptr[T6](elemRawPtr(rawptr, tag.offset(5.toUSize).rawSize))
=======
  @alwaysinline def at6(implicit tag: Tag.CStruct20[T1, T2, T3, T4, T5, T6, T7, T8, T9, T10, T11, T12, T13, T14, T15, T16, T17, T18, T19, T20]): Ptr[T6] = 
    new Ptr[T6](elemRawPtr(rawptr, tag.offset(5.toULong).toLong))

  /** Load a value of a field number 6. */
  @alwaysinline def _6(implicit tag: Tag.CStruct20[T1, T2, T3, T4, T5, T6, T7, T8, T9, T10, T11, T12, T13, T14, T15, T16, T17, T18, T19, T20]): T6 = {
    val ptr = new Ptr[T6](elemRawPtr(rawptr, tag.offset(5.toULong).toLong))
>>>>>>> 69749b9f
    ptr.unary_!(tag._6)
  }

  /** Store a value to a field number 6. */
<<<<<<< HEAD
  @alwaysinline def _6_=(value: T6)(implicit
      tag: Tag.CStruct20[
        T1,
        T2,
        T3,
        T4,
        T5,
        T6,
        T7,
        T8,
        T9,
        T10,
        T11,
        T12,
        T13,
        T14,
        T15,
        T16,
        T17,
        T18,
        T19,
        T20
      ]
  ): Unit = {
    val ptr = new Ptr[T6](elemRawPtr(rawptr, tag.offset(5.toUSize).rawSize))
=======
  @alwaysinline def _6_=(value: T6)(implicit tag: Tag.CStruct20[T1, T2, T3, T4, T5, T6, T7, T8, T9, T10, T11, T12, T13, T14, T15, T16, T17, T18, T19, T20]): Unit = {
    val ptr = new Ptr[T6](elemRawPtr(rawptr, tag.offset(5.toULong).toLong))
>>>>>>> 69749b9f
    ptr.`unary_!_=`(value)(tag._6)
  }

  /** Load a value of a field number 7. */
<<<<<<< HEAD
  @alwaysinline def at7(implicit
      tag: Tag.CStruct20[
        T1,
        T2,
        T3,
        T4,
        T5,
        T6,
        T7,
        T8,
        T9,
        T10,
        T11,
        T12,
        T13,
        T14,
        T15,
        T16,
        T17,
        T18,
        T19,
        T20
      ]
  ): Ptr[T7] =
    new Ptr[T7](elemRawPtr(rawptr, tag.offset(6.toUSize).rawSize))

  /** Load a value of a field number 7. */
  @alwaysinline def _7(implicit
      tag: Tag.CStruct20[
        T1,
        T2,
        T3,
        T4,
        T5,
        T6,
        T7,
        T8,
        T9,
        T10,
        T11,
        T12,
        T13,
        T14,
        T15,
        T16,
        T17,
        T18,
        T19,
        T20
      ]
  ): T7 = {
    val ptr = new Ptr[T7](elemRawPtr(rawptr, tag.offset(6.toUSize).rawSize))
=======
  @alwaysinline def at7(implicit tag: Tag.CStruct20[T1, T2, T3, T4, T5, T6, T7, T8, T9, T10, T11, T12, T13, T14, T15, T16, T17, T18, T19, T20]): Ptr[T7] = 
    new Ptr[T7](elemRawPtr(rawptr, tag.offset(6.toULong).toLong))

  /** Load a value of a field number 7. */
  @alwaysinline def _7(implicit tag: Tag.CStruct20[T1, T2, T3, T4, T5, T6, T7, T8, T9, T10, T11, T12, T13, T14, T15, T16, T17, T18, T19, T20]): T7 = {
    val ptr = new Ptr[T7](elemRawPtr(rawptr, tag.offset(6.toULong).toLong))
>>>>>>> 69749b9f
    ptr.unary_!(tag._7)
  }

  /** Store a value to a field number 7. */
<<<<<<< HEAD
  @alwaysinline def _7_=(value: T7)(implicit
      tag: Tag.CStruct20[
        T1,
        T2,
        T3,
        T4,
        T5,
        T6,
        T7,
        T8,
        T9,
        T10,
        T11,
        T12,
        T13,
        T14,
        T15,
        T16,
        T17,
        T18,
        T19,
        T20
      ]
  ): Unit = {
    val ptr = new Ptr[T7](elemRawPtr(rawptr, tag.offset(6.toUSize).rawSize))
=======
  @alwaysinline def _7_=(value: T7)(implicit tag: Tag.CStruct20[T1, T2, T3, T4, T5, T6, T7, T8, T9, T10, T11, T12, T13, T14, T15, T16, T17, T18, T19, T20]): Unit = {
    val ptr = new Ptr[T7](elemRawPtr(rawptr, tag.offset(6.toULong).toLong))
>>>>>>> 69749b9f
    ptr.`unary_!_=`(value)(tag._7)
  }

  /** Load a value of a field number 8. */
<<<<<<< HEAD
  @alwaysinline def at8(implicit
      tag: Tag.CStruct20[
        T1,
        T2,
        T3,
        T4,
        T5,
        T6,
        T7,
        T8,
        T9,
        T10,
        T11,
        T12,
        T13,
        T14,
        T15,
        T16,
        T17,
        T18,
        T19,
        T20
      ]
  ): Ptr[T8] =
    new Ptr[T8](elemRawPtr(rawptr, tag.offset(7.toUSize).rawSize))

  /** Load a value of a field number 8. */
  @alwaysinline def _8(implicit
      tag: Tag.CStruct20[
        T1,
        T2,
        T3,
        T4,
        T5,
        T6,
        T7,
        T8,
        T9,
        T10,
        T11,
        T12,
        T13,
        T14,
        T15,
        T16,
        T17,
        T18,
        T19,
        T20
      ]
  ): T8 = {
    val ptr = new Ptr[T8](elemRawPtr(rawptr, tag.offset(7.toUSize).rawSize))
=======
  @alwaysinline def at8(implicit tag: Tag.CStruct20[T1, T2, T3, T4, T5, T6, T7, T8, T9, T10, T11, T12, T13, T14, T15, T16, T17, T18, T19, T20]): Ptr[T8] = 
    new Ptr[T8](elemRawPtr(rawptr, tag.offset(7.toULong).toLong))

  /** Load a value of a field number 8. */
  @alwaysinline def _8(implicit tag: Tag.CStruct20[T1, T2, T3, T4, T5, T6, T7, T8, T9, T10, T11, T12, T13, T14, T15, T16, T17, T18, T19, T20]): T8 = {
    val ptr = new Ptr[T8](elemRawPtr(rawptr, tag.offset(7.toULong).toLong))
>>>>>>> 69749b9f
    ptr.unary_!(tag._8)
  }

  /** Store a value to a field number 8. */
<<<<<<< HEAD
  @alwaysinline def _8_=(value: T8)(implicit
      tag: Tag.CStruct20[
        T1,
        T2,
        T3,
        T4,
        T5,
        T6,
        T7,
        T8,
        T9,
        T10,
        T11,
        T12,
        T13,
        T14,
        T15,
        T16,
        T17,
        T18,
        T19,
        T20
      ]
  ): Unit = {
    val ptr = new Ptr[T8](elemRawPtr(rawptr, tag.offset(7.toUSize).rawSize))
=======
  @alwaysinline def _8_=(value: T8)(implicit tag: Tag.CStruct20[T1, T2, T3, T4, T5, T6, T7, T8, T9, T10, T11, T12, T13, T14, T15, T16, T17, T18, T19, T20]): Unit = {
    val ptr = new Ptr[T8](elemRawPtr(rawptr, tag.offset(7.toULong).toLong))
>>>>>>> 69749b9f
    ptr.`unary_!_=`(value)(tag._8)
  }

  /** Load a value of a field number 9. */
<<<<<<< HEAD
  @alwaysinline def at9(implicit
      tag: Tag.CStruct20[
        T1,
        T2,
        T3,
        T4,
        T5,
        T6,
        T7,
        T8,
        T9,
        T10,
        T11,
        T12,
        T13,
        T14,
        T15,
        T16,
        T17,
        T18,
        T19,
        T20
      ]
  ): Ptr[T9] =
    new Ptr[T9](elemRawPtr(rawptr, tag.offset(8.toUSize).rawSize))

  /** Load a value of a field number 9. */
  @alwaysinline def _9(implicit
      tag: Tag.CStruct20[
        T1,
        T2,
        T3,
        T4,
        T5,
        T6,
        T7,
        T8,
        T9,
        T10,
        T11,
        T12,
        T13,
        T14,
        T15,
        T16,
        T17,
        T18,
        T19,
        T20
      ]
  ): T9 = {
    val ptr = new Ptr[T9](elemRawPtr(rawptr, tag.offset(8.toUSize).rawSize))
=======
  @alwaysinline def at9(implicit tag: Tag.CStruct20[T1, T2, T3, T4, T5, T6, T7, T8, T9, T10, T11, T12, T13, T14, T15, T16, T17, T18, T19, T20]): Ptr[T9] = 
    new Ptr[T9](elemRawPtr(rawptr, tag.offset(8.toULong).toLong))

  /** Load a value of a field number 9. */
  @alwaysinline def _9(implicit tag: Tag.CStruct20[T1, T2, T3, T4, T5, T6, T7, T8, T9, T10, T11, T12, T13, T14, T15, T16, T17, T18, T19, T20]): T9 = {
    val ptr = new Ptr[T9](elemRawPtr(rawptr, tag.offset(8.toULong).toLong))
>>>>>>> 69749b9f
    ptr.unary_!(tag._9)
  }

  /** Store a value to a field number 9. */
<<<<<<< HEAD
  @alwaysinline def _9_=(value: T9)(implicit
      tag: Tag.CStruct20[
        T1,
        T2,
        T3,
        T4,
        T5,
        T6,
        T7,
        T8,
        T9,
        T10,
        T11,
        T12,
        T13,
        T14,
        T15,
        T16,
        T17,
        T18,
        T19,
        T20
      ]
  ): Unit = {
    val ptr = new Ptr[T9](elemRawPtr(rawptr, tag.offset(8.toUSize).rawSize))
=======
  @alwaysinline def _9_=(value: T9)(implicit tag: Tag.CStruct20[T1, T2, T3, T4, T5, T6, T7, T8, T9, T10, T11, T12, T13, T14, T15, T16, T17, T18, T19, T20]): Unit = {
    val ptr = new Ptr[T9](elemRawPtr(rawptr, tag.offset(8.toULong).toLong))
>>>>>>> 69749b9f
    ptr.`unary_!_=`(value)(tag._9)
  }

  /** Load a value of a field number 10. */
<<<<<<< HEAD
  @alwaysinline def at10(implicit
      tag: Tag.CStruct20[
        T1,
        T2,
        T3,
        T4,
        T5,
        T6,
        T7,
        T8,
        T9,
        T10,
        T11,
        T12,
        T13,
        T14,
        T15,
        T16,
        T17,
        T18,
        T19,
        T20
      ]
  ): Ptr[T10] =
    new Ptr[T10](elemRawPtr(rawptr, tag.offset(9.toUSize).rawSize))

  /** Load a value of a field number 10. */
  @alwaysinline def _10(implicit
      tag: Tag.CStruct20[
        T1,
        T2,
        T3,
        T4,
        T5,
        T6,
        T7,
        T8,
        T9,
        T10,
        T11,
        T12,
        T13,
        T14,
        T15,
        T16,
        T17,
        T18,
        T19,
        T20
      ]
  ): T10 = {
    val ptr = new Ptr[T10](elemRawPtr(rawptr, tag.offset(9.toUSize).rawSize))
=======
  @alwaysinline def at10(implicit tag: Tag.CStruct20[T1, T2, T3, T4, T5, T6, T7, T8, T9, T10, T11, T12, T13, T14, T15, T16, T17, T18, T19, T20]): Ptr[T10] = 
    new Ptr[T10](elemRawPtr(rawptr, tag.offset(9.toULong).toLong))

  /** Load a value of a field number 10. */
  @alwaysinline def _10(implicit tag: Tag.CStruct20[T1, T2, T3, T4, T5, T6, T7, T8, T9, T10, T11, T12, T13, T14, T15, T16, T17, T18, T19, T20]): T10 = {
    val ptr = new Ptr[T10](elemRawPtr(rawptr, tag.offset(9.toULong).toLong))
>>>>>>> 69749b9f
    ptr.unary_!(tag._10)
  }

  /** Store a value to a field number 10. */
<<<<<<< HEAD
  @alwaysinline def _10_=(value: T10)(implicit
      tag: Tag.CStruct20[
        T1,
        T2,
        T3,
        T4,
        T5,
        T6,
        T7,
        T8,
        T9,
        T10,
        T11,
        T12,
        T13,
        T14,
        T15,
        T16,
        T17,
        T18,
        T19,
        T20
      ]
  ): Unit = {
    val ptr = new Ptr[T10](elemRawPtr(rawptr, tag.offset(9.toUSize).rawSize))
=======
  @alwaysinline def _10_=(value: T10)(implicit tag: Tag.CStruct20[T1, T2, T3, T4, T5, T6, T7, T8, T9, T10, T11, T12, T13, T14, T15, T16, T17, T18, T19, T20]): Unit = {
    val ptr = new Ptr[T10](elemRawPtr(rawptr, tag.offset(9.toULong).toLong))
>>>>>>> 69749b9f
    ptr.`unary_!_=`(value)(tag._10)
  }

  /** Load a value of a field number 11. */
<<<<<<< HEAD
  @alwaysinline def at11(implicit
      tag: Tag.CStruct20[
        T1,
        T2,
        T3,
        T4,
        T5,
        T6,
        T7,
        T8,
        T9,
        T10,
        T11,
        T12,
        T13,
        T14,
        T15,
        T16,
        T17,
        T18,
        T19,
        T20
      ]
  ): Ptr[T11] =
    new Ptr[T11](elemRawPtr(rawptr, tag.offset(10.toUSize).rawSize))

  /** Load a value of a field number 11. */
  @alwaysinline def _11(implicit
      tag: Tag.CStruct20[
        T1,
        T2,
        T3,
        T4,
        T5,
        T6,
        T7,
        T8,
        T9,
        T10,
        T11,
        T12,
        T13,
        T14,
        T15,
        T16,
        T17,
        T18,
        T19,
        T20
      ]
  ): T11 = {
    val ptr = new Ptr[T11](elemRawPtr(rawptr, tag.offset(10.toUSize).rawSize))
=======
  @alwaysinline def at11(implicit tag: Tag.CStruct20[T1, T2, T3, T4, T5, T6, T7, T8, T9, T10, T11, T12, T13, T14, T15, T16, T17, T18, T19, T20]): Ptr[T11] = 
    new Ptr[T11](elemRawPtr(rawptr, tag.offset(10.toULong).toLong))

  /** Load a value of a field number 11. */
  @alwaysinline def _11(implicit tag: Tag.CStruct20[T1, T2, T3, T4, T5, T6, T7, T8, T9, T10, T11, T12, T13, T14, T15, T16, T17, T18, T19, T20]): T11 = {
    val ptr = new Ptr[T11](elemRawPtr(rawptr, tag.offset(10.toULong).toLong))
>>>>>>> 69749b9f
    ptr.unary_!(tag._11)
  }

  /** Store a value to a field number 11. */
<<<<<<< HEAD
  @alwaysinline def _11_=(value: T11)(implicit
      tag: Tag.CStruct20[
        T1,
        T2,
        T3,
        T4,
        T5,
        T6,
        T7,
        T8,
        T9,
        T10,
        T11,
        T12,
        T13,
        T14,
        T15,
        T16,
        T17,
        T18,
        T19,
        T20
      ]
  ): Unit = {
    val ptr = new Ptr[T11](elemRawPtr(rawptr, tag.offset(10.toUSize).rawSize))
=======
  @alwaysinline def _11_=(value: T11)(implicit tag: Tag.CStruct20[T1, T2, T3, T4, T5, T6, T7, T8, T9, T10, T11, T12, T13, T14, T15, T16, T17, T18, T19, T20]): Unit = {
    val ptr = new Ptr[T11](elemRawPtr(rawptr, tag.offset(10.toULong).toLong))
>>>>>>> 69749b9f
    ptr.`unary_!_=`(value)(tag._11)
  }

  /** Load a value of a field number 12. */
<<<<<<< HEAD
  @alwaysinline def at12(implicit
      tag: Tag.CStruct20[
        T1,
        T2,
        T3,
        T4,
        T5,
        T6,
        T7,
        T8,
        T9,
        T10,
        T11,
        T12,
        T13,
        T14,
        T15,
        T16,
        T17,
        T18,
        T19,
        T20
      ]
  ): Ptr[T12] =
    new Ptr[T12](elemRawPtr(rawptr, tag.offset(11.toUSize).rawSize))

  /** Load a value of a field number 12. */
  @alwaysinline def _12(implicit
      tag: Tag.CStruct20[
        T1,
        T2,
        T3,
        T4,
        T5,
        T6,
        T7,
        T8,
        T9,
        T10,
        T11,
        T12,
        T13,
        T14,
        T15,
        T16,
        T17,
        T18,
        T19,
        T20
      ]
  ): T12 = {
    val ptr = new Ptr[T12](elemRawPtr(rawptr, tag.offset(11.toUSize).rawSize))
=======
  @alwaysinline def at12(implicit tag: Tag.CStruct20[T1, T2, T3, T4, T5, T6, T7, T8, T9, T10, T11, T12, T13, T14, T15, T16, T17, T18, T19, T20]): Ptr[T12] = 
    new Ptr[T12](elemRawPtr(rawptr, tag.offset(11.toULong).toLong))

  /** Load a value of a field number 12. */
  @alwaysinline def _12(implicit tag: Tag.CStruct20[T1, T2, T3, T4, T5, T6, T7, T8, T9, T10, T11, T12, T13, T14, T15, T16, T17, T18, T19, T20]): T12 = {
    val ptr = new Ptr[T12](elemRawPtr(rawptr, tag.offset(11.toULong).toLong))
>>>>>>> 69749b9f
    ptr.unary_!(tag._12)
  }

  /** Store a value to a field number 12. */
<<<<<<< HEAD
  @alwaysinline def _12_=(value: T12)(implicit
      tag: Tag.CStruct20[
        T1,
        T2,
        T3,
        T4,
        T5,
        T6,
        T7,
        T8,
        T9,
        T10,
        T11,
        T12,
        T13,
        T14,
        T15,
        T16,
        T17,
        T18,
        T19,
        T20
      ]
  ): Unit = {
    val ptr = new Ptr[T12](elemRawPtr(rawptr, tag.offset(11.toUSize).rawSize))
=======
  @alwaysinline def _12_=(value: T12)(implicit tag: Tag.CStruct20[T1, T2, T3, T4, T5, T6, T7, T8, T9, T10, T11, T12, T13, T14, T15, T16, T17, T18, T19, T20]): Unit = {
    val ptr = new Ptr[T12](elemRawPtr(rawptr, tag.offset(11.toULong).toLong))
>>>>>>> 69749b9f
    ptr.`unary_!_=`(value)(tag._12)
  }

  /** Load a value of a field number 13. */
<<<<<<< HEAD
  @alwaysinline def at13(implicit
      tag: Tag.CStruct20[
        T1,
        T2,
        T3,
        T4,
        T5,
        T6,
        T7,
        T8,
        T9,
        T10,
        T11,
        T12,
        T13,
        T14,
        T15,
        T16,
        T17,
        T18,
        T19,
        T20
      ]
  ): Ptr[T13] =
    new Ptr[T13](elemRawPtr(rawptr, tag.offset(12.toUSize).rawSize))

  /** Load a value of a field number 13. */
  @alwaysinline def _13(implicit
      tag: Tag.CStruct20[
        T1,
        T2,
        T3,
        T4,
        T5,
        T6,
        T7,
        T8,
        T9,
        T10,
        T11,
        T12,
        T13,
        T14,
        T15,
        T16,
        T17,
        T18,
        T19,
        T20
      ]
  ): T13 = {
    val ptr = new Ptr[T13](elemRawPtr(rawptr, tag.offset(12.toUSize).rawSize))
=======
  @alwaysinline def at13(implicit tag: Tag.CStruct20[T1, T2, T3, T4, T5, T6, T7, T8, T9, T10, T11, T12, T13, T14, T15, T16, T17, T18, T19, T20]): Ptr[T13] = 
    new Ptr[T13](elemRawPtr(rawptr, tag.offset(12.toULong).toLong))

  /** Load a value of a field number 13. */
  @alwaysinline def _13(implicit tag: Tag.CStruct20[T1, T2, T3, T4, T5, T6, T7, T8, T9, T10, T11, T12, T13, T14, T15, T16, T17, T18, T19, T20]): T13 = {
    val ptr = new Ptr[T13](elemRawPtr(rawptr, tag.offset(12.toULong).toLong))
>>>>>>> 69749b9f
    ptr.unary_!(tag._13)
  }

  /** Store a value to a field number 13. */
<<<<<<< HEAD
  @alwaysinline def _13_=(value: T13)(implicit
      tag: Tag.CStruct20[
        T1,
        T2,
        T3,
        T4,
        T5,
        T6,
        T7,
        T8,
        T9,
        T10,
        T11,
        T12,
        T13,
        T14,
        T15,
        T16,
        T17,
        T18,
        T19,
        T20
      ]
  ): Unit = {
    val ptr = new Ptr[T13](elemRawPtr(rawptr, tag.offset(12.toUSize).rawSize))
=======
  @alwaysinline def _13_=(value: T13)(implicit tag: Tag.CStruct20[T1, T2, T3, T4, T5, T6, T7, T8, T9, T10, T11, T12, T13, T14, T15, T16, T17, T18, T19, T20]): Unit = {
    val ptr = new Ptr[T13](elemRawPtr(rawptr, tag.offset(12.toULong).toLong))
>>>>>>> 69749b9f
    ptr.`unary_!_=`(value)(tag._13)
  }

  /** Load a value of a field number 14. */
<<<<<<< HEAD
  @alwaysinline def at14(implicit
      tag: Tag.CStruct20[
        T1,
        T2,
        T3,
        T4,
        T5,
        T6,
        T7,
        T8,
        T9,
        T10,
        T11,
        T12,
        T13,
        T14,
        T15,
        T16,
        T17,
        T18,
        T19,
        T20
      ]
  ): Ptr[T14] =
    new Ptr[T14](elemRawPtr(rawptr, tag.offset(13.toUSize).rawSize))

  /** Load a value of a field number 14. */
  @alwaysinline def _14(implicit
      tag: Tag.CStruct20[
        T1,
        T2,
        T3,
        T4,
        T5,
        T6,
        T7,
        T8,
        T9,
        T10,
        T11,
        T12,
        T13,
        T14,
        T15,
        T16,
        T17,
        T18,
        T19,
        T20
      ]
  ): T14 = {
    val ptr = new Ptr[T14](elemRawPtr(rawptr, tag.offset(13.toUSize).rawSize))
=======
  @alwaysinline def at14(implicit tag: Tag.CStruct20[T1, T2, T3, T4, T5, T6, T7, T8, T9, T10, T11, T12, T13, T14, T15, T16, T17, T18, T19, T20]): Ptr[T14] = 
    new Ptr[T14](elemRawPtr(rawptr, tag.offset(13.toULong).toLong))

  /** Load a value of a field number 14. */
  @alwaysinline def _14(implicit tag: Tag.CStruct20[T1, T2, T3, T4, T5, T6, T7, T8, T9, T10, T11, T12, T13, T14, T15, T16, T17, T18, T19, T20]): T14 = {
    val ptr = new Ptr[T14](elemRawPtr(rawptr, tag.offset(13.toULong).toLong))
>>>>>>> 69749b9f
    ptr.unary_!(tag._14)
  }

  /** Store a value to a field number 14. */
<<<<<<< HEAD
  @alwaysinline def _14_=(value: T14)(implicit
      tag: Tag.CStruct20[
        T1,
        T2,
        T3,
        T4,
        T5,
        T6,
        T7,
        T8,
        T9,
        T10,
        T11,
        T12,
        T13,
        T14,
        T15,
        T16,
        T17,
        T18,
        T19,
        T20
      ]
  ): Unit = {
    val ptr = new Ptr[T14](elemRawPtr(rawptr, tag.offset(13.toUSize).rawSize))
=======
  @alwaysinline def _14_=(value: T14)(implicit tag: Tag.CStruct20[T1, T2, T3, T4, T5, T6, T7, T8, T9, T10, T11, T12, T13, T14, T15, T16, T17, T18, T19, T20]): Unit = {
    val ptr = new Ptr[T14](elemRawPtr(rawptr, tag.offset(13.toULong).toLong))
>>>>>>> 69749b9f
    ptr.`unary_!_=`(value)(tag._14)
  }

  /** Load a value of a field number 15. */
<<<<<<< HEAD
  @alwaysinline def at15(implicit
      tag: Tag.CStruct20[
        T1,
        T2,
        T3,
        T4,
        T5,
        T6,
        T7,
        T8,
        T9,
        T10,
        T11,
        T12,
        T13,
        T14,
        T15,
        T16,
        T17,
        T18,
        T19,
        T20
      ]
  ): Ptr[T15] =
    new Ptr[T15](elemRawPtr(rawptr, tag.offset(14.toUSize).rawSize))

  /** Load a value of a field number 15. */
  @alwaysinline def _15(implicit
      tag: Tag.CStruct20[
        T1,
        T2,
        T3,
        T4,
        T5,
        T6,
        T7,
        T8,
        T9,
        T10,
        T11,
        T12,
        T13,
        T14,
        T15,
        T16,
        T17,
        T18,
        T19,
        T20
      ]
  ): T15 = {
    val ptr = new Ptr[T15](elemRawPtr(rawptr, tag.offset(14.toUSize).rawSize))
=======
  @alwaysinline def at15(implicit tag: Tag.CStruct20[T1, T2, T3, T4, T5, T6, T7, T8, T9, T10, T11, T12, T13, T14, T15, T16, T17, T18, T19, T20]): Ptr[T15] = 
    new Ptr[T15](elemRawPtr(rawptr, tag.offset(14.toULong).toLong))

  /** Load a value of a field number 15. */
  @alwaysinline def _15(implicit tag: Tag.CStruct20[T1, T2, T3, T4, T5, T6, T7, T8, T9, T10, T11, T12, T13, T14, T15, T16, T17, T18, T19, T20]): T15 = {
    val ptr = new Ptr[T15](elemRawPtr(rawptr, tag.offset(14.toULong).toLong))
>>>>>>> 69749b9f
    ptr.unary_!(tag._15)
  }

  /** Store a value to a field number 15. */
<<<<<<< HEAD
  @alwaysinline def _15_=(value: T15)(implicit
      tag: Tag.CStruct20[
        T1,
        T2,
        T3,
        T4,
        T5,
        T6,
        T7,
        T8,
        T9,
        T10,
        T11,
        T12,
        T13,
        T14,
        T15,
        T16,
        T17,
        T18,
        T19,
        T20
      ]
  ): Unit = {
    val ptr = new Ptr[T15](elemRawPtr(rawptr, tag.offset(14.toUSize).rawSize))
=======
  @alwaysinline def _15_=(value: T15)(implicit tag: Tag.CStruct20[T1, T2, T3, T4, T5, T6, T7, T8, T9, T10, T11, T12, T13, T14, T15, T16, T17, T18, T19, T20]): Unit = {
    val ptr = new Ptr[T15](elemRawPtr(rawptr, tag.offset(14.toULong).toLong))
>>>>>>> 69749b9f
    ptr.`unary_!_=`(value)(tag._15)
  }

  /** Load a value of a field number 16. */
<<<<<<< HEAD
  @alwaysinline def at16(implicit
      tag: Tag.CStruct20[
        T1,
        T2,
        T3,
        T4,
        T5,
        T6,
        T7,
        T8,
        T9,
        T10,
        T11,
        T12,
        T13,
        T14,
        T15,
        T16,
        T17,
        T18,
        T19,
        T20
      ]
  ): Ptr[T16] =
    new Ptr[T16](elemRawPtr(rawptr, tag.offset(15.toUSize).rawSize))

  /** Load a value of a field number 16. */
  @alwaysinline def _16(implicit
      tag: Tag.CStruct20[
        T1,
        T2,
        T3,
        T4,
        T5,
        T6,
        T7,
        T8,
        T9,
        T10,
        T11,
        T12,
        T13,
        T14,
        T15,
        T16,
        T17,
        T18,
        T19,
        T20
      ]
  ): T16 = {
    val ptr = new Ptr[T16](elemRawPtr(rawptr, tag.offset(15.toUSize).rawSize))
=======
  @alwaysinline def at16(implicit tag: Tag.CStruct20[T1, T2, T3, T4, T5, T6, T7, T8, T9, T10, T11, T12, T13, T14, T15, T16, T17, T18, T19, T20]): Ptr[T16] = 
    new Ptr[T16](elemRawPtr(rawptr, tag.offset(15.toULong).toLong))

  /** Load a value of a field number 16. */
  @alwaysinline def _16(implicit tag: Tag.CStruct20[T1, T2, T3, T4, T5, T6, T7, T8, T9, T10, T11, T12, T13, T14, T15, T16, T17, T18, T19, T20]): T16 = {
    val ptr = new Ptr[T16](elemRawPtr(rawptr, tag.offset(15.toULong).toLong))
>>>>>>> 69749b9f
    ptr.unary_!(tag._16)
  }

  /** Store a value to a field number 16. */
<<<<<<< HEAD
  @alwaysinline def _16_=(value: T16)(implicit
      tag: Tag.CStruct20[
        T1,
        T2,
        T3,
        T4,
        T5,
        T6,
        T7,
        T8,
        T9,
        T10,
        T11,
        T12,
        T13,
        T14,
        T15,
        T16,
        T17,
        T18,
        T19,
        T20
      ]
  ): Unit = {
    val ptr = new Ptr[T16](elemRawPtr(rawptr, tag.offset(15.toUSize).rawSize))
=======
  @alwaysinline def _16_=(value: T16)(implicit tag: Tag.CStruct20[T1, T2, T3, T4, T5, T6, T7, T8, T9, T10, T11, T12, T13, T14, T15, T16, T17, T18, T19, T20]): Unit = {
    val ptr = new Ptr[T16](elemRawPtr(rawptr, tag.offset(15.toULong).toLong))
>>>>>>> 69749b9f
    ptr.`unary_!_=`(value)(tag._16)
  }

  /** Load a value of a field number 17. */
<<<<<<< HEAD
  @alwaysinline def at17(implicit
      tag: Tag.CStruct20[
        T1,
        T2,
        T3,
        T4,
        T5,
        T6,
        T7,
        T8,
        T9,
        T10,
        T11,
        T12,
        T13,
        T14,
        T15,
        T16,
        T17,
        T18,
        T19,
        T20
      ]
  ): Ptr[T17] =
    new Ptr[T17](elemRawPtr(rawptr, tag.offset(16.toUSize).rawSize))

  /** Load a value of a field number 17. */
  @alwaysinline def _17(implicit
      tag: Tag.CStruct20[
        T1,
        T2,
        T3,
        T4,
        T5,
        T6,
        T7,
        T8,
        T9,
        T10,
        T11,
        T12,
        T13,
        T14,
        T15,
        T16,
        T17,
        T18,
        T19,
        T20
      ]
  ): T17 = {
    val ptr = new Ptr[T17](elemRawPtr(rawptr, tag.offset(16.toUSize).rawSize))
=======
  @alwaysinline def at17(implicit tag: Tag.CStruct20[T1, T2, T3, T4, T5, T6, T7, T8, T9, T10, T11, T12, T13, T14, T15, T16, T17, T18, T19, T20]): Ptr[T17] = 
    new Ptr[T17](elemRawPtr(rawptr, tag.offset(16.toULong).toLong))

  /** Load a value of a field number 17. */
  @alwaysinline def _17(implicit tag: Tag.CStruct20[T1, T2, T3, T4, T5, T6, T7, T8, T9, T10, T11, T12, T13, T14, T15, T16, T17, T18, T19, T20]): T17 = {
    val ptr = new Ptr[T17](elemRawPtr(rawptr, tag.offset(16.toULong).toLong))
>>>>>>> 69749b9f
    ptr.unary_!(tag._17)
  }

  /** Store a value to a field number 17. */
<<<<<<< HEAD
  @alwaysinline def _17_=(value: T17)(implicit
      tag: Tag.CStruct20[
        T1,
        T2,
        T3,
        T4,
        T5,
        T6,
        T7,
        T8,
        T9,
        T10,
        T11,
        T12,
        T13,
        T14,
        T15,
        T16,
        T17,
        T18,
        T19,
        T20
      ]
  ): Unit = {
    val ptr = new Ptr[T17](elemRawPtr(rawptr, tag.offset(16.toUSize).rawSize))
=======
  @alwaysinline def _17_=(value: T17)(implicit tag: Tag.CStruct20[T1, T2, T3, T4, T5, T6, T7, T8, T9, T10, T11, T12, T13, T14, T15, T16, T17, T18, T19, T20]): Unit = {
    val ptr = new Ptr[T17](elemRawPtr(rawptr, tag.offset(16.toULong).toLong))
>>>>>>> 69749b9f
    ptr.`unary_!_=`(value)(tag._17)
  }

  /** Load a value of a field number 18. */
<<<<<<< HEAD
  @alwaysinline def at18(implicit
      tag: Tag.CStruct20[
        T1,
        T2,
        T3,
        T4,
        T5,
        T6,
        T7,
        T8,
        T9,
        T10,
        T11,
        T12,
        T13,
        T14,
        T15,
        T16,
        T17,
        T18,
        T19,
        T20
      ]
  ): Ptr[T18] =
    new Ptr[T18](elemRawPtr(rawptr, tag.offset(17.toUSize).rawSize))

  /** Load a value of a field number 18. */
  @alwaysinline def _18(implicit
      tag: Tag.CStruct20[
        T1,
        T2,
        T3,
        T4,
        T5,
        T6,
        T7,
        T8,
        T9,
        T10,
        T11,
        T12,
        T13,
        T14,
        T15,
        T16,
        T17,
        T18,
        T19,
        T20
      ]
  ): T18 = {
    val ptr = new Ptr[T18](elemRawPtr(rawptr, tag.offset(17.toUSize).rawSize))
=======
  @alwaysinline def at18(implicit tag: Tag.CStruct20[T1, T2, T3, T4, T5, T6, T7, T8, T9, T10, T11, T12, T13, T14, T15, T16, T17, T18, T19, T20]): Ptr[T18] = 
    new Ptr[T18](elemRawPtr(rawptr, tag.offset(17.toULong).toLong))

  /** Load a value of a field number 18. */
  @alwaysinline def _18(implicit tag: Tag.CStruct20[T1, T2, T3, T4, T5, T6, T7, T8, T9, T10, T11, T12, T13, T14, T15, T16, T17, T18, T19, T20]): T18 = {
    val ptr = new Ptr[T18](elemRawPtr(rawptr, tag.offset(17.toULong).toLong))
>>>>>>> 69749b9f
    ptr.unary_!(tag._18)
  }

  /** Store a value to a field number 18. */
<<<<<<< HEAD
  @alwaysinline def _18_=(value: T18)(implicit
      tag: Tag.CStruct20[
        T1,
        T2,
        T3,
        T4,
        T5,
        T6,
        T7,
        T8,
        T9,
        T10,
        T11,
        T12,
        T13,
        T14,
        T15,
        T16,
        T17,
        T18,
        T19,
        T20
      ]
  ): Unit = {
    val ptr = new Ptr[T18](elemRawPtr(rawptr, tag.offset(17.toUSize).rawSize))
=======
  @alwaysinline def _18_=(value: T18)(implicit tag: Tag.CStruct20[T1, T2, T3, T4, T5, T6, T7, T8, T9, T10, T11, T12, T13, T14, T15, T16, T17, T18, T19, T20]): Unit = {
    val ptr = new Ptr[T18](elemRawPtr(rawptr, tag.offset(17.toULong).toLong))
>>>>>>> 69749b9f
    ptr.`unary_!_=`(value)(tag._18)
  }

  /** Load a value of a field number 19. */
<<<<<<< HEAD
  @alwaysinline def at19(implicit
      tag: Tag.CStruct20[
        T1,
        T2,
        T3,
        T4,
        T5,
        T6,
        T7,
        T8,
        T9,
        T10,
        T11,
        T12,
        T13,
        T14,
        T15,
        T16,
        T17,
        T18,
        T19,
        T20
      ]
  ): Ptr[T19] =
    new Ptr[T19](elemRawPtr(rawptr, tag.offset(18.toUSize).rawSize))

  /** Load a value of a field number 19. */
  @alwaysinline def _19(implicit
      tag: Tag.CStruct20[
        T1,
        T2,
        T3,
        T4,
        T5,
        T6,
        T7,
        T8,
        T9,
        T10,
        T11,
        T12,
        T13,
        T14,
        T15,
        T16,
        T17,
        T18,
        T19,
        T20
      ]
  ): T19 = {
    val ptr = new Ptr[T19](elemRawPtr(rawptr, tag.offset(18.toUSize).rawSize))
=======
  @alwaysinline def at19(implicit tag: Tag.CStruct20[T1, T2, T3, T4, T5, T6, T7, T8, T9, T10, T11, T12, T13, T14, T15, T16, T17, T18, T19, T20]): Ptr[T19] = 
    new Ptr[T19](elemRawPtr(rawptr, tag.offset(18.toULong).toLong))

  /** Load a value of a field number 19. */
  @alwaysinline def _19(implicit tag: Tag.CStruct20[T1, T2, T3, T4, T5, T6, T7, T8, T9, T10, T11, T12, T13, T14, T15, T16, T17, T18, T19, T20]): T19 = {
    val ptr = new Ptr[T19](elemRawPtr(rawptr, tag.offset(18.toULong).toLong))
>>>>>>> 69749b9f
    ptr.unary_!(tag._19)
  }

  /** Store a value to a field number 19. */
<<<<<<< HEAD
  @alwaysinline def _19_=(value: T19)(implicit
      tag: Tag.CStruct20[
        T1,
        T2,
        T3,
        T4,
        T5,
        T6,
        T7,
        T8,
        T9,
        T10,
        T11,
        T12,
        T13,
        T14,
        T15,
        T16,
        T17,
        T18,
        T19,
        T20
      ]
  ): Unit = {
    val ptr = new Ptr[T19](elemRawPtr(rawptr, tag.offset(18.toUSize).rawSize))
=======
  @alwaysinline def _19_=(value: T19)(implicit tag: Tag.CStruct20[T1, T2, T3, T4, T5, T6, T7, T8, T9, T10, T11, T12, T13, T14, T15, T16, T17, T18, T19, T20]): Unit = {
    val ptr = new Ptr[T19](elemRawPtr(rawptr, tag.offset(18.toULong).toLong))
>>>>>>> 69749b9f
    ptr.`unary_!_=`(value)(tag._19)
  }

  /** Load a value of a field number 20. */
<<<<<<< HEAD
  @alwaysinline def at20(implicit
      tag: Tag.CStruct20[
        T1,
        T2,
        T3,
        T4,
        T5,
        T6,
        T7,
        T8,
        T9,
        T10,
        T11,
        T12,
        T13,
        T14,
        T15,
        T16,
        T17,
        T18,
        T19,
        T20
      ]
  ): Ptr[T20] =
    new Ptr[T20](elemRawPtr(rawptr, tag.offset(19.toUSize).rawSize))

  /** Load a value of a field number 20. */
  @alwaysinline def _20(implicit
      tag: Tag.CStruct20[
        T1,
        T2,
        T3,
        T4,
        T5,
        T6,
        T7,
        T8,
        T9,
        T10,
        T11,
        T12,
        T13,
        T14,
        T15,
        T16,
        T17,
        T18,
        T19,
        T20
      ]
  ): T20 = {
    val ptr = new Ptr[T20](elemRawPtr(rawptr, tag.offset(19.toUSize).rawSize))
=======
  @alwaysinline def at20(implicit tag: Tag.CStruct20[T1, T2, T3, T4, T5, T6, T7, T8, T9, T10, T11, T12, T13, T14, T15, T16, T17, T18, T19, T20]): Ptr[T20] = 
    new Ptr[T20](elemRawPtr(rawptr, tag.offset(19.toULong).toLong))

  /** Load a value of a field number 20. */
  @alwaysinline def _20(implicit tag: Tag.CStruct20[T1, T2, T3, T4, T5, T6, T7, T8, T9, T10, T11, T12, T13, T14, T15, T16, T17, T18, T19, T20]): T20 = {
    val ptr = new Ptr[T20](elemRawPtr(rawptr, tag.offset(19.toULong).toLong))
>>>>>>> 69749b9f
    ptr.unary_!(tag._20)
  }

  /** Store a value to a field number 20. */
<<<<<<< HEAD
  @alwaysinline def _20_=(value: T20)(implicit
      tag: Tag.CStruct20[
        T1,
        T2,
        T3,
        T4,
        T5,
        T6,
        T7,
        T8,
        T9,
        T10,
        T11,
        T12,
        T13,
        T14,
        T15,
        T16,
        T17,
        T18,
        T19,
        T20
      ]
  ): Unit = {
    val ptr = new Ptr[T20](elemRawPtr(rawptr, tag.offset(19.toUSize).rawSize))
=======
  @alwaysinline def _20_=(value: T20)(implicit tag: Tag.CStruct20[T1, T2, T3, T4, T5, T6, T7, T8, T9, T10, T11, T12, T13, T14, T15, T16, T17, T18, T19, T20]): Unit = {
    val ptr = new Ptr[T20](elemRawPtr(rawptr, tag.offset(19.toULong).toLong))
>>>>>>> 69749b9f
    ptr.`unary_!_=`(value)(tag._20)
  }

}

<<<<<<< HEAD
final class CStruct21[
    T1,
    T2,
    T3,
    T4,
    T5,
    T6,
    T7,
    T8,
    T9,
    T10,
    T11,
    T12,
    T13,
    T14,
    T15,
    T16,
    T17,
    T18,
    T19,
    T20,
    T21
] private[scalanative] (private[scalanative] val rawptr: RawPtr)
    extends CStruct {
=======
final class CStruct21[T1, T2, T3, T4, T5, T6, T7, T8, T9, T10, T11, T12, T13, T14, T15, T16, T17, T18, T19, T20, T21] private[scalanative] (private[scalanative] val rawptr: RawPtr) extends CStruct {
>>>>>>> 69749b9f
  @alwaysinline override def equals(other: Any): Boolean =
    (this eq other.asInstanceOf[AnyRef]) || (other match {
      case other: CStruct21[_, _, _, _, _, _, _, _, _, _, _, _, _, _, _, _, _, _, _, _, _] =>
        other.rawptr == rawptr
      case _ =>
        false
    })

  @alwaysinline override def hashCode: Int =
    java.lang.Long.hashCode(castRawPtrToLong(rawptr))

  @alwaysinline override def toString: String =
    "CStruct21@" + java.lang.Long.toHexString(castRawPtrToLong(rawptr))

<<<<<<< HEAD
  @alwaysinline def toPtr: Ptr[CStruct21[
    T1,
    T2,
    T3,
    T4,
    T5,
    T6,
    T7,
    T8,
    T9,
    T10,
    T11,
    T12,
    T13,
    T14,
    T15,
    T16,
    T17,
    T18,
    T19,
    T20,
    T21
  ]] =
    fromRawPtr[CStruct21[
      T1,
      T2,
      T3,
      T4,
      T5,
      T6,
      T7,
      T8,
      T9,
      T10,
      T11,
      T12,
      T13,
      T14,
      T15,
      T16,
      T17,
      T18,
      T19,
      T20,
      T21
    ]](rawptr)

  /** Load a value of a field number 1. */
  @alwaysinline def at1(implicit
      tag: Tag.CStruct21[
        T1,
        T2,
        T3,
        T4,
        T5,
        T6,
        T7,
        T8,
        T9,
        T10,
        T11,
        T12,
        T13,
        T14,
        T15,
        T16,
        T17,
        T18,
        T19,
        T20,
        T21
      ]
  ): Ptr[T1] =
    new Ptr[T1](elemRawPtr(rawptr, tag.offset(0.toUSize).rawSize))

  /** Load a value of a field number 1. */
  @alwaysinline def _1(implicit
      tag: Tag.CStruct21[
        T1,
        T2,
        T3,
        T4,
        T5,
        T6,
        T7,
        T8,
        T9,
        T10,
        T11,
        T12,
        T13,
        T14,
        T15,
        T16,
        T17,
        T18,
        T19,
        T20,
        T21
      ]
  ): T1 = {
    val ptr = new Ptr[T1](elemRawPtr(rawptr, tag.offset(0.toUSize).rawSize))
=======
  @alwaysinline def toPtr: Ptr[CStruct21[T1, T2, T3, T4, T5, T6, T7, T8, T9, T10, T11, T12, T13, T14, T15, T16, T17, T18, T19, T20, T21]] =
    fromRawPtr[CStruct21[T1, T2, T3, T4, T5, T6, T7, T8, T9, T10, T11, T12, T13, T14, T15, T16, T17, T18, T19, T20, T21]](rawptr)

  /** Load a value of a field number 1. */
  @alwaysinline def at1(implicit tag: Tag.CStruct21[T1, T2, T3, T4, T5, T6, T7, T8, T9, T10, T11, T12, T13, T14, T15, T16, T17, T18, T19, T20, T21]): Ptr[T1] = 
    new Ptr[T1](elemRawPtr(rawptr, tag.offset(0.toULong).toLong))

  /** Load a value of a field number 1. */
  @alwaysinline def _1(implicit tag: Tag.CStruct21[T1, T2, T3, T4, T5, T6, T7, T8, T9, T10, T11, T12, T13, T14, T15, T16, T17, T18, T19, T20, T21]): T1 = {
    val ptr = new Ptr[T1](elemRawPtr(rawptr, tag.offset(0.toULong).toLong))
>>>>>>> 69749b9f
    ptr.unary_!(tag._1)
  }

  /** Store a value to a field number 1. */
<<<<<<< HEAD
  @alwaysinline def _1_=(value: T1)(implicit
      tag: Tag.CStruct21[
        T1,
        T2,
        T3,
        T4,
        T5,
        T6,
        T7,
        T8,
        T9,
        T10,
        T11,
        T12,
        T13,
        T14,
        T15,
        T16,
        T17,
        T18,
        T19,
        T20,
        T21
      ]
  ): Unit = {
    val ptr = new Ptr[T1](elemRawPtr(rawptr, tag.offset(0.toUSize).rawSize))
=======
  @alwaysinline def _1_=(value: T1)(implicit tag: Tag.CStruct21[T1, T2, T3, T4, T5, T6, T7, T8, T9, T10, T11, T12, T13, T14, T15, T16, T17, T18, T19, T20, T21]): Unit = {
    val ptr = new Ptr[T1](elemRawPtr(rawptr, tag.offset(0.toULong).toLong))
>>>>>>> 69749b9f
    ptr.`unary_!_=`(value)(tag._1)
  }

  /** Load a value of a field number 2. */
<<<<<<< HEAD
  @alwaysinline def at2(implicit
      tag: Tag.CStruct21[
        T1,
        T2,
        T3,
        T4,
        T5,
        T6,
        T7,
        T8,
        T9,
        T10,
        T11,
        T12,
        T13,
        T14,
        T15,
        T16,
        T17,
        T18,
        T19,
        T20,
        T21
      ]
  ): Ptr[T2] =
    new Ptr[T2](elemRawPtr(rawptr, tag.offset(1.toUSize).rawSize))

  /** Load a value of a field number 2. */
  @alwaysinline def _2(implicit
      tag: Tag.CStruct21[
        T1,
        T2,
        T3,
        T4,
        T5,
        T6,
        T7,
        T8,
        T9,
        T10,
        T11,
        T12,
        T13,
        T14,
        T15,
        T16,
        T17,
        T18,
        T19,
        T20,
        T21
      ]
  ): T2 = {
    val ptr = new Ptr[T2](elemRawPtr(rawptr, tag.offset(1.toUSize).rawSize))
=======
  @alwaysinline def at2(implicit tag: Tag.CStruct21[T1, T2, T3, T4, T5, T6, T7, T8, T9, T10, T11, T12, T13, T14, T15, T16, T17, T18, T19, T20, T21]): Ptr[T2] = 
    new Ptr[T2](elemRawPtr(rawptr, tag.offset(1.toULong).toLong))

  /** Load a value of a field number 2. */
  @alwaysinline def _2(implicit tag: Tag.CStruct21[T1, T2, T3, T4, T5, T6, T7, T8, T9, T10, T11, T12, T13, T14, T15, T16, T17, T18, T19, T20, T21]): T2 = {
    val ptr = new Ptr[T2](elemRawPtr(rawptr, tag.offset(1.toULong).toLong))
>>>>>>> 69749b9f
    ptr.unary_!(tag._2)
  }

  /** Store a value to a field number 2. */
<<<<<<< HEAD
  @alwaysinline def _2_=(value: T2)(implicit
      tag: Tag.CStruct21[
        T1,
        T2,
        T3,
        T4,
        T5,
        T6,
        T7,
        T8,
        T9,
        T10,
        T11,
        T12,
        T13,
        T14,
        T15,
        T16,
        T17,
        T18,
        T19,
        T20,
        T21
      ]
  ): Unit = {
    val ptr = new Ptr[T2](elemRawPtr(rawptr, tag.offset(1.toUSize).rawSize))
=======
  @alwaysinline def _2_=(value: T2)(implicit tag: Tag.CStruct21[T1, T2, T3, T4, T5, T6, T7, T8, T9, T10, T11, T12, T13, T14, T15, T16, T17, T18, T19, T20, T21]): Unit = {
    val ptr = new Ptr[T2](elemRawPtr(rawptr, tag.offset(1.toULong).toLong))
>>>>>>> 69749b9f
    ptr.`unary_!_=`(value)(tag._2)
  }

  /** Load a value of a field number 3. */
<<<<<<< HEAD
  @alwaysinline def at3(implicit
      tag: Tag.CStruct21[
        T1,
        T2,
        T3,
        T4,
        T5,
        T6,
        T7,
        T8,
        T9,
        T10,
        T11,
        T12,
        T13,
        T14,
        T15,
        T16,
        T17,
        T18,
        T19,
        T20,
        T21
      ]
  ): Ptr[T3] =
    new Ptr[T3](elemRawPtr(rawptr, tag.offset(2.toUSize).rawSize))

  /** Load a value of a field number 3. */
  @alwaysinline def _3(implicit
      tag: Tag.CStruct21[
        T1,
        T2,
        T3,
        T4,
        T5,
        T6,
        T7,
        T8,
        T9,
        T10,
        T11,
        T12,
        T13,
        T14,
        T15,
        T16,
        T17,
        T18,
        T19,
        T20,
        T21
      ]
  ): T3 = {
    val ptr = new Ptr[T3](elemRawPtr(rawptr, tag.offset(2.toUSize).rawSize))
=======
  @alwaysinline def at3(implicit tag: Tag.CStruct21[T1, T2, T3, T4, T5, T6, T7, T8, T9, T10, T11, T12, T13, T14, T15, T16, T17, T18, T19, T20, T21]): Ptr[T3] = 
    new Ptr[T3](elemRawPtr(rawptr, tag.offset(2.toULong).toLong))

  /** Load a value of a field number 3. */
  @alwaysinline def _3(implicit tag: Tag.CStruct21[T1, T2, T3, T4, T5, T6, T7, T8, T9, T10, T11, T12, T13, T14, T15, T16, T17, T18, T19, T20, T21]): T3 = {
    val ptr = new Ptr[T3](elemRawPtr(rawptr, tag.offset(2.toULong).toLong))
>>>>>>> 69749b9f
    ptr.unary_!(tag._3)
  }

  /** Store a value to a field number 3. */
<<<<<<< HEAD
  @alwaysinline def _3_=(value: T3)(implicit
      tag: Tag.CStruct21[
        T1,
        T2,
        T3,
        T4,
        T5,
        T6,
        T7,
        T8,
        T9,
        T10,
        T11,
        T12,
        T13,
        T14,
        T15,
        T16,
        T17,
        T18,
        T19,
        T20,
        T21
      ]
  ): Unit = {
    val ptr = new Ptr[T3](elemRawPtr(rawptr, tag.offset(2.toUSize).rawSize))
=======
  @alwaysinline def _3_=(value: T3)(implicit tag: Tag.CStruct21[T1, T2, T3, T4, T5, T6, T7, T8, T9, T10, T11, T12, T13, T14, T15, T16, T17, T18, T19, T20, T21]): Unit = {
    val ptr = new Ptr[T3](elemRawPtr(rawptr, tag.offset(2.toULong).toLong))
>>>>>>> 69749b9f
    ptr.`unary_!_=`(value)(tag._3)
  }

  /** Load a value of a field number 4. */
<<<<<<< HEAD
  @alwaysinline def at4(implicit
      tag: Tag.CStruct21[
        T1,
        T2,
        T3,
        T4,
        T5,
        T6,
        T7,
        T8,
        T9,
        T10,
        T11,
        T12,
        T13,
        T14,
        T15,
        T16,
        T17,
        T18,
        T19,
        T20,
        T21
      ]
  ): Ptr[T4] =
    new Ptr[T4](elemRawPtr(rawptr, tag.offset(3.toUSize).rawSize))

  /** Load a value of a field number 4. */
  @alwaysinline def _4(implicit
      tag: Tag.CStruct21[
        T1,
        T2,
        T3,
        T4,
        T5,
        T6,
        T7,
        T8,
        T9,
        T10,
        T11,
        T12,
        T13,
        T14,
        T15,
        T16,
        T17,
        T18,
        T19,
        T20,
        T21
      ]
  ): T4 = {
    val ptr = new Ptr[T4](elemRawPtr(rawptr, tag.offset(3.toUSize).rawSize))
=======
  @alwaysinline def at4(implicit tag: Tag.CStruct21[T1, T2, T3, T4, T5, T6, T7, T8, T9, T10, T11, T12, T13, T14, T15, T16, T17, T18, T19, T20, T21]): Ptr[T4] = 
    new Ptr[T4](elemRawPtr(rawptr, tag.offset(3.toULong).toLong))

  /** Load a value of a field number 4. */
  @alwaysinline def _4(implicit tag: Tag.CStruct21[T1, T2, T3, T4, T5, T6, T7, T8, T9, T10, T11, T12, T13, T14, T15, T16, T17, T18, T19, T20, T21]): T4 = {
    val ptr = new Ptr[T4](elemRawPtr(rawptr, tag.offset(3.toULong).toLong))
>>>>>>> 69749b9f
    ptr.unary_!(tag._4)
  }

  /** Store a value to a field number 4. */
<<<<<<< HEAD
  @alwaysinline def _4_=(value: T4)(implicit
      tag: Tag.CStruct21[
        T1,
        T2,
        T3,
        T4,
        T5,
        T6,
        T7,
        T8,
        T9,
        T10,
        T11,
        T12,
        T13,
        T14,
        T15,
        T16,
        T17,
        T18,
        T19,
        T20,
        T21
      ]
  ): Unit = {
    val ptr = new Ptr[T4](elemRawPtr(rawptr, tag.offset(3.toUSize).rawSize))
=======
  @alwaysinline def _4_=(value: T4)(implicit tag: Tag.CStruct21[T1, T2, T3, T4, T5, T6, T7, T8, T9, T10, T11, T12, T13, T14, T15, T16, T17, T18, T19, T20, T21]): Unit = {
    val ptr = new Ptr[T4](elemRawPtr(rawptr, tag.offset(3.toULong).toLong))
>>>>>>> 69749b9f
    ptr.`unary_!_=`(value)(tag._4)
  }

  /** Load a value of a field number 5. */
<<<<<<< HEAD
  @alwaysinline def at5(implicit
      tag: Tag.CStruct21[
        T1,
        T2,
        T3,
        T4,
        T5,
        T6,
        T7,
        T8,
        T9,
        T10,
        T11,
        T12,
        T13,
        T14,
        T15,
        T16,
        T17,
        T18,
        T19,
        T20,
        T21
      ]
  ): Ptr[T5] =
    new Ptr[T5](elemRawPtr(rawptr, tag.offset(4.toUSize).rawSize))

  /** Load a value of a field number 5. */
  @alwaysinline def _5(implicit
      tag: Tag.CStruct21[
        T1,
        T2,
        T3,
        T4,
        T5,
        T6,
        T7,
        T8,
        T9,
        T10,
        T11,
        T12,
        T13,
        T14,
        T15,
        T16,
        T17,
        T18,
        T19,
        T20,
        T21
      ]
  ): T5 = {
    val ptr = new Ptr[T5](elemRawPtr(rawptr, tag.offset(4.toUSize).rawSize))
=======
  @alwaysinline def at5(implicit tag: Tag.CStruct21[T1, T2, T3, T4, T5, T6, T7, T8, T9, T10, T11, T12, T13, T14, T15, T16, T17, T18, T19, T20, T21]): Ptr[T5] = 
    new Ptr[T5](elemRawPtr(rawptr, tag.offset(4.toULong).toLong))

  /** Load a value of a field number 5. */
  @alwaysinline def _5(implicit tag: Tag.CStruct21[T1, T2, T3, T4, T5, T6, T7, T8, T9, T10, T11, T12, T13, T14, T15, T16, T17, T18, T19, T20, T21]): T5 = {
    val ptr = new Ptr[T5](elemRawPtr(rawptr, tag.offset(4.toULong).toLong))
>>>>>>> 69749b9f
    ptr.unary_!(tag._5)
  }

  /** Store a value to a field number 5. */
<<<<<<< HEAD
  @alwaysinline def _5_=(value: T5)(implicit
      tag: Tag.CStruct21[
        T1,
        T2,
        T3,
        T4,
        T5,
        T6,
        T7,
        T8,
        T9,
        T10,
        T11,
        T12,
        T13,
        T14,
        T15,
        T16,
        T17,
        T18,
        T19,
        T20,
        T21
      ]
  ): Unit = {
    val ptr = new Ptr[T5](elemRawPtr(rawptr, tag.offset(4.toUSize).rawSize))
=======
  @alwaysinline def _5_=(value: T5)(implicit tag: Tag.CStruct21[T1, T2, T3, T4, T5, T6, T7, T8, T9, T10, T11, T12, T13, T14, T15, T16, T17, T18, T19, T20, T21]): Unit = {
    val ptr = new Ptr[T5](elemRawPtr(rawptr, tag.offset(4.toULong).toLong))
>>>>>>> 69749b9f
    ptr.`unary_!_=`(value)(tag._5)
  }

  /** Load a value of a field number 6. */
<<<<<<< HEAD
  @alwaysinline def at6(implicit
      tag: Tag.CStruct21[
        T1,
        T2,
        T3,
        T4,
        T5,
        T6,
        T7,
        T8,
        T9,
        T10,
        T11,
        T12,
        T13,
        T14,
        T15,
        T16,
        T17,
        T18,
        T19,
        T20,
        T21
      ]
  ): Ptr[T6] =
    new Ptr[T6](elemRawPtr(rawptr, tag.offset(5.toUSize).rawSize))

  /** Load a value of a field number 6. */
  @alwaysinline def _6(implicit
      tag: Tag.CStruct21[
        T1,
        T2,
        T3,
        T4,
        T5,
        T6,
        T7,
        T8,
        T9,
        T10,
        T11,
        T12,
        T13,
        T14,
        T15,
        T16,
        T17,
        T18,
        T19,
        T20,
        T21
      ]
  ): T6 = {
    val ptr = new Ptr[T6](elemRawPtr(rawptr, tag.offset(5.toUSize).rawSize))
=======
  @alwaysinline def at6(implicit tag: Tag.CStruct21[T1, T2, T3, T4, T5, T6, T7, T8, T9, T10, T11, T12, T13, T14, T15, T16, T17, T18, T19, T20, T21]): Ptr[T6] = 
    new Ptr[T6](elemRawPtr(rawptr, tag.offset(5.toULong).toLong))

  /** Load a value of a field number 6. */
  @alwaysinline def _6(implicit tag: Tag.CStruct21[T1, T2, T3, T4, T5, T6, T7, T8, T9, T10, T11, T12, T13, T14, T15, T16, T17, T18, T19, T20, T21]): T6 = {
    val ptr = new Ptr[T6](elemRawPtr(rawptr, tag.offset(5.toULong).toLong))
>>>>>>> 69749b9f
    ptr.unary_!(tag._6)
  }

  /** Store a value to a field number 6. */
<<<<<<< HEAD
  @alwaysinline def _6_=(value: T6)(implicit
      tag: Tag.CStruct21[
        T1,
        T2,
        T3,
        T4,
        T5,
        T6,
        T7,
        T8,
        T9,
        T10,
        T11,
        T12,
        T13,
        T14,
        T15,
        T16,
        T17,
        T18,
        T19,
        T20,
        T21
      ]
  ): Unit = {
    val ptr = new Ptr[T6](elemRawPtr(rawptr, tag.offset(5.toUSize).rawSize))
=======
  @alwaysinline def _6_=(value: T6)(implicit tag: Tag.CStruct21[T1, T2, T3, T4, T5, T6, T7, T8, T9, T10, T11, T12, T13, T14, T15, T16, T17, T18, T19, T20, T21]): Unit = {
    val ptr = new Ptr[T6](elemRawPtr(rawptr, tag.offset(5.toULong).toLong))
>>>>>>> 69749b9f
    ptr.`unary_!_=`(value)(tag._6)
  }

  /** Load a value of a field number 7. */
<<<<<<< HEAD
  @alwaysinline def at7(implicit
      tag: Tag.CStruct21[
        T1,
        T2,
        T3,
        T4,
        T5,
        T6,
        T7,
        T8,
        T9,
        T10,
        T11,
        T12,
        T13,
        T14,
        T15,
        T16,
        T17,
        T18,
        T19,
        T20,
        T21
      ]
  ): Ptr[T7] =
    new Ptr[T7](elemRawPtr(rawptr, tag.offset(6.toUSize).rawSize))

  /** Load a value of a field number 7. */
  @alwaysinline def _7(implicit
      tag: Tag.CStruct21[
        T1,
        T2,
        T3,
        T4,
        T5,
        T6,
        T7,
        T8,
        T9,
        T10,
        T11,
        T12,
        T13,
        T14,
        T15,
        T16,
        T17,
        T18,
        T19,
        T20,
        T21
      ]
  ): T7 = {
    val ptr = new Ptr[T7](elemRawPtr(rawptr, tag.offset(6.toUSize).rawSize))
=======
  @alwaysinline def at7(implicit tag: Tag.CStruct21[T1, T2, T3, T4, T5, T6, T7, T8, T9, T10, T11, T12, T13, T14, T15, T16, T17, T18, T19, T20, T21]): Ptr[T7] = 
    new Ptr[T7](elemRawPtr(rawptr, tag.offset(6.toULong).toLong))

  /** Load a value of a field number 7. */
  @alwaysinline def _7(implicit tag: Tag.CStruct21[T1, T2, T3, T4, T5, T6, T7, T8, T9, T10, T11, T12, T13, T14, T15, T16, T17, T18, T19, T20, T21]): T7 = {
    val ptr = new Ptr[T7](elemRawPtr(rawptr, tag.offset(6.toULong).toLong))
>>>>>>> 69749b9f
    ptr.unary_!(tag._7)
  }

  /** Store a value to a field number 7. */
<<<<<<< HEAD
  @alwaysinline def _7_=(value: T7)(implicit
      tag: Tag.CStruct21[
        T1,
        T2,
        T3,
        T4,
        T5,
        T6,
        T7,
        T8,
        T9,
        T10,
        T11,
        T12,
        T13,
        T14,
        T15,
        T16,
        T17,
        T18,
        T19,
        T20,
        T21
      ]
  ): Unit = {
    val ptr = new Ptr[T7](elemRawPtr(rawptr, tag.offset(6.toUSize).rawSize))
=======
  @alwaysinline def _7_=(value: T7)(implicit tag: Tag.CStruct21[T1, T2, T3, T4, T5, T6, T7, T8, T9, T10, T11, T12, T13, T14, T15, T16, T17, T18, T19, T20, T21]): Unit = {
    val ptr = new Ptr[T7](elemRawPtr(rawptr, tag.offset(6.toULong).toLong))
>>>>>>> 69749b9f
    ptr.`unary_!_=`(value)(tag._7)
  }

  /** Load a value of a field number 8. */
<<<<<<< HEAD
  @alwaysinline def at8(implicit
      tag: Tag.CStruct21[
        T1,
        T2,
        T3,
        T4,
        T5,
        T6,
        T7,
        T8,
        T9,
        T10,
        T11,
        T12,
        T13,
        T14,
        T15,
        T16,
        T17,
        T18,
        T19,
        T20,
        T21
      ]
  ): Ptr[T8] =
    new Ptr[T8](elemRawPtr(rawptr, tag.offset(7.toUSize).rawSize))

  /** Load a value of a field number 8. */
  @alwaysinline def _8(implicit
      tag: Tag.CStruct21[
        T1,
        T2,
        T3,
        T4,
        T5,
        T6,
        T7,
        T8,
        T9,
        T10,
        T11,
        T12,
        T13,
        T14,
        T15,
        T16,
        T17,
        T18,
        T19,
        T20,
        T21
      ]
  ): T8 = {
    val ptr = new Ptr[T8](elemRawPtr(rawptr, tag.offset(7.toUSize).rawSize))
=======
  @alwaysinline def at8(implicit tag: Tag.CStruct21[T1, T2, T3, T4, T5, T6, T7, T8, T9, T10, T11, T12, T13, T14, T15, T16, T17, T18, T19, T20, T21]): Ptr[T8] = 
    new Ptr[T8](elemRawPtr(rawptr, tag.offset(7.toULong).toLong))

  /** Load a value of a field number 8. */
  @alwaysinline def _8(implicit tag: Tag.CStruct21[T1, T2, T3, T4, T5, T6, T7, T8, T9, T10, T11, T12, T13, T14, T15, T16, T17, T18, T19, T20, T21]): T8 = {
    val ptr = new Ptr[T8](elemRawPtr(rawptr, tag.offset(7.toULong).toLong))
>>>>>>> 69749b9f
    ptr.unary_!(tag._8)
  }

  /** Store a value to a field number 8. */
<<<<<<< HEAD
  @alwaysinline def _8_=(value: T8)(implicit
      tag: Tag.CStruct21[
        T1,
        T2,
        T3,
        T4,
        T5,
        T6,
        T7,
        T8,
        T9,
        T10,
        T11,
        T12,
        T13,
        T14,
        T15,
        T16,
        T17,
        T18,
        T19,
        T20,
        T21
      ]
  ): Unit = {
    val ptr = new Ptr[T8](elemRawPtr(rawptr, tag.offset(7.toUSize).rawSize))
=======
  @alwaysinline def _8_=(value: T8)(implicit tag: Tag.CStruct21[T1, T2, T3, T4, T5, T6, T7, T8, T9, T10, T11, T12, T13, T14, T15, T16, T17, T18, T19, T20, T21]): Unit = {
    val ptr = new Ptr[T8](elemRawPtr(rawptr, tag.offset(7.toULong).toLong))
>>>>>>> 69749b9f
    ptr.`unary_!_=`(value)(tag._8)
  }

  /** Load a value of a field number 9. */
<<<<<<< HEAD
  @alwaysinline def at9(implicit
      tag: Tag.CStruct21[
        T1,
        T2,
        T3,
        T4,
        T5,
        T6,
        T7,
        T8,
        T9,
        T10,
        T11,
        T12,
        T13,
        T14,
        T15,
        T16,
        T17,
        T18,
        T19,
        T20,
        T21
      ]
  ): Ptr[T9] =
    new Ptr[T9](elemRawPtr(rawptr, tag.offset(8.toUSize).rawSize))

  /** Load a value of a field number 9. */
  @alwaysinline def _9(implicit
      tag: Tag.CStruct21[
        T1,
        T2,
        T3,
        T4,
        T5,
        T6,
        T7,
        T8,
        T9,
        T10,
        T11,
        T12,
        T13,
        T14,
        T15,
        T16,
        T17,
        T18,
        T19,
        T20,
        T21
      ]
  ): T9 = {
    val ptr = new Ptr[T9](elemRawPtr(rawptr, tag.offset(8.toUSize).rawSize))
=======
  @alwaysinline def at9(implicit tag: Tag.CStruct21[T1, T2, T3, T4, T5, T6, T7, T8, T9, T10, T11, T12, T13, T14, T15, T16, T17, T18, T19, T20, T21]): Ptr[T9] = 
    new Ptr[T9](elemRawPtr(rawptr, tag.offset(8.toULong).toLong))

  /** Load a value of a field number 9. */
  @alwaysinline def _9(implicit tag: Tag.CStruct21[T1, T2, T3, T4, T5, T6, T7, T8, T9, T10, T11, T12, T13, T14, T15, T16, T17, T18, T19, T20, T21]): T9 = {
    val ptr = new Ptr[T9](elemRawPtr(rawptr, tag.offset(8.toULong).toLong))
>>>>>>> 69749b9f
    ptr.unary_!(tag._9)
  }

  /** Store a value to a field number 9. */
<<<<<<< HEAD
  @alwaysinline def _9_=(value: T9)(implicit
      tag: Tag.CStruct21[
        T1,
        T2,
        T3,
        T4,
        T5,
        T6,
        T7,
        T8,
        T9,
        T10,
        T11,
        T12,
        T13,
        T14,
        T15,
        T16,
        T17,
        T18,
        T19,
        T20,
        T21
      ]
  ): Unit = {
    val ptr = new Ptr[T9](elemRawPtr(rawptr, tag.offset(8.toUSize).rawSize))
=======
  @alwaysinline def _9_=(value: T9)(implicit tag: Tag.CStruct21[T1, T2, T3, T4, T5, T6, T7, T8, T9, T10, T11, T12, T13, T14, T15, T16, T17, T18, T19, T20, T21]): Unit = {
    val ptr = new Ptr[T9](elemRawPtr(rawptr, tag.offset(8.toULong).toLong))
>>>>>>> 69749b9f
    ptr.`unary_!_=`(value)(tag._9)
  }

  /** Load a value of a field number 10. */
<<<<<<< HEAD
  @alwaysinline def at10(implicit
      tag: Tag.CStruct21[
        T1,
        T2,
        T3,
        T4,
        T5,
        T6,
        T7,
        T8,
        T9,
        T10,
        T11,
        T12,
        T13,
        T14,
        T15,
        T16,
        T17,
        T18,
        T19,
        T20,
        T21
      ]
  ): Ptr[T10] =
    new Ptr[T10](elemRawPtr(rawptr, tag.offset(9.toUSize).rawSize))

  /** Load a value of a field number 10. */
  @alwaysinline def _10(implicit
      tag: Tag.CStruct21[
        T1,
        T2,
        T3,
        T4,
        T5,
        T6,
        T7,
        T8,
        T9,
        T10,
        T11,
        T12,
        T13,
        T14,
        T15,
        T16,
        T17,
        T18,
        T19,
        T20,
        T21
      ]
  ): T10 = {
    val ptr = new Ptr[T10](elemRawPtr(rawptr, tag.offset(9.toUSize).rawSize))
=======
  @alwaysinline def at10(implicit tag: Tag.CStruct21[T1, T2, T3, T4, T5, T6, T7, T8, T9, T10, T11, T12, T13, T14, T15, T16, T17, T18, T19, T20, T21]): Ptr[T10] = 
    new Ptr[T10](elemRawPtr(rawptr, tag.offset(9.toULong).toLong))

  /** Load a value of a field number 10. */
  @alwaysinline def _10(implicit tag: Tag.CStruct21[T1, T2, T3, T4, T5, T6, T7, T8, T9, T10, T11, T12, T13, T14, T15, T16, T17, T18, T19, T20, T21]): T10 = {
    val ptr = new Ptr[T10](elemRawPtr(rawptr, tag.offset(9.toULong).toLong))
>>>>>>> 69749b9f
    ptr.unary_!(tag._10)
  }

  /** Store a value to a field number 10. */
<<<<<<< HEAD
  @alwaysinline def _10_=(value: T10)(implicit
      tag: Tag.CStruct21[
        T1,
        T2,
        T3,
        T4,
        T5,
        T6,
        T7,
        T8,
        T9,
        T10,
        T11,
        T12,
        T13,
        T14,
        T15,
        T16,
        T17,
        T18,
        T19,
        T20,
        T21
      ]
  ): Unit = {
    val ptr = new Ptr[T10](elemRawPtr(rawptr, tag.offset(9.toUSize).rawSize))
=======
  @alwaysinline def _10_=(value: T10)(implicit tag: Tag.CStruct21[T1, T2, T3, T4, T5, T6, T7, T8, T9, T10, T11, T12, T13, T14, T15, T16, T17, T18, T19, T20, T21]): Unit = {
    val ptr = new Ptr[T10](elemRawPtr(rawptr, tag.offset(9.toULong).toLong))
>>>>>>> 69749b9f
    ptr.`unary_!_=`(value)(tag._10)
  }

  /** Load a value of a field number 11. */
<<<<<<< HEAD
  @alwaysinline def at11(implicit
      tag: Tag.CStruct21[
        T1,
        T2,
        T3,
        T4,
        T5,
        T6,
        T7,
        T8,
        T9,
        T10,
        T11,
        T12,
        T13,
        T14,
        T15,
        T16,
        T17,
        T18,
        T19,
        T20,
        T21
      ]
  ): Ptr[T11] =
    new Ptr[T11](elemRawPtr(rawptr, tag.offset(10.toUSize).rawSize))

  /** Load a value of a field number 11. */
  @alwaysinline def _11(implicit
      tag: Tag.CStruct21[
        T1,
        T2,
        T3,
        T4,
        T5,
        T6,
        T7,
        T8,
        T9,
        T10,
        T11,
        T12,
        T13,
        T14,
        T15,
        T16,
        T17,
        T18,
        T19,
        T20,
        T21
      ]
  ): T11 = {
    val ptr = new Ptr[T11](elemRawPtr(rawptr, tag.offset(10.toUSize).rawSize))
=======
  @alwaysinline def at11(implicit tag: Tag.CStruct21[T1, T2, T3, T4, T5, T6, T7, T8, T9, T10, T11, T12, T13, T14, T15, T16, T17, T18, T19, T20, T21]): Ptr[T11] = 
    new Ptr[T11](elemRawPtr(rawptr, tag.offset(10.toULong).toLong))

  /** Load a value of a field number 11. */
  @alwaysinline def _11(implicit tag: Tag.CStruct21[T1, T2, T3, T4, T5, T6, T7, T8, T9, T10, T11, T12, T13, T14, T15, T16, T17, T18, T19, T20, T21]): T11 = {
    val ptr = new Ptr[T11](elemRawPtr(rawptr, tag.offset(10.toULong).toLong))
>>>>>>> 69749b9f
    ptr.unary_!(tag._11)
  }

  /** Store a value to a field number 11. */
<<<<<<< HEAD
  @alwaysinline def _11_=(value: T11)(implicit
      tag: Tag.CStruct21[
        T1,
        T2,
        T3,
        T4,
        T5,
        T6,
        T7,
        T8,
        T9,
        T10,
        T11,
        T12,
        T13,
        T14,
        T15,
        T16,
        T17,
        T18,
        T19,
        T20,
        T21
      ]
  ): Unit = {
    val ptr = new Ptr[T11](elemRawPtr(rawptr, tag.offset(10.toUSize).rawSize))
=======
  @alwaysinline def _11_=(value: T11)(implicit tag: Tag.CStruct21[T1, T2, T3, T4, T5, T6, T7, T8, T9, T10, T11, T12, T13, T14, T15, T16, T17, T18, T19, T20, T21]): Unit = {
    val ptr = new Ptr[T11](elemRawPtr(rawptr, tag.offset(10.toULong).toLong))
>>>>>>> 69749b9f
    ptr.`unary_!_=`(value)(tag._11)
  }

  /** Load a value of a field number 12. */
<<<<<<< HEAD
  @alwaysinline def at12(implicit
      tag: Tag.CStruct21[
        T1,
        T2,
        T3,
        T4,
        T5,
        T6,
        T7,
        T8,
        T9,
        T10,
        T11,
        T12,
        T13,
        T14,
        T15,
        T16,
        T17,
        T18,
        T19,
        T20,
        T21
      ]
  ): Ptr[T12] =
    new Ptr[T12](elemRawPtr(rawptr, tag.offset(11.toUSize).rawSize))

  /** Load a value of a field number 12. */
  @alwaysinline def _12(implicit
      tag: Tag.CStruct21[
        T1,
        T2,
        T3,
        T4,
        T5,
        T6,
        T7,
        T8,
        T9,
        T10,
        T11,
        T12,
        T13,
        T14,
        T15,
        T16,
        T17,
        T18,
        T19,
        T20,
        T21
      ]
  ): T12 = {
    val ptr = new Ptr[T12](elemRawPtr(rawptr, tag.offset(11.toUSize).rawSize))
=======
  @alwaysinline def at12(implicit tag: Tag.CStruct21[T1, T2, T3, T4, T5, T6, T7, T8, T9, T10, T11, T12, T13, T14, T15, T16, T17, T18, T19, T20, T21]): Ptr[T12] = 
    new Ptr[T12](elemRawPtr(rawptr, tag.offset(11.toULong).toLong))

  /** Load a value of a field number 12. */
  @alwaysinline def _12(implicit tag: Tag.CStruct21[T1, T2, T3, T4, T5, T6, T7, T8, T9, T10, T11, T12, T13, T14, T15, T16, T17, T18, T19, T20, T21]): T12 = {
    val ptr = new Ptr[T12](elemRawPtr(rawptr, tag.offset(11.toULong).toLong))
>>>>>>> 69749b9f
    ptr.unary_!(tag._12)
  }

  /** Store a value to a field number 12. */
<<<<<<< HEAD
  @alwaysinline def _12_=(value: T12)(implicit
      tag: Tag.CStruct21[
        T1,
        T2,
        T3,
        T4,
        T5,
        T6,
        T7,
        T8,
        T9,
        T10,
        T11,
        T12,
        T13,
        T14,
        T15,
        T16,
        T17,
        T18,
        T19,
        T20,
        T21
      ]
  ): Unit = {
    val ptr = new Ptr[T12](elemRawPtr(rawptr, tag.offset(11.toUSize).rawSize))
=======
  @alwaysinline def _12_=(value: T12)(implicit tag: Tag.CStruct21[T1, T2, T3, T4, T5, T6, T7, T8, T9, T10, T11, T12, T13, T14, T15, T16, T17, T18, T19, T20, T21]): Unit = {
    val ptr = new Ptr[T12](elemRawPtr(rawptr, tag.offset(11.toULong).toLong))
>>>>>>> 69749b9f
    ptr.`unary_!_=`(value)(tag._12)
  }

  /** Load a value of a field number 13. */
<<<<<<< HEAD
  @alwaysinline def at13(implicit
      tag: Tag.CStruct21[
        T1,
        T2,
        T3,
        T4,
        T5,
        T6,
        T7,
        T8,
        T9,
        T10,
        T11,
        T12,
        T13,
        T14,
        T15,
        T16,
        T17,
        T18,
        T19,
        T20,
        T21
      ]
  ): Ptr[T13] =
    new Ptr[T13](elemRawPtr(rawptr, tag.offset(12.toUSize).rawSize))

  /** Load a value of a field number 13. */
  @alwaysinline def _13(implicit
      tag: Tag.CStruct21[
        T1,
        T2,
        T3,
        T4,
        T5,
        T6,
        T7,
        T8,
        T9,
        T10,
        T11,
        T12,
        T13,
        T14,
        T15,
        T16,
        T17,
        T18,
        T19,
        T20,
        T21
      ]
  ): T13 = {
    val ptr = new Ptr[T13](elemRawPtr(rawptr, tag.offset(12.toUSize).rawSize))
=======
  @alwaysinline def at13(implicit tag: Tag.CStruct21[T1, T2, T3, T4, T5, T6, T7, T8, T9, T10, T11, T12, T13, T14, T15, T16, T17, T18, T19, T20, T21]): Ptr[T13] = 
    new Ptr[T13](elemRawPtr(rawptr, tag.offset(12.toULong).toLong))

  /** Load a value of a field number 13. */
  @alwaysinline def _13(implicit tag: Tag.CStruct21[T1, T2, T3, T4, T5, T6, T7, T8, T9, T10, T11, T12, T13, T14, T15, T16, T17, T18, T19, T20, T21]): T13 = {
    val ptr = new Ptr[T13](elemRawPtr(rawptr, tag.offset(12.toULong).toLong))
>>>>>>> 69749b9f
    ptr.unary_!(tag._13)
  }

  /** Store a value to a field number 13. */
<<<<<<< HEAD
  @alwaysinline def _13_=(value: T13)(implicit
      tag: Tag.CStruct21[
        T1,
        T2,
        T3,
        T4,
        T5,
        T6,
        T7,
        T8,
        T9,
        T10,
        T11,
        T12,
        T13,
        T14,
        T15,
        T16,
        T17,
        T18,
        T19,
        T20,
        T21
      ]
  ): Unit = {
    val ptr = new Ptr[T13](elemRawPtr(rawptr, tag.offset(12.toUSize).rawSize))
=======
  @alwaysinline def _13_=(value: T13)(implicit tag: Tag.CStruct21[T1, T2, T3, T4, T5, T6, T7, T8, T9, T10, T11, T12, T13, T14, T15, T16, T17, T18, T19, T20, T21]): Unit = {
    val ptr = new Ptr[T13](elemRawPtr(rawptr, tag.offset(12.toULong).toLong))
>>>>>>> 69749b9f
    ptr.`unary_!_=`(value)(tag._13)
  }

  /** Load a value of a field number 14. */
<<<<<<< HEAD
  @alwaysinline def at14(implicit
      tag: Tag.CStruct21[
        T1,
        T2,
        T3,
        T4,
        T5,
        T6,
        T7,
        T8,
        T9,
        T10,
        T11,
        T12,
        T13,
        T14,
        T15,
        T16,
        T17,
        T18,
        T19,
        T20,
        T21
      ]
  ): Ptr[T14] =
    new Ptr[T14](elemRawPtr(rawptr, tag.offset(13.toUSize).rawSize))

  /** Load a value of a field number 14. */
  @alwaysinline def _14(implicit
      tag: Tag.CStruct21[
        T1,
        T2,
        T3,
        T4,
        T5,
        T6,
        T7,
        T8,
        T9,
        T10,
        T11,
        T12,
        T13,
        T14,
        T15,
        T16,
        T17,
        T18,
        T19,
        T20,
        T21
      ]
  ): T14 = {
    val ptr = new Ptr[T14](elemRawPtr(rawptr, tag.offset(13.toUSize).rawSize))
=======
  @alwaysinline def at14(implicit tag: Tag.CStruct21[T1, T2, T3, T4, T5, T6, T7, T8, T9, T10, T11, T12, T13, T14, T15, T16, T17, T18, T19, T20, T21]): Ptr[T14] = 
    new Ptr[T14](elemRawPtr(rawptr, tag.offset(13.toULong).toLong))

  /** Load a value of a field number 14. */
  @alwaysinline def _14(implicit tag: Tag.CStruct21[T1, T2, T3, T4, T5, T6, T7, T8, T9, T10, T11, T12, T13, T14, T15, T16, T17, T18, T19, T20, T21]): T14 = {
    val ptr = new Ptr[T14](elemRawPtr(rawptr, tag.offset(13.toULong).toLong))
>>>>>>> 69749b9f
    ptr.unary_!(tag._14)
  }

  /** Store a value to a field number 14. */
<<<<<<< HEAD
  @alwaysinline def _14_=(value: T14)(implicit
      tag: Tag.CStruct21[
        T1,
        T2,
        T3,
        T4,
        T5,
        T6,
        T7,
        T8,
        T9,
        T10,
        T11,
        T12,
        T13,
        T14,
        T15,
        T16,
        T17,
        T18,
        T19,
        T20,
        T21
      ]
  ): Unit = {
    val ptr = new Ptr[T14](elemRawPtr(rawptr, tag.offset(13.toUSize).rawSize))
=======
  @alwaysinline def _14_=(value: T14)(implicit tag: Tag.CStruct21[T1, T2, T3, T4, T5, T6, T7, T8, T9, T10, T11, T12, T13, T14, T15, T16, T17, T18, T19, T20, T21]): Unit = {
    val ptr = new Ptr[T14](elemRawPtr(rawptr, tag.offset(13.toULong).toLong))
>>>>>>> 69749b9f
    ptr.`unary_!_=`(value)(tag._14)
  }

  /** Load a value of a field number 15. */
<<<<<<< HEAD
  @alwaysinline def at15(implicit
      tag: Tag.CStruct21[
        T1,
        T2,
        T3,
        T4,
        T5,
        T6,
        T7,
        T8,
        T9,
        T10,
        T11,
        T12,
        T13,
        T14,
        T15,
        T16,
        T17,
        T18,
        T19,
        T20,
        T21
      ]
  ): Ptr[T15] =
    new Ptr[T15](elemRawPtr(rawptr, tag.offset(14.toUSize).rawSize))

  /** Load a value of a field number 15. */
  @alwaysinline def _15(implicit
      tag: Tag.CStruct21[
        T1,
        T2,
        T3,
        T4,
        T5,
        T6,
        T7,
        T8,
        T9,
        T10,
        T11,
        T12,
        T13,
        T14,
        T15,
        T16,
        T17,
        T18,
        T19,
        T20,
        T21
      ]
  ): T15 = {
    val ptr = new Ptr[T15](elemRawPtr(rawptr, tag.offset(14.toUSize).rawSize))
=======
  @alwaysinline def at15(implicit tag: Tag.CStruct21[T1, T2, T3, T4, T5, T6, T7, T8, T9, T10, T11, T12, T13, T14, T15, T16, T17, T18, T19, T20, T21]): Ptr[T15] = 
    new Ptr[T15](elemRawPtr(rawptr, tag.offset(14.toULong).toLong))

  /** Load a value of a field number 15. */
  @alwaysinline def _15(implicit tag: Tag.CStruct21[T1, T2, T3, T4, T5, T6, T7, T8, T9, T10, T11, T12, T13, T14, T15, T16, T17, T18, T19, T20, T21]): T15 = {
    val ptr = new Ptr[T15](elemRawPtr(rawptr, tag.offset(14.toULong).toLong))
>>>>>>> 69749b9f
    ptr.unary_!(tag._15)
  }

  /** Store a value to a field number 15. */
<<<<<<< HEAD
  @alwaysinline def _15_=(value: T15)(implicit
      tag: Tag.CStruct21[
        T1,
        T2,
        T3,
        T4,
        T5,
        T6,
        T7,
        T8,
        T9,
        T10,
        T11,
        T12,
        T13,
        T14,
        T15,
        T16,
        T17,
        T18,
        T19,
        T20,
        T21
      ]
  ): Unit = {
    val ptr = new Ptr[T15](elemRawPtr(rawptr, tag.offset(14.toUSize).rawSize))
=======
  @alwaysinline def _15_=(value: T15)(implicit tag: Tag.CStruct21[T1, T2, T3, T4, T5, T6, T7, T8, T9, T10, T11, T12, T13, T14, T15, T16, T17, T18, T19, T20, T21]): Unit = {
    val ptr = new Ptr[T15](elemRawPtr(rawptr, tag.offset(14.toULong).toLong))
>>>>>>> 69749b9f
    ptr.`unary_!_=`(value)(tag._15)
  }

  /** Load a value of a field number 16. */
<<<<<<< HEAD
  @alwaysinline def at16(implicit
      tag: Tag.CStruct21[
        T1,
        T2,
        T3,
        T4,
        T5,
        T6,
        T7,
        T8,
        T9,
        T10,
        T11,
        T12,
        T13,
        T14,
        T15,
        T16,
        T17,
        T18,
        T19,
        T20,
        T21
      ]
  ): Ptr[T16] =
    new Ptr[T16](elemRawPtr(rawptr, tag.offset(15.toUSize).rawSize))

  /** Load a value of a field number 16. */
  @alwaysinline def _16(implicit
      tag: Tag.CStruct21[
        T1,
        T2,
        T3,
        T4,
        T5,
        T6,
        T7,
        T8,
        T9,
        T10,
        T11,
        T12,
        T13,
        T14,
        T15,
        T16,
        T17,
        T18,
        T19,
        T20,
        T21
      ]
  ): T16 = {
    val ptr = new Ptr[T16](elemRawPtr(rawptr, tag.offset(15.toUSize).rawSize))
=======
  @alwaysinline def at16(implicit tag: Tag.CStruct21[T1, T2, T3, T4, T5, T6, T7, T8, T9, T10, T11, T12, T13, T14, T15, T16, T17, T18, T19, T20, T21]): Ptr[T16] = 
    new Ptr[T16](elemRawPtr(rawptr, tag.offset(15.toULong).toLong))

  /** Load a value of a field number 16. */
  @alwaysinline def _16(implicit tag: Tag.CStruct21[T1, T2, T3, T4, T5, T6, T7, T8, T9, T10, T11, T12, T13, T14, T15, T16, T17, T18, T19, T20, T21]): T16 = {
    val ptr = new Ptr[T16](elemRawPtr(rawptr, tag.offset(15.toULong).toLong))
>>>>>>> 69749b9f
    ptr.unary_!(tag._16)
  }

  /** Store a value to a field number 16. */
<<<<<<< HEAD
  @alwaysinline def _16_=(value: T16)(implicit
      tag: Tag.CStruct21[
        T1,
        T2,
        T3,
        T4,
        T5,
        T6,
        T7,
        T8,
        T9,
        T10,
        T11,
        T12,
        T13,
        T14,
        T15,
        T16,
        T17,
        T18,
        T19,
        T20,
        T21
      ]
  ): Unit = {
    val ptr = new Ptr[T16](elemRawPtr(rawptr, tag.offset(15.toUSize).rawSize))
=======
  @alwaysinline def _16_=(value: T16)(implicit tag: Tag.CStruct21[T1, T2, T3, T4, T5, T6, T7, T8, T9, T10, T11, T12, T13, T14, T15, T16, T17, T18, T19, T20, T21]): Unit = {
    val ptr = new Ptr[T16](elemRawPtr(rawptr, tag.offset(15.toULong).toLong))
>>>>>>> 69749b9f
    ptr.`unary_!_=`(value)(tag._16)
  }

  /** Load a value of a field number 17. */
<<<<<<< HEAD
  @alwaysinline def at17(implicit
      tag: Tag.CStruct21[
        T1,
        T2,
        T3,
        T4,
        T5,
        T6,
        T7,
        T8,
        T9,
        T10,
        T11,
        T12,
        T13,
        T14,
        T15,
        T16,
        T17,
        T18,
        T19,
        T20,
        T21
      ]
  ): Ptr[T17] =
    new Ptr[T17](elemRawPtr(rawptr, tag.offset(16.toUSize).rawSize))

  /** Load a value of a field number 17. */
  @alwaysinline def _17(implicit
      tag: Tag.CStruct21[
        T1,
        T2,
        T3,
        T4,
        T5,
        T6,
        T7,
        T8,
        T9,
        T10,
        T11,
        T12,
        T13,
        T14,
        T15,
        T16,
        T17,
        T18,
        T19,
        T20,
        T21
      ]
  ): T17 = {
    val ptr = new Ptr[T17](elemRawPtr(rawptr, tag.offset(16.toUSize).rawSize))
=======
  @alwaysinline def at17(implicit tag: Tag.CStruct21[T1, T2, T3, T4, T5, T6, T7, T8, T9, T10, T11, T12, T13, T14, T15, T16, T17, T18, T19, T20, T21]): Ptr[T17] = 
    new Ptr[T17](elemRawPtr(rawptr, tag.offset(16.toULong).toLong))

  /** Load a value of a field number 17. */
  @alwaysinline def _17(implicit tag: Tag.CStruct21[T1, T2, T3, T4, T5, T6, T7, T8, T9, T10, T11, T12, T13, T14, T15, T16, T17, T18, T19, T20, T21]): T17 = {
    val ptr = new Ptr[T17](elemRawPtr(rawptr, tag.offset(16.toULong).toLong))
>>>>>>> 69749b9f
    ptr.unary_!(tag._17)
  }

  /** Store a value to a field number 17. */
<<<<<<< HEAD
  @alwaysinline def _17_=(value: T17)(implicit
      tag: Tag.CStruct21[
        T1,
        T2,
        T3,
        T4,
        T5,
        T6,
        T7,
        T8,
        T9,
        T10,
        T11,
        T12,
        T13,
        T14,
        T15,
        T16,
        T17,
        T18,
        T19,
        T20,
        T21
      ]
  ): Unit = {
    val ptr = new Ptr[T17](elemRawPtr(rawptr, tag.offset(16.toUSize).rawSize))
=======
  @alwaysinline def _17_=(value: T17)(implicit tag: Tag.CStruct21[T1, T2, T3, T4, T5, T6, T7, T8, T9, T10, T11, T12, T13, T14, T15, T16, T17, T18, T19, T20, T21]): Unit = {
    val ptr = new Ptr[T17](elemRawPtr(rawptr, tag.offset(16.toULong).toLong))
>>>>>>> 69749b9f
    ptr.`unary_!_=`(value)(tag._17)
  }

  /** Load a value of a field number 18. */
<<<<<<< HEAD
  @alwaysinline def at18(implicit
      tag: Tag.CStruct21[
        T1,
        T2,
        T3,
        T4,
        T5,
        T6,
        T7,
        T8,
        T9,
        T10,
        T11,
        T12,
        T13,
        T14,
        T15,
        T16,
        T17,
        T18,
        T19,
        T20,
        T21
      ]
  ): Ptr[T18] =
    new Ptr[T18](elemRawPtr(rawptr, tag.offset(17.toUSize).rawSize))

  /** Load a value of a field number 18. */
  @alwaysinline def _18(implicit
      tag: Tag.CStruct21[
        T1,
        T2,
        T3,
        T4,
        T5,
        T6,
        T7,
        T8,
        T9,
        T10,
        T11,
        T12,
        T13,
        T14,
        T15,
        T16,
        T17,
        T18,
        T19,
        T20,
        T21
      ]
  ): T18 = {
    val ptr = new Ptr[T18](elemRawPtr(rawptr, tag.offset(17.toUSize).rawSize))
=======
  @alwaysinline def at18(implicit tag: Tag.CStruct21[T1, T2, T3, T4, T5, T6, T7, T8, T9, T10, T11, T12, T13, T14, T15, T16, T17, T18, T19, T20, T21]): Ptr[T18] = 
    new Ptr[T18](elemRawPtr(rawptr, tag.offset(17.toULong).toLong))

  /** Load a value of a field number 18. */
  @alwaysinline def _18(implicit tag: Tag.CStruct21[T1, T2, T3, T4, T5, T6, T7, T8, T9, T10, T11, T12, T13, T14, T15, T16, T17, T18, T19, T20, T21]): T18 = {
    val ptr = new Ptr[T18](elemRawPtr(rawptr, tag.offset(17.toULong).toLong))
>>>>>>> 69749b9f
    ptr.unary_!(tag._18)
  }

  /** Store a value to a field number 18. */
<<<<<<< HEAD
  @alwaysinline def _18_=(value: T18)(implicit
      tag: Tag.CStruct21[
        T1,
        T2,
        T3,
        T4,
        T5,
        T6,
        T7,
        T8,
        T9,
        T10,
        T11,
        T12,
        T13,
        T14,
        T15,
        T16,
        T17,
        T18,
        T19,
        T20,
        T21
      ]
  ): Unit = {
    val ptr = new Ptr[T18](elemRawPtr(rawptr, tag.offset(17.toUSize).rawSize))
=======
  @alwaysinline def _18_=(value: T18)(implicit tag: Tag.CStruct21[T1, T2, T3, T4, T5, T6, T7, T8, T9, T10, T11, T12, T13, T14, T15, T16, T17, T18, T19, T20, T21]): Unit = {
    val ptr = new Ptr[T18](elemRawPtr(rawptr, tag.offset(17.toULong).toLong))
>>>>>>> 69749b9f
    ptr.`unary_!_=`(value)(tag._18)
  }

  /** Load a value of a field number 19. */
<<<<<<< HEAD
  @alwaysinline def at19(implicit
      tag: Tag.CStruct21[
        T1,
        T2,
        T3,
        T4,
        T5,
        T6,
        T7,
        T8,
        T9,
        T10,
        T11,
        T12,
        T13,
        T14,
        T15,
        T16,
        T17,
        T18,
        T19,
        T20,
        T21
      ]
  ): Ptr[T19] =
    new Ptr[T19](elemRawPtr(rawptr, tag.offset(18.toUSize).rawSize))

  /** Load a value of a field number 19. */
  @alwaysinline def _19(implicit
      tag: Tag.CStruct21[
        T1,
        T2,
        T3,
        T4,
        T5,
        T6,
        T7,
        T8,
        T9,
        T10,
        T11,
        T12,
        T13,
        T14,
        T15,
        T16,
        T17,
        T18,
        T19,
        T20,
        T21
      ]
  ): T19 = {
    val ptr = new Ptr[T19](elemRawPtr(rawptr, tag.offset(18.toUSize).rawSize))
=======
  @alwaysinline def at19(implicit tag: Tag.CStruct21[T1, T2, T3, T4, T5, T6, T7, T8, T9, T10, T11, T12, T13, T14, T15, T16, T17, T18, T19, T20, T21]): Ptr[T19] = 
    new Ptr[T19](elemRawPtr(rawptr, tag.offset(18.toULong).toLong))

  /** Load a value of a field number 19. */
  @alwaysinline def _19(implicit tag: Tag.CStruct21[T1, T2, T3, T4, T5, T6, T7, T8, T9, T10, T11, T12, T13, T14, T15, T16, T17, T18, T19, T20, T21]): T19 = {
    val ptr = new Ptr[T19](elemRawPtr(rawptr, tag.offset(18.toULong).toLong))
>>>>>>> 69749b9f
    ptr.unary_!(tag._19)
  }

  /** Store a value to a field number 19. */
<<<<<<< HEAD
  @alwaysinline def _19_=(value: T19)(implicit
      tag: Tag.CStruct21[
        T1,
        T2,
        T3,
        T4,
        T5,
        T6,
        T7,
        T8,
        T9,
        T10,
        T11,
        T12,
        T13,
        T14,
        T15,
        T16,
        T17,
        T18,
        T19,
        T20,
        T21
      ]
  ): Unit = {
    val ptr = new Ptr[T19](elemRawPtr(rawptr, tag.offset(18.toUSize).rawSize))
=======
  @alwaysinline def _19_=(value: T19)(implicit tag: Tag.CStruct21[T1, T2, T3, T4, T5, T6, T7, T8, T9, T10, T11, T12, T13, T14, T15, T16, T17, T18, T19, T20, T21]): Unit = {
    val ptr = new Ptr[T19](elemRawPtr(rawptr, tag.offset(18.toULong).toLong))
>>>>>>> 69749b9f
    ptr.`unary_!_=`(value)(tag._19)
  }

  /** Load a value of a field number 20. */
<<<<<<< HEAD
  @alwaysinline def at20(implicit
      tag: Tag.CStruct21[
        T1,
        T2,
        T3,
        T4,
        T5,
        T6,
        T7,
        T8,
        T9,
        T10,
        T11,
        T12,
        T13,
        T14,
        T15,
        T16,
        T17,
        T18,
        T19,
        T20,
        T21
      ]
  ): Ptr[T20] =
    new Ptr[T20](elemRawPtr(rawptr, tag.offset(19.toUSize).rawSize))

  /** Load a value of a field number 20. */
  @alwaysinline def _20(implicit
      tag: Tag.CStruct21[
        T1,
        T2,
        T3,
        T4,
        T5,
        T6,
        T7,
        T8,
        T9,
        T10,
        T11,
        T12,
        T13,
        T14,
        T15,
        T16,
        T17,
        T18,
        T19,
        T20,
        T21
      ]
  ): T20 = {
    val ptr = new Ptr[T20](elemRawPtr(rawptr, tag.offset(19.toUSize).rawSize))
=======
  @alwaysinline def at20(implicit tag: Tag.CStruct21[T1, T2, T3, T4, T5, T6, T7, T8, T9, T10, T11, T12, T13, T14, T15, T16, T17, T18, T19, T20, T21]): Ptr[T20] = 
    new Ptr[T20](elemRawPtr(rawptr, tag.offset(19.toULong).toLong))

  /** Load a value of a field number 20. */
  @alwaysinline def _20(implicit tag: Tag.CStruct21[T1, T2, T3, T4, T5, T6, T7, T8, T9, T10, T11, T12, T13, T14, T15, T16, T17, T18, T19, T20, T21]): T20 = {
    val ptr = new Ptr[T20](elemRawPtr(rawptr, tag.offset(19.toULong).toLong))
>>>>>>> 69749b9f
    ptr.unary_!(tag._20)
  }

  /** Store a value to a field number 20. */
<<<<<<< HEAD
  @alwaysinline def _20_=(value: T20)(implicit
      tag: Tag.CStruct21[
        T1,
        T2,
        T3,
        T4,
        T5,
        T6,
        T7,
        T8,
        T9,
        T10,
        T11,
        T12,
        T13,
        T14,
        T15,
        T16,
        T17,
        T18,
        T19,
        T20,
        T21
      ]
  ): Unit = {
    val ptr = new Ptr[T20](elemRawPtr(rawptr, tag.offset(19.toUSize).rawSize))
=======
  @alwaysinline def _20_=(value: T20)(implicit tag: Tag.CStruct21[T1, T2, T3, T4, T5, T6, T7, T8, T9, T10, T11, T12, T13, T14, T15, T16, T17, T18, T19, T20, T21]): Unit = {
    val ptr = new Ptr[T20](elemRawPtr(rawptr, tag.offset(19.toULong).toLong))
>>>>>>> 69749b9f
    ptr.`unary_!_=`(value)(tag._20)
  }

  /** Load a value of a field number 21. */
<<<<<<< HEAD
  @alwaysinline def at21(implicit
      tag: Tag.CStruct21[
        T1,
        T2,
        T3,
        T4,
        T5,
        T6,
        T7,
        T8,
        T9,
        T10,
        T11,
        T12,
        T13,
        T14,
        T15,
        T16,
        T17,
        T18,
        T19,
        T20,
        T21
      ]
  ): Ptr[T21] =
    new Ptr[T21](elemRawPtr(rawptr, tag.offset(20.toUSize).rawSize))

  /** Load a value of a field number 21. */
  @alwaysinline def _21(implicit
      tag: Tag.CStruct21[
        T1,
        T2,
        T3,
        T4,
        T5,
        T6,
        T7,
        T8,
        T9,
        T10,
        T11,
        T12,
        T13,
        T14,
        T15,
        T16,
        T17,
        T18,
        T19,
        T20,
        T21
      ]
  ): T21 = {
    val ptr = new Ptr[T21](elemRawPtr(rawptr, tag.offset(20.toUSize).rawSize))
=======
  @alwaysinline def at21(implicit tag: Tag.CStruct21[T1, T2, T3, T4, T5, T6, T7, T8, T9, T10, T11, T12, T13, T14, T15, T16, T17, T18, T19, T20, T21]): Ptr[T21] = 
    new Ptr[T21](elemRawPtr(rawptr, tag.offset(20.toULong).toLong))

  /** Load a value of a field number 21. */
  @alwaysinline def _21(implicit tag: Tag.CStruct21[T1, T2, T3, T4, T5, T6, T7, T8, T9, T10, T11, T12, T13, T14, T15, T16, T17, T18, T19, T20, T21]): T21 = {
    val ptr = new Ptr[T21](elemRawPtr(rawptr, tag.offset(20.toULong).toLong))
>>>>>>> 69749b9f
    ptr.unary_!(tag._21)
  }

  /** Store a value to a field number 21. */
<<<<<<< HEAD
  @alwaysinline def _21_=(value: T21)(implicit
      tag: Tag.CStruct21[
        T1,
        T2,
        T3,
        T4,
        T5,
        T6,
        T7,
        T8,
        T9,
        T10,
        T11,
        T12,
        T13,
        T14,
        T15,
        T16,
        T17,
        T18,
        T19,
        T20,
        T21
      ]
  ): Unit = {
    val ptr = new Ptr[T21](elemRawPtr(rawptr, tag.offset(20.toUSize).rawSize))
=======
  @alwaysinline def _21_=(value: T21)(implicit tag: Tag.CStruct21[T1, T2, T3, T4, T5, T6, T7, T8, T9, T10, T11, T12, T13, T14, T15, T16, T17, T18, T19, T20, T21]): Unit = {
    val ptr = new Ptr[T21](elemRawPtr(rawptr, tag.offset(20.toULong).toLong))
>>>>>>> 69749b9f
    ptr.`unary_!_=`(value)(tag._21)
  }

}

<<<<<<< HEAD
final class CStruct22[
    T1,
    T2,
    T3,
    T4,
    T5,
    T6,
    T7,
    T8,
    T9,
    T10,
    T11,
    T12,
    T13,
    T14,
    T15,
    T16,
    T17,
    T18,
    T19,
    T20,
    T21,
    T22
] private[scalanative] (private[scalanative] val rawptr: RawPtr)
    extends CStruct {
=======
final class CStruct22[T1, T2, T3, T4, T5, T6, T7, T8, T9, T10, T11, T12, T13, T14, T15, T16, T17, T18, T19, T20, T21, T22] private[scalanative] (private[scalanative] val rawptr: RawPtr) extends CStruct {
>>>>>>> 69749b9f
  @alwaysinline override def equals(other: Any): Boolean =
    (this eq other.asInstanceOf[AnyRef]) || (other match {
      case other: CStruct22[_, _, _, _, _, _, _, _, _, _, _, _, _, _, _, _, _, _, _, _, _, _] =>
        other.rawptr == rawptr
      case _ =>
        false
    })

  @alwaysinline override def hashCode: Int =
    java.lang.Long.hashCode(castRawPtrToLong(rawptr))

  @alwaysinline override def toString: String =
    "CStruct22@" + java.lang.Long.toHexString(castRawPtrToLong(rawptr))

<<<<<<< HEAD
  @alwaysinline def toPtr: Ptr[CStruct22[
    T1,
    T2,
    T3,
    T4,
    T5,
    T6,
    T7,
    T8,
    T9,
    T10,
    T11,
    T12,
    T13,
    T14,
    T15,
    T16,
    T17,
    T18,
    T19,
    T20,
    T21,
    T22
  ]] =
    fromRawPtr[CStruct22[
      T1,
      T2,
      T3,
      T4,
      T5,
      T6,
      T7,
      T8,
      T9,
      T10,
      T11,
      T12,
      T13,
      T14,
      T15,
      T16,
      T17,
      T18,
      T19,
      T20,
      T21,
      T22
    ]](rawptr)

  /** Load a value of a field number 1. */
  @alwaysinline def at1(implicit
      tag: Tag.CStruct22[
        T1,
        T2,
        T3,
        T4,
        T5,
        T6,
        T7,
        T8,
        T9,
        T10,
        T11,
        T12,
        T13,
        T14,
        T15,
        T16,
        T17,
        T18,
        T19,
        T20,
        T21,
        T22
      ]
  ): Ptr[T1] =
    new Ptr[T1](elemRawPtr(rawptr, tag.offset(0.toUSize).rawSize))

  /** Load a value of a field number 1. */
  @alwaysinline def _1(implicit
      tag: Tag.CStruct22[
        T1,
        T2,
        T3,
        T4,
        T5,
        T6,
        T7,
        T8,
        T9,
        T10,
        T11,
        T12,
        T13,
        T14,
        T15,
        T16,
        T17,
        T18,
        T19,
        T20,
        T21,
        T22
      ]
  ): T1 = {
    val ptr = new Ptr[T1](elemRawPtr(rawptr, tag.offset(0.toUSize).rawSize))
=======
  @alwaysinline def toPtr: Ptr[CStruct22[T1, T2, T3, T4, T5, T6, T7, T8, T9, T10, T11, T12, T13, T14, T15, T16, T17, T18, T19, T20, T21, T22]] =
    fromRawPtr[CStruct22[T1, T2, T3, T4, T5, T6, T7, T8, T9, T10, T11, T12, T13, T14, T15, T16, T17, T18, T19, T20, T21, T22]](rawptr)

  /** Load a value of a field number 1. */
  @alwaysinline def at1(implicit tag: Tag.CStruct22[T1, T2, T3, T4, T5, T6, T7, T8, T9, T10, T11, T12, T13, T14, T15, T16, T17, T18, T19, T20, T21, T22]): Ptr[T1] = 
    new Ptr[T1](elemRawPtr(rawptr, tag.offset(0.toULong).toLong))

  /** Load a value of a field number 1. */
  @alwaysinline def _1(implicit tag: Tag.CStruct22[T1, T2, T3, T4, T5, T6, T7, T8, T9, T10, T11, T12, T13, T14, T15, T16, T17, T18, T19, T20, T21, T22]): T1 = {
    val ptr = new Ptr[T1](elemRawPtr(rawptr, tag.offset(0.toULong).toLong))
>>>>>>> 69749b9f
    ptr.unary_!(tag._1)
  }

  /** Store a value to a field number 1. */
<<<<<<< HEAD
  @alwaysinline def _1_=(value: T1)(implicit
      tag: Tag.CStruct22[
        T1,
        T2,
        T3,
        T4,
        T5,
        T6,
        T7,
        T8,
        T9,
        T10,
        T11,
        T12,
        T13,
        T14,
        T15,
        T16,
        T17,
        T18,
        T19,
        T20,
        T21,
        T22
      ]
  ): Unit = {
    val ptr = new Ptr[T1](elemRawPtr(rawptr, tag.offset(0.toUSize).rawSize))
=======
  @alwaysinline def _1_=(value: T1)(implicit tag: Tag.CStruct22[T1, T2, T3, T4, T5, T6, T7, T8, T9, T10, T11, T12, T13, T14, T15, T16, T17, T18, T19, T20, T21, T22]): Unit = {
    val ptr = new Ptr[T1](elemRawPtr(rawptr, tag.offset(0.toULong).toLong))
>>>>>>> 69749b9f
    ptr.`unary_!_=`(value)(tag._1)
  }

  /** Load a value of a field number 2. */
<<<<<<< HEAD
  @alwaysinline def at2(implicit
      tag: Tag.CStruct22[
        T1,
        T2,
        T3,
        T4,
        T5,
        T6,
        T7,
        T8,
        T9,
        T10,
        T11,
        T12,
        T13,
        T14,
        T15,
        T16,
        T17,
        T18,
        T19,
        T20,
        T21,
        T22
      ]
  ): Ptr[T2] =
    new Ptr[T2](elemRawPtr(rawptr, tag.offset(1.toUSize).rawSize))

  /** Load a value of a field number 2. */
  @alwaysinline def _2(implicit
      tag: Tag.CStruct22[
        T1,
        T2,
        T3,
        T4,
        T5,
        T6,
        T7,
        T8,
        T9,
        T10,
        T11,
        T12,
        T13,
        T14,
        T15,
        T16,
        T17,
        T18,
        T19,
        T20,
        T21,
        T22
      ]
  ): T2 = {
    val ptr = new Ptr[T2](elemRawPtr(rawptr, tag.offset(1.toUSize).rawSize))
=======
  @alwaysinline def at2(implicit tag: Tag.CStruct22[T1, T2, T3, T4, T5, T6, T7, T8, T9, T10, T11, T12, T13, T14, T15, T16, T17, T18, T19, T20, T21, T22]): Ptr[T2] = 
    new Ptr[T2](elemRawPtr(rawptr, tag.offset(1.toULong).toLong))

  /** Load a value of a field number 2. */
  @alwaysinline def _2(implicit tag: Tag.CStruct22[T1, T2, T3, T4, T5, T6, T7, T8, T9, T10, T11, T12, T13, T14, T15, T16, T17, T18, T19, T20, T21, T22]): T2 = {
    val ptr = new Ptr[T2](elemRawPtr(rawptr, tag.offset(1.toULong).toLong))
>>>>>>> 69749b9f
    ptr.unary_!(tag._2)
  }

  /** Store a value to a field number 2. */
<<<<<<< HEAD
  @alwaysinline def _2_=(value: T2)(implicit
      tag: Tag.CStruct22[
        T1,
        T2,
        T3,
        T4,
        T5,
        T6,
        T7,
        T8,
        T9,
        T10,
        T11,
        T12,
        T13,
        T14,
        T15,
        T16,
        T17,
        T18,
        T19,
        T20,
        T21,
        T22
      ]
  ): Unit = {
    val ptr = new Ptr[T2](elemRawPtr(rawptr, tag.offset(1.toUSize).rawSize))
=======
  @alwaysinline def _2_=(value: T2)(implicit tag: Tag.CStruct22[T1, T2, T3, T4, T5, T6, T7, T8, T9, T10, T11, T12, T13, T14, T15, T16, T17, T18, T19, T20, T21, T22]): Unit = {
    val ptr = new Ptr[T2](elemRawPtr(rawptr, tag.offset(1.toULong).toLong))
>>>>>>> 69749b9f
    ptr.`unary_!_=`(value)(tag._2)
  }

  /** Load a value of a field number 3. */
<<<<<<< HEAD
  @alwaysinline def at3(implicit
      tag: Tag.CStruct22[
        T1,
        T2,
        T3,
        T4,
        T5,
        T6,
        T7,
        T8,
        T9,
        T10,
        T11,
        T12,
        T13,
        T14,
        T15,
        T16,
        T17,
        T18,
        T19,
        T20,
        T21,
        T22
      ]
  ): Ptr[T3] =
    new Ptr[T3](elemRawPtr(rawptr, tag.offset(2.toUSize).rawSize))

  /** Load a value of a field number 3. */
  @alwaysinline def _3(implicit
      tag: Tag.CStruct22[
        T1,
        T2,
        T3,
        T4,
        T5,
        T6,
        T7,
        T8,
        T9,
        T10,
        T11,
        T12,
        T13,
        T14,
        T15,
        T16,
        T17,
        T18,
        T19,
        T20,
        T21,
        T22
      ]
  ): T3 = {
    val ptr = new Ptr[T3](elemRawPtr(rawptr, tag.offset(2.toUSize).rawSize))
=======
  @alwaysinline def at3(implicit tag: Tag.CStruct22[T1, T2, T3, T4, T5, T6, T7, T8, T9, T10, T11, T12, T13, T14, T15, T16, T17, T18, T19, T20, T21, T22]): Ptr[T3] = 
    new Ptr[T3](elemRawPtr(rawptr, tag.offset(2.toULong).toLong))

  /** Load a value of a field number 3. */
  @alwaysinline def _3(implicit tag: Tag.CStruct22[T1, T2, T3, T4, T5, T6, T7, T8, T9, T10, T11, T12, T13, T14, T15, T16, T17, T18, T19, T20, T21, T22]): T3 = {
    val ptr = new Ptr[T3](elemRawPtr(rawptr, tag.offset(2.toULong).toLong))
>>>>>>> 69749b9f
    ptr.unary_!(tag._3)
  }

  /** Store a value to a field number 3. */
<<<<<<< HEAD
  @alwaysinline def _3_=(value: T3)(implicit
      tag: Tag.CStruct22[
        T1,
        T2,
        T3,
        T4,
        T5,
        T6,
        T7,
        T8,
        T9,
        T10,
        T11,
        T12,
        T13,
        T14,
        T15,
        T16,
        T17,
        T18,
        T19,
        T20,
        T21,
        T22
      ]
  ): Unit = {
    val ptr = new Ptr[T3](elemRawPtr(rawptr, tag.offset(2.toUSize).rawSize))
=======
  @alwaysinline def _3_=(value: T3)(implicit tag: Tag.CStruct22[T1, T2, T3, T4, T5, T6, T7, T8, T9, T10, T11, T12, T13, T14, T15, T16, T17, T18, T19, T20, T21, T22]): Unit = {
    val ptr = new Ptr[T3](elemRawPtr(rawptr, tag.offset(2.toULong).toLong))
>>>>>>> 69749b9f
    ptr.`unary_!_=`(value)(tag._3)
  }

  /** Load a value of a field number 4. */
<<<<<<< HEAD
  @alwaysinline def at4(implicit
      tag: Tag.CStruct22[
        T1,
        T2,
        T3,
        T4,
        T5,
        T6,
        T7,
        T8,
        T9,
        T10,
        T11,
        T12,
        T13,
        T14,
        T15,
        T16,
        T17,
        T18,
        T19,
        T20,
        T21,
        T22
      ]
  ): Ptr[T4] =
    new Ptr[T4](elemRawPtr(rawptr, tag.offset(3.toUSize).rawSize))

  /** Load a value of a field number 4. */
  @alwaysinline def _4(implicit
      tag: Tag.CStruct22[
        T1,
        T2,
        T3,
        T4,
        T5,
        T6,
        T7,
        T8,
        T9,
        T10,
        T11,
        T12,
        T13,
        T14,
        T15,
        T16,
        T17,
        T18,
        T19,
        T20,
        T21,
        T22
      ]
  ): T4 = {
    val ptr = new Ptr[T4](elemRawPtr(rawptr, tag.offset(3.toUSize).rawSize))
=======
  @alwaysinline def at4(implicit tag: Tag.CStruct22[T1, T2, T3, T4, T5, T6, T7, T8, T9, T10, T11, T12, T13, T14, T15, T16, T17, T18, T19, T20, T21, T22]): Ptr[T4] = 
    new Ptr[T4](elemRawPtr(rawptr, tag.offset(3.toULong).toLong))

  /** Load a value of a field number 4. */
  @alwaysinline def _4(implicit tag: Tag.CStruct22[T1, T2, T3, T4, T5, T6, T7, T8, T9, T10, T11, T12, T13, T14, T15, T16, T17, T18, T19, T20, T21, T22]): T4 = {
    val ptr = new Ptr[T4](elemRawPtr(rawptr, tag.offset(3.toULong).toLong))
>>>>>>> 69749b9f
    ptr.unary_!(tag._4)
  }

  /** Store a value to a field number 4. */
<<<<<<< HEAD
  @alwaysinline def _4_=(value: T4)(implicit
      tag: Tag.CStruct22[
        T1,
        T2,
        T3,
        T4,
        T5,
        T6,
        T7,
        T8,
        T9,
        T10,
        T11,
        T12,
        T13,
        T14,
        T15,
        T16,
        T17,
        T18,
        T19,
        T20,
        T21,
        T22
      ]
  ): Unit = {
    val ptr = new Ptr[T4](elemRawPtr(rawptr, tag.offset(3.toUSize).rawSize))
=======
  @alwaysinline def _4_=(value: T4)(implicit tag: Tag.CStruct22[T1, T2, T3, T4, T5, T6, T7, T8, T9, T10, T11, T12, T13, T14, T15, T16, T17, T18, T19, T20, T21, T22]): Unit = {
    val ptr = new Ptr[T4](elemRawPtr(rawptr, tag.offset(3.toULong).toLong))
>>>>>>> 69749b9f
    ptr.`unary_!_=`(value)(tag._4)
  }

  /** Load a value of a field number 5. */
<<<<<<< HEAD
  @alwaysinline def at5(implicit
      tag: Tag.CStruct22[
        T1,
        T2,
        T3,
        T4,
        T5,
        T6,
        T7,
        T8,
        T9,
        T10,
        T11,
        T12,
        T13,
        T14,
        T15,
        T16,
        T17,
        T18,
        T19,
        T20,
        T21,
        T22
      ]
  ): Ptr[T5] =
    new Ptr[T5](elemRawPtr(rawptr, tag.offset(4.toUSize).rawSize))

  /** Load a value of a field number 5. */
  @alwaysinline def _5(implicit
      tag: Tag.CStruct22[
        T1,
        T2,
        T3,
        T4,
        T5,
        T6,
        T7,
        T8,
        T9,
        T10,
        T11,
        T12,
        T13,
        T14,
        T15,
        T16,
        T17,
        T18,
        T19,
        T20,
        T21,
        T22
      ]
  ): T5 = {
    val ptr = new Ptr[T5](elemRawPtr(rawptr, tag.offset(4.toUSize).rawSize))
=======
  @alwaysinline def at5(implicit tag: Tag.CStruct22[T1, T2, T3, T4, T5, T6, T7, T8, T9, T10, T11, T12, T13, T14, T15, T16, T17, T18, T19, T20, T21, T22]): Ptr[T5] = 
    new Ptr[T5](elemRawPtr(rawptr, tag.offset(4.toULong).toLong))

  /** Load a value of a field number 5. */
  @alwaysinline def _5(implicit tag: Tag.CStruct22[T1, T2, T3, T4, T5, T6, T7, T8, T9, T10, T11, T12, T13, T14, T15, T16, T17, T18, T19, T20, T21, T22]): T5 = {
    val ptr = new Ptr[T5](elemRawPtr(rawptr, tag.offset(4.toULong).toLong))
>>>>>>> 69749b9f
    ptr.unary_!(tag._5)
  }

  /** Store a value to a field number 5. */
<<<<<<< HEAD
  @alwaysinline def _5_=(value: T5)(implicit
      tag: Tag.CStruct22[
        T1,
        T2,
        T3,
        T4,
        T5,
        T6,
        T7,
        T8,
        T9,
        T10,
        T11,
        T12,
        T13,
        T14,
        T15,
        T16,
        T17,
        T18,
        T19,
        T20,
        T21,
        T22
      ]
  ): Unit = {
    val ptr = new Ptr[T5](elemRawPtr(rawptr, tag.offset(4.toUSize).rawSize))
=======
  @alwaysinline def _5_=(value: T5)(implicit tag: Tag.CStruct22[T1, T2, T3, T4, T5, T6, T7, T8, T9, T10, T11, T12, T13, T14, T15, T16, T17, T18, T19, T20, T21, T22]): Unit = {
    val ptr = new Ptr[T5](elemRawPtr(rawptr, tag.offset(4.toULong).toLong))
>>>>>>> 69749b9f
    ptr.`unary_!_=`(value)(tag._5)
  }

  /** Load a value of a field number 6. */
<<<<<<< HEAD
  @alwaysinline def at6(implicit
      tag: Tag.CStruct22[
        T1,
        T2,
        T3,
        T4,
        T5,
        T6,
        T7,
        T8,
        T9,
        T10,
        T11,
        T12,
        T13,
        T14,
        T15,
        T16,
        T17,
        T18,
        T19,
        T20,
        T21,
        T22
      ]
  ): Ptr[T6] =
    new Ptr[T6](elemRawPtr(rawptr, tag.offset(5.toUSize).rawSize))

  /** Load a value of a field number 6. */
  @alwaysinline def _6(implicit
      tag: Tag.CStruct22[
        T1,
        T2,
        T3,
        T4,
        T5,
        T6,
        T7,
        T8,
        T9,
        T10,
        T11,
        T12,
        T13,
        T14,
        T15,
        T16,
        T17,
        T18,
        T19,
        T20,
        T21,
        T22
      ]
  ): T6 = {
    val ptr = new Ptr[T6](elemRawPtr(rawptr, tag.offset(5.toUSize).rawSize))
=======
  @alwaysinline def at6(implicit tag: Tag.CStruct22[T1, T2, T3, T4, T5, T6, T7, T8, T9, T10, T11, T12, T13, T14, T15, T16, T17, T18, T19, T20, T21, T22]): Ptr[T6] = 
    new Ptr[T6](elemRawPtr(rawptr, tag.offset(5.toULong).toLong))

  /** Load a value of a field number 6. */
  @alwaysinline def _6(implicit tag: Tag.CStruct22[T1, T2, T3, T4, T5, T6, T7, T8, T9, T10, T11, T12, T13, T14, T15, T16, T17, T18, T19, T20, T21, T22]): T6 = {
    val ptr = new Ptr[T6](elemRawPtr(rawptr, tag.offset(5.toULong).toLong))
>>>>>>> 69749b9f
    ptr.unary_!(tag._6)
  }

  /** Store a value to a field number 6. */
<<<<<<< HEAD
  @alwaysinline def _6_=(value: T6)(implicit
      tag: Tag.CStruct22[
        T1,
        T2,
        T3,
        T4,
        T5,
        T6,
        T7,
        T8,
        T9,
        T10,
        T11,
        T12,
        T13,
        T14,
        T15,
        T16,
        T17,
        T18,
        T19,
        T20,
        T21,
        T22
      ]
  ): Unit = {
    val ptr = new Ptr[T6](elemRawPtr(rawptr, tag.offset(5.toUSize).rawSize))
=======
  @alwaysinline def _6_=(value: T6)(implicit tag: Tag.CStruct22[T1, T2, T3, T4, T5, T6, T7, T8, T9, T10, T11, T12, T13, T14, T15, T16, T17, T18, T19, T20, T21, T22]): Unit = {
    val ptr = new Ptr[T6](elemRawPtr(rawptr, tag.offset(5.toULong).toLong))
>>>>>>> 69749b9f
    ptr.`unary_!_=`(value)(tag._6)
  }

  /** Load a value of a field number 7. */
<<<<<<< HEAD
  @alwaysinline def at7(implicit
      tag: Tag.CStruct22[
        T1,
        T2,
        T3,
        T4,
        T5,
        T6,
        T7,
        T8,
        T9,
        T10,
        T11,
        T12,
        T13,
        T14,
        T15,
        T16,
        T17,
        T18,
        T19,
        T20,
        T21,
        T22
      ]
  ): Ptr[T7] =
    new Ptr[T7](elemRawPtr(rawptr, tag.offset(6.toUSize).rawSize))

  /** Load a value of a field number 7. */
  @alwaysinline def _7(implicit
      tag: Tag.CStruct22[
        T1,
        T2,
        T3,
        T4,
        T5,
        T6,
        T7,
        T8,
        T9,
        T10,
        T11,
        T12,
        T13,
        T14,
        T15,
        T16,
        T17,
        T18,
        T19,
        T20,
        T21,
        T22
      ]
  ): T7 = {
    val ptr = new Ptr[T7](elemRawPtr(rawptr, tag.offset(6.toUSize).rawSize))
=======
  @alwaysinline def at7(implicit tag: Tag.CStruct22[T1, T2, T3, T4, T5, T6, T7, T8, T9, T10, T11, T12, T13, T14, T15, T16, T17, T18, T19, T20, T21, T22]): Ptr[T7] = 
    new Ptr[T7](elemRawPtr(rawptr, tag.offset(6.toULong).toLong))

  /** Load a value of a field number 7. */
  @alwaysinline def _7(implicit tag: Tag.CStruct22[T1, T2, T3, T4, T5, T6, T7, T8, T9, T10, T11, T12, T13, T14, T15, T16, T17, T18, T19, T20, T21, T22]): T7 = {
    val ptr = new Ptr[T7](elemRawPtr(rawptr, tag.offset(6.toULong).toLong))
>>>>>>> 69749b9f
    ptr.unary_!(tag._7)
  }

  /** Store a value to a field number 7. */
<<<<<<< HEAD
  @alwaysinline def _7_=(value: T7)(implicit
      tag: Tag.CStruct22[
        T1,
        T2,
        T3,
        T4,
        T5,
        T6,
        T7,
        T8,
        T9,
        T10,
        T11,
        T12,
        T13,
        T14,
        T15,
        T16,
        T17,
        T18,
        T19,
        T20,
        T21,
        T22
      ]
  ): Unit = {
    val ptr = new Ptr[T7](elemRawPtr(rawptr, tag.offset(6.toUSize).rawSize))
=======
  @alwaysinline def _7_=(value: T7)(implicit tag: Tag.CStruct22[T1, T2, T3, T4, T5, T6, T7, T8, T9, T10, T11, T12, T13, T14, T15, T16, T17, T18, T19, T20, T21, T22]): Unit = {
    val ptr = new Ptr[T7](elemRawPtr(rawptr, tag.offset(6.toULong).toLong))
>>>>>>> 69749b9f
    ptr.`unary_!_=`(value)(tag._7)
  }

  /** Load a value of a field number 8. */
<<<<<<< HEAD
  @alwaysinline def at8(implicit
      tag: Tag.CStruct22[
        T1,
        T2,
        T3,
        T4,
        T5,
        T6,
        T7,
        T8,
        T9,
        T10,
        T11,
        T12,
        T13,
        T14,
        T15,
        T16,
        T17,
        T18,
        T19,
        T20,
        T21,
        T22
      ]
  ): Ptr[T8] =
    new Ptr[T8](elemRawPtr(rawptr, tag.offset(7.toUSize).rawSize))

  /** Load a value of a field number 8. */
  @alwaysinline def _8(implicit
      tag: Tag.CStruct22[
        T1,
        T2,
        T3,
        T4,
        T5,
        T6,
        T7,
        T8,
        T9,
        T10,
        T11,
        T12,
        T13,
        T14,
        T15,
        T16,
        T17,
        T18,
        T19,
        T20,
        T21,
        T22
      ]
  ): T8 = {
    val ptr = new Ptr[T8](elemRawPtr(rawptr, tag.offset(7.toUSize).rawSize))
=======
  @alwaysinline def at8(implicit tag: Tag.CStruct22[T1, T2, T3, T4, T5, T6, T7, T8, T9, T10, T11, T12, T13, T14, T15, T16, T17, T18, T19, T20, T21, T22]): Ptr[T8] = 
    new Ptr[T8](elemRawPtr(rawptr, tag.offset(7.toULong).toLong))

  /** Load a value of a field number 8. */
  @alwaysinline def _8(implicit tag: Tag.CStruct22[T1, T2, T3, T4, T5, T6, T7, T8, T9, T10, T11, T12, T13, T14, T15, T16, T17, T18, T19, T20, T21, T22]): T8 = {
    val ptr = new Ptr[T8](elemRawPtr(rawptr, tag.offset(7.toULong).toLong))
>>>>>>> 69749b9f
    ptr.unary_!(tag._8)
  }

  /** Store a value to a field number 8. */
<<<<<<< HEAD
  @alwaysinline def _8_=(value: T8)(implicit
      tag: Tag.CStruct22[
        T1,
        T2,
        T3,
        T4,
        T5,
        T6,
        T7,
        T8,
        T9,
        T10,
        T11,
        T12,
        T13,
        T14,
        T15,
        T16,
        T17,
        T18,
        T19,
        T20,
        T21,
        T22
      ]
  ): Unit = {
    val ptr = new Ptr[T8](elemRawPtr(rawptr, tag.offset(7.toUSize).rawSize))
=======
  @alwaysinline def _8_=(value: T8)(implicit tag: Tag.CStruct22[T1, T2, T3, T4, T5, T6, T7, T8, T9, T10, T11, T12, T13, T14, T15, T16, T17, T18, T19, T20, T21, T22]): Unit = {
    val ptr = new Ptr[T8](elemRawPtr(rawptr, tag.offset(7.toULong).toLong))
>>>>>>> 69749b9f
    ptr.`unary_!_=`(value)(tag._8)
  }

  /** Load a value of a field number 9. */
<<<<<<< HEAD
  @alwaysinline def at9(implicit
      tag: Tag.CStruct22[
        T1,
        T2,
        T3,
        T4,
        T5,
        T6,
        T7,
        T8,
        T9,
        T10,
        T11,
        T12,
        T13,
        T14,
        T15,
        T16,
        T17,
        T18,
        T19,
        T20,
        T21,
        T22
      ]
  ): Ptr[T9] =
    new Ptr[T9](elemRawPtr(rawptr, tag.offset(8.toUSize).rawSize))

  /** Load a value of a field number 9. */
  @alwaysinline def _9(implicit
      tag: Tag.CStruct22[
        T1,
        T2,
        T3,
        T4,
        T5,
        T6,
        T7,
        T8,
        T9,
        T10,
        T11,
        T12,
        T13,
        T14,
        T15,
        T16,
        T17,
        T18,
        T19,
        T20,
        T21,
        T22
      ]
  ): T9 = {
    val ptr = new Ptr[T9](elemRawPtr(rawptr, tag.offset(8.toUSize).rawSize))
=======
  @alwaysinline def at9(implicit tag: Tag.CStruct22[T1, T2, T3, T4, T5, T6, T7, T8, T9, T10, T11, T12, T13, T14, T15, T16, T17, T18, T19, T20, T21, T22]): Ptr[T9] = 
    new Ptr[T9](elemRawPtr(rawptr, tag.offset(8.toULong).toLong))

  /** Load a value of a field number 9. */
  @alwaysinline def _9(implicit tag: Tag.CStruct22[T1, T2, T3, T4, T5, T6, T7, T8, T9, T10, T11, T12, T13, T14, T15, T16, T17, T18, T19, T20, T21, T22]): T9 = {
    val ptr = new Ptr[T9](elemRawPtr(rawptr, tag.offset(8.toULong).toLong))
>>>>>>> 69749b9f
    ptr.unary_!(tag._9)
  }

  /** Store a value to a field number 9. */
<<<<<<< HEAD
  @alwaysinline def _9_=(value: T9)(implicit
      tag: Tag.CStruct22[
        T1,
        T2,
        T3,
        T4,
        T5,
        T6,
        T7,
        T8,
        T9,
        T10,
        T11,
        T12,
        T13,
        T14,
        T15,
        T16,
        T17,
        T18,
        T19,
        T20,
        T21,
        T22
      ]
  ): Unit = {
    val ptr = new Ptr[T9](elemRawPtr(rawptr, tag.offset(8.toUSize).rawSize))
=======
  @alwaysinline def _9_=(value: T9)(implicit tag: Tag.CStruct22[T1, T2, T3, T4, T5, T6, T7, T8, T9, T10, T11, T12, T13, T14, T15, T16, T17, T18, T19, T20, T21, T22]): Unit = {
    val ptr = new Ptr[T9](elemRawPtr(rawptr, tag.offset(8.toULong).toLong))
>>>>>>> 69749b9f
    ptr.`unary_!_=`(value)(tag._9)
  }

  /** Load a value of a field number 10. */
<<<<<<< HEAD
  @alwaysinline def at10(implicit
      tag: Tag.CStruct22[
        T1,
        T2,
        T3,
        T4,
        T5,
        T6,
        T7,
        T8,
        T9,
        T10,
        T11,
        T12,
        T13,
        T14,
        T15,
        T16,
        T17,
        T18,
        T19,
        T20,
        T21,
        T22
      ]
  ): Ptr[T10] =
    new Ptr[T10](elemRawPtr(rawptr, tag.offset(9.toUSize).rawSize))

  /** Load a value of a field number 10. */
  @alwaysinline def _10(implicit
      tag: Tag.CStruct22[
        T1,
        T2,
        T3,
        T4,
        T5,
        T6,
        T7,
        T8,
        T9,
        T10,
        T11,
        T12,
        T13,
        T14,
        T15,
        T16,
        T17,
        T18,
        T19,
        T20,
        T21,
        T22
      ]
  ): T10 = {
    val ptr = new Ptr[T10](elemRawPtr(rawptr, tag.offset(9.toUSize).rawSize))
=======
  @alwaysinline def at10(implicit tag: Tag.CStruct22[T1, T2, T3, T4, T5, T6, T7, T8, T9, T10, T11, T12, T13, T14, T15, T16, T17, T18, T19, T20, T21, T22]): Ptr[T10] = 
    new Ptr[T10](elemRawPtr(rawptr, tag.offset(9.toULong).toLong))

  /** Load a value of a field number 10. */
  @alwaysinline def _10(implicit tag: Tag.CStruct22[T1, T2, T3, T4, T5, T6, T7, T8, T9, T10, T11, T12, T13, T14, T15, T16, T17, T18, T19, T20, T21, T22]): T10 = {
    val ptr = new Ptr[T10](elemRawPtr(rawptr, tag.offset(9.toULong).toLong))
>>>>>>> 69749b9f
    ptr.unary_!(tag._10)
  }

  /** Store a value to a field number 10. */
<<<<<<< HEAD
  @alwaysinline def _10_=(value: T10)(implicit
      tag: Tag.CStruct22[
        T1,
        T2,
        T3,
        T4,
        T5,
        T6,
        T7,
        T8,
        T9,
        T10,
        T11,
        T12,
        T13,
        T14,
        T15,
        T16,
        T17,
        T18,
        T19,
        T20,
        T21,
        T22
      ]
  ): Unit = {
    val ptr = new Ptr[T10](elemRawPtr(rawptr, tag.offset(9.toUSize).rawSize))
=======
  @alwaysinline def _10_=(value: T10)(implicit tag: Tag.CStruct22[T1, T2, T3, T4, T5, T6, T7, T8, T9, T10, T11, T12, T13, T14, T15, T16, T17, T18, T19, T20, T21, T22]): Unit = {
    val ptr = new Ptr[T10](elemRawPtr(rawptr, tag.offset(9.toULong).toLong))
>>>>>>> 69749b9f
    ptr.`unary_!_=`(value)(tag._10)
  }

  /** Load a value of a field number 11. */
<<<<<<< HEAD
  @alwaysinline def at11(implicit
      tag: Tag.CStruct22[
        T1,
        T2,
        T3,
        T4,
        T5,
        T6,
        T7,
        T8,
        T9,
        T10,
        T11,
        T12,
        T13,
        T14,
        T15,
        T16,
        T17,
        T18,
        T19,
        T20,
        T21,
        T22
      ]
  ): Ptr[T11] =
    new Ptr[T11](elemRawPtr(rawptr, tag.offset(10.toUSize).rawSize))

  /** Load a value of a field number 11. */
  @alwaysinline def _11(implicit
      tag: Tag.CStruct22[
        T1,
        T2,
        T3,
        T4,
        T5,
        T6,
        T7,
        T8,
        T9,
        T10,
        T11,
        T12,
        T13,
        T14,
        T15,
        T16,
        T17,
        T18,
        T19,
        T20,
        T21,
        T22
      ]
  ): T11 = {
    val ptr = new Ptr[T11](elemRawPtr(rawptr, tag.offset(10.toUSize).rawSize))
=======
  @alwaysinline def at11(implicit tag: Tag.CStruct22[T1, T2, T3, T4, T5, T6, T7, T8, T9, T10, T11, T12, T13, T14, T15, T16, T17, T18, T19, T20, T21, T22]): Ptr[T11] = 
    new Ptr[T11](elemRawPtr(rawptr, tag.offset(10.toULong).toLong))

  /** Load a value of a field number 11. */
  @alwaysinline def _11(implicit tag: Tag.CStruct22[T1, T2, T3, T4, T5, T6, T7, T8, T9, T10, T11, T12, T13, T14, T15, T16, T17, T18, T19, T20, T21, T22]): T11 = {
    val ptr = new Ptr[T11](elemRawPtr(rawptr, tag.offset(10.toULong).toLong))
>>>>>>> 69749b9f
    ptr.unary_!(tag._11)
  }

  /** Store a value to a field number 11. */
<<<<<<< HEAD
  @alwaysinline def _11_=(value: T11)(implicit
      tag: Tag.CStruct22[
        T1,
        T2,
        T3,
        T4,
        T5,
        T6,
        T7,
        T8,
        T9,
        T10,
        T11,
        T12,
        T13,
        T14,
        T15,
        T16,
        T17,
        T18,
        T19,
        T20,
        T21,
        T22
      ]
  ): Unit = {
    val ptr = new Ptr[T11](elemRawPtr(rawptr, tag.offset(10.toUSize).rawSize))
=======
  @alwaysinline def _11_=(value: T11)(implicit tag: Tag.CStruct22[T1, T2, T3, T4, T5, T6, T7, T8, T9, T10, T11, T12, T13, T14, T15, T16, T17, T18, T19, T20, T21, T22]): Unit = {
    val ptr = new Ptr[T11](elemRawPtr(rawptr, tag.offset(10.toULong).toLong))
>>>>>>> 69749b9f
    ptr.`unary_!_=`(value)(tag._11)
  }

  /** Load a value of a field number 12. */
<<<<<<< HEAD
  @alwaysinline def at12(implicit
      tag: Tag.CStruct22[
        T1,
        T2,
        T3,
        T4,
        T5,
        T6,
        T7,
        T8,
        T9,
        T10,
        T11,
        T12,
        T13,
        T14,
        T15,
        T16,
        T17,
        T18,
        T19,
        T20,
        T21,
        T22
      ]
  ): Ptr[T12] =
    new Ptr[T12](elemRawPtr(rawptr, tag.offset(11.toUSize).rawSize))

  /** Load a value of a field number 12. */
  @alwaysinline def _12(implicit
      tag: Tag.CStruct22[
        T1,
        T2,
        T3,
        T4,
        T5,
        T6,
        T7,
        T8,
        T9,
        T10,
        T11,
        T12,
        T13,
        T14,
        T15,
        T16,
        T17,
        T18,
        T19,
        T20,
        T21,
        T22
      ]
  ): T12 = {
    val ptr = new Ptr[T12](elemRawPtr(rawptr, tag.offset(11.toUSize).rawSize))
=======
  @alwaysinline def at12(implicit tag: Tag.CStruct22[T1, T2, T3, T4, T5, T6, T7, T8, T9, T10, T11, T12, T13, T14, T15, T16, T17, T18, T19, T20, T21, T22]): Ptr[T12] = 
    new Ptr[T12](elemRawPtr(rawptr, tag.offset(11.toULong).toLong))

  /** Load a value of a field number 12. */
  @alwaysinline def _12(implicit tag: Tag.CStruct22[T1, T2, T3, T4, T5, T6, T7, T8, T9, T10, T11, T12, T13, T14, T15, T16, T17, T18, T19, T20, T21, T22]): T12 = {
    val ptr = new Ptr[T12](elemRawPtr(rawptr, tag.offset(11.toULong).toLong))
>>>>>>> 69749b9f
    ptr.unary_!(tag._12)
  }

  /** Store a value to a field number 12. */
<<<<<<< HEAD
  @alwaysinline def _12_=(value: T12)(implicit
      tag: Tag.CStruct22[
        T1,
        T2,
        T3,
        T4,
        T5,
        T6,
        T7,
        T8,
        T9,
        T10,
        T11,
        T12,
        T13,
        T14,
        T15,
        T16,
        T17,
        T18,
        T19,
        T20,
        T21,
        T22
      ]
  ): Unit = {
    val ptr = new Ptr[T12](elemRawPtr(rawptr, tag.offset(11.toUSize).rawSize))
=======
  @alwaysinline def _12_=(value: T12)(implicit tag: Tag.CStruct22[T1, T2, T3, T4, T5, T6, T7, T8, T9, T10, T11, T12, T13, T14, T15, T16, T17, T18, T19, T20, T21, T22]): Unit = {
    val ptr = new Ptr[T12](elemRawPtr(rawptr, tag.offset(11.toULong).toLong))
>>>>>>> 69749b9f
    ptr.`unary_!_=`(value)(tag._12)
  }

  /** Load a value of a field number 13. */
<<<<<<< HEAD
  @alwaysinline def at13(implicit
      tag: Tag.CStruct22[
        T1,
        T2,
        T3,
        T4,
        T5,
        T6,
        T7,
        T8,
        T9,
        T10,
        T11,
        T12,
        T13,
        T14,
        T15,
        T16,
        T17,
        T18,
        T19,
        T20,
        T21,
        T22
      ]
  ): Ptr[T13] =
    new Ptr[T13](elemRawPtr(rawptr, tag.offset(12.toUSize).rawSize))

  /** Load a value of a field number 13. */
  @alwaysinline def _13(implicit
      tag: Tag.CStruct22[
        T1,
        T2,
        T3,
        T4,
        T5,
        T6,
        T7,
        T8,
        T9,
        T10,
        T11,
        T12,
        T13,
        T14,
        T15,
        T16,
        T17,
        T18,
        T19,
        T20,
        T21,
        T22
      ]
  ): T13 = {
    val ptr = new Ptr[T13](elemRawPtr(rawptr, tag.offset(12.toUSize).rawSize))
=======
  @alwaysinline def at13(implicit tag: Tag.CStruct22[T1, T2, T3, T4, T5, T6, T7, T8, T9, T10, T11, T12, T13, T14, T15, T16, T17, T18, T19, T20, T21, T22]): Ptr[T13] = 
    new Ptr[T13](elemRawPtr(rawptr, tag.offset(12.toULong).toLong))

  /** Load a value of a field number 13. */
  @alwaysinline def _13(implicit tag: Tag.CStruct22[T1, T2, T3, T4, T5, T6, T7, T8, T9, T10, T11, T12, T13, T14, T15, T16, T17, T18, T19, T20, T21, T22]): T13 = {
    val ptr = new Ptr[T13](elemRawPtr(rawptr, tag.offset(12.toULong).toLong))
>>>>>>> 69749b9f
    ptr.unary_!(tag._13)
  }

  /** Store a value to a field number 13. */
<<<<<<< HEAD
  @alwaysinline def _13_=(value: T13)(implicit
      tag: Tag.CStruct22[
        T1,
        T2,
        T3,
        T4,
        T5,
        T6,
        T7,
        T8,
        T9,
        T10,
        T11,
        T12,
        T13,
        T14,
        T15,
        T16,
        T17,
        T18,
        T19,
        T20,
        T21,
        T22
      ]
  ): Unit = {
    val ptr = new Ptr[T13](elemRawPtr(rawptr, tag.offset(12.toUSize).rawSize))
=======
  @alwaysinline def _13_=(value: T13)(implicit tag: Tag.CStruct22[T1, T2, T3, T4, T5, T6, T7, T8, T9, T10, T11, T12, T13, T14, T15, T16, T17, T18, T19, T20, T21, T22]): Unit = {
    val ptr = new Ptr[T13](elemRawPtr(rawptr, tag.offset(12.toULong).toLong))
>>>>>>> 69749b9f
    ptr.`unary_!_=`(value)(tag._13)
  }

  /** Load a value of a field number 14. */
<<<<<<< HEAD
  @alwaysinline def at14(implicit
      tag: Tag.CStruct22[
        T1,
        T2,
        T3,
        T4,
        T5,
        T6,
        T7,
        T8,
        T9,
        T10,
        T11,
        T12,
        T13,
        T14,
        T15,
        T16,
        T17,
        T18,
        T19,
        T20,
        T21,
        T22
      ]
  ): Ptr[T14] =
    new Ptr[T14](elemRawPtr(rawptr, tag.offset(13.toUSize).rawSize))

  /** Load a value of a field number 14. */
  @alwaysinline def _14(implicit
      tag: Tag.CStruct22[
        T1,
        T2,
        T3,
        T4,
        T5,
        T6,
        T7,
        T8,
        T9,
        T10,
        T11,
        T12,
        T13,
        T14,
        T15,
        T16,
        T17,
        T18,
        T19,
        T20,
        T21,
        T22
      ]
  ): T14 = {
    val ptr = new Ptr[T14](elemRawPtr(rawptr, tag.offset(13.toUSize).rawSize))
=======
  @alwaysinline def at14(implicit tag: Tag.CStruct22[T1, T2, T3, T4, T5, T6, T7, T8, T9, T10, T11, T12, T13, T14, T15, T16, T17, T18, T19, T20, T21, T22]): Ptr[T14] = 
    new Ptr[T14](elemRawPtr(rawptr, tag.offset(13.toULong).toLong))

  /** Load a value of a field number 14. */
  @alwaysinline def _14(implicit tag: Tag.CStruct22[T1, T2, T3, T4, T5, T6, T7, T8, T9, T10, T11, T12, T13, T14, T15, T16, T17, T18, T19, T20, T21, T22]): T14 = {
    val ptr = new Ptr[T14](elemRawPtr(rawptr, tag.offset(13.toULong).toLong))
>>>>>>> 69749b9f
    ptr.unary_!(tag._14)
  }

  /** Store a value to a field number 14. */
<<<<<<< HEAD
  @alwaysinline def _14_=(value: T14)(implicit
      tag: Tag.CStruct22[
        T1,
        T2,
        T3,
        T4,
        T5,
        T6,
        T7,
        T8,
        T9,
        T10,
        T11,
        T12,
        T13,
        T14,
        T15,
        T16,
        T17,
        T18,
        T19,
        T20,
        T21,
        T22
      ]
  ): Unit = {
    val ptr = new Ptr[T14](elemRawPtr(rawptr, tag.offset(13.toUSize).rawSize))
=======
  @alwaysinline def _14_=(value: T14)(implicit tag: Tag.CStruct22[T1, T2, T3, T4, T5, T6, T7, T8, T9, T10, T11, T12, T13, T14, T15, T16, T17, T18, T19, T20, T21, T22]): Unit = {
    val ptr = new Ptr[T14](elemRawPtr(rawptr, tag.offset(13.toULong).toLong))
>>>>>>> 69749b9f
    ptr.`unary_!_=`(value)(tag._14)
  }

  /** Load a value of a field number 15. */
<<<<<<< HEAD
  @alwaysinline def at15(implicit
      tag: Tag.CStruct22[
        T1,
        T2,
        T3,
        T4,
        T5,
        T6,
        T7,
        T8,
        T9,
        T10,
        T11,
        T12,
        T13,
        T14,
        T15,
        T16,
        T17,
        T18,
        T19,
        T20,
        T21,
        T22
      ]
  ): Ptr[T15] =
    new Ptr[T15](elemRawPtr(rawptr, tag.offset(14.toUSize).rawSize))

  /** Load a value of a field number 15. */
  @alwaysinline def _15(implicit
      tag: Tag.CStruct22[
        T1,
        T2,
        T3,
        T4,
        T5,
        T6,
        T7,
        T8,
        T9,
        T10,
        T11,
        T12,
        T13,
        T14,
        T15,
        T16,
        T17,
        T18,
        T19,
        T20,
        T21,
        T22
      ]
  ): T15 = {
    val ptr = new Ptr[T15](elemRawPtr(rawptr, tag.offset(14.toUSize).rawSize))
=======
  @alwaysinline def at15(implicit tag: Tag.CStruct22[T1, T2, T3, T4, T5, T6, T7, T8, T9, T10, T11, T12, T13, T14, T15, T16, T17, T18, T19, T20, T21, T22]): Ptr[T15] = 
    new Ptr[T15](elemRawPtr(rawptr, tag.offset(14.toULong).toLong))

  /** Load a value of a field number 15. */
  @alwaysinline def _15(implicit tag: Tag.CStruct22[T1, T2, T3, T4, T5, T6, T7, T8, T9, T10, T11, T12, T13, T14, T15, T16, T17, T18, T19, T20, T21, T22]): T15 = {
    val ptr = new Ptr[T15](elemRawPtr(rawptr, tag.offset(14.toULong).toLong))
>>>>>>> 69749b9f
    ptr.unary_!(tag._15)
  }

  /** Store a value to a field number 15. */
<<<<<<< HEAD
  @alwaysinline def _15_=(value: T15)(implicit
      tag: Tag.CStruct22[
        T1,
        T2,
        T3,
        T4,
        T5,
        T6,
        T7,
        T8,
        T9,
        T10,
        T11,
        T12,
        T13,
        T14,
        T15,
        T16,
        T17,
        T18,
        T19,
        T20,
        T21,
        T22
      ]
  ): Unit = {
    val ptr = new Ptr[T15](elemRawPtr(rawptr, tag.offset(14.toUSize).rawSize))
=======
  @alwaysinline def _15_=(value: T15)(implicit tag: Tag.CStruct22[T1, T2, T3, T4, T5, T6, T7, T8, T9, T10, T11, T12, T13, T14, T15, T16, T17, T18, T19, T20, T21, T22]): Unit = {
    val ptr = new Ptr[T15](elemRawPtr(rawptr, tag.offset(14.toULong).toLong))
>>>>>>> 69749b9f
    ptr.`unary_!_=`(value)(tag._15)
  }

  /** Load a value of a field number 16. */
<<<<<<< HEAD
  @alwaysinline def at16(implicit
      tag: Tag.CStruct22[
        T1,
        T2,
        T3,
        T4,
        T5,
        T6,
        T7,
        T8,
        T9,
        T10,
        T11,
        T12,
        T13,
        T14,
        T15,
        T16,
        T17,
        T18,
        T19,
        T20,
        T21,
        T22
      ]
  ): Ptr[T16] =
    new Ptr[T16](elemRawPtr(rawptr, tag.offset(15.toUSize).rawSize))

  /** Load a value of a field number 16. */
  @alwaysinline def _16(implicit
      tag: Tag.CStruct22[
        T1,
        T2,
        T3,
        T4,
        T5,
        T6,
        T7,
        T8,
        T9,
        T10,
        T11,
        T12,
        T13,
        T14,
        T15,
        T16,
        T17,
        T18,
        T19,
        T20,
        T21,
        T22
      ]
  ): T16 = {
    val ptr = new Ptr[T16](elemRawPtr(rawptr, tag.offset(15.toUSize).rawSize))
=======
  @alwaysinline def at16(implicit tag: Tag.CStruct22[T1, T2, T3, T4, T5, T6, T7, T8, T9, T10, T11, T12, T13, T14, T15, T16, T17, T18, T19, T20, T21, T22]): Ptr[T16] = 
    new Ptr[T16](elemRawPtr(rawptr, tag.offset(15.toULong).toLong))

  /** Load a value of a field number 16. */
  @alwaysinline def _16(implicit tag: Tag.CStruct22[T1, T2, T3, T4, T5, T6, T7, T8, T9, T10, T11, T12, T13, T14, T15, T16, T17, T18, T19, T20, T21, T22]): T16 = {
    val ptr = new Ptr[T16](elemRawPtr(rawptr, tag.offset(15.toULong).toLong))
>>>>>>> 69749b9f
    ptr.unary_!(tag._16)
  }

  /** Store a value to a field number 16. */
<<<<<<< HEAD
  @alwaysinline def _16_=(value: T16)(implicit
      tag: Tag.CStruct22[
        T1,
        T2,
        T3,
        T4,
        T5,
        T6,
        T7,
        T8,
        T9,
        T10,
        T11,
        T12,
        T13,
        T14,
        T15,
        T16,
        T17,
        T18,
        T19,
        T20,
        T21,
        T22
      ]
  ): Unit = {
    val ptr = new Ptr[T16](elemRawPtr(rawptr, tag.offset(15.toUSize).rawSize))
=======
  @alwaysinline def _16_=(value: T16)(implicit tag: Tag.CStruct22[T1, T2, T3, T4, T5, T6, T7, T8, T9, T10, T11, T12, T13, T14, T15, T16, T17, T18, T19, T20, T21, T22]): Unit = {
    val ptr = new Ptr[T16](elemRawPtr(rawptr, tag.offset(15.toULong).toLong))
>>>>>>> 69749b9f
    ptr.`unary_!_=`(value)(tag._16)
  }

  /** Load a value of a field number 17. */
<<<<<<< HEAD
  @alwaysinline def at17(implicit
      tag: Tag.CStruct22[
        T1,
        T2,
        T3,
        T4,
        T5,
        T6,
        T7,
        T8,
        T9,
        T10,
        T11,
        T12,
        T13,
        T14,
        T15,
        T16,
        T17,
        T18,
        T19,
        T20,
        T21,
        T22
      ]
  ): Ptr[T17] =
    new Ptr[T17](elemRawPtr(rawptr, tag.offset(16.toUSize).rawSize))

  /** Load a value of a field number 17. */
  @alwaysinline def _17(implicit
      tag: Tag.CStruct22[
        T1,
        T2,
        T3,
        T4,
        T5,
        T6,
        T7,
        T8,
        T9,
        T10,
        T11,
        T12,
        T13,
        T14,
        T15,
        T16,
        T17,
        T18,
        T19,
        T20,
        T21,
        T22
      ]
  ): T17 = {
    val ptr = new Ptr[T17](elemRawPtr(rawptr, tag.offset(16.toUSize).rawSize))
=======
  @alwaysinline def at17(implicit tag: Tag.CStruct22[T1, T2, T3, T4, T5, T6, T7, T8, T9, T10, T11, T12, T13, T14, T15, T16, T17, T18, T19, T20, T21, T22]): Ptr[T17] = 
    new Ptr[T17](elemRawPtr(rawptr, tag.offset(16.toULong).toLong))

  /** Load a value of a field number 17. */
  @alwaysinline def _17(implicit tag: Tag.CStruct22[T1, T2, T3, T4, T5, T6, T7, T8, T9, T10, T11, T12, T13, T14, T15, T16, T17, T18, T19, T20, T21, T22]): T17 = {
    val ptr = new Ptr[T17](elemRawPtr(rawptr, tag.offset(16.toULong).toLong))
>>>>>>> 69749b9f
    ptr.unary_!(tag._17)
  }

  /** Store a value to a field number 17. */
<<<<<<< HEAD
  @alwaysinline def _17_=(value: T17)(implicit
      tag: Tag.CStruct22[
        T1,
        T2,
        T3,
        T4,
        T5,
        T6,
        T7,
        T8,
        T9,
        T10,
        T11,
        T12,
        T13,
        T14,
        T15,
        T16,
        T17,
        T18,
        T19,
        T20,
        T21,
        T22
      ]
  ): Unit = {
    val ptr = new Ptr[T17](elemRawPtr(rawptr, tag.offset(16.toUSize).rawSize))
=======
  @alwaysinline def _17_=(value: T17)(implicit tag: Tag.CStruct22[T1, T2, T3, T4, T5, T6, T7, T8, T9, T10, T11, T12, T13, T14, T15, T16, T17, T18, T19, T20, T21, T22]): Unit = {
    val ptr = new Ptr[T17](elemRawPtr(rawptr, tag.offset(16.toULong).toLong))
>>>>>>> 69749b9f
    ptr.`unary_!_=`(value)(tag._17)
  }

  /** Load a value of a field number 18. */
<<<<<<< HEAD
  @alwaysinline def at18(implicit
      tag: Tag.CStruct22[
        T1,
        T2,
        T3,
        T4,
        T5,
        T6,
        T7,
        T8,
        T9,
        T10,
        T11,
        T12,
        T13,
        T14,
        T15,
        T16,
        T17,
        T18,
        T19,
        T20,
        T21,
        T22
      ]
  ): Ptr[T18] =
    new Ptr[T18](elemRawPtr(rawptr, tag.offset(17.toUSize).rawSize))

  /** Load a value of a field number 18. */
  @alwaysinline def _18(implicit
      tag: Tag.CStruct22[
        T1,
        T2,
        T3,
        T4,
        T5,
        T6,
        T7,
        T8,
        T9,
        T10,
        T11,
        T12,
        T13,
        T14,
        T15,
        T16,
        T17,
        T18,
        T19,
        T20,
        T21,
        T22
      ]
  ): T18 = {
    val ptr = new Ptr[T18](elemRawPtr(rawptr, tag.offset(17.toUSize).rawSize))
=======
  @alwaysinline def at18(implicit tag: Tag.CStruct22[T1, T2, T3, T4, T5, T6, T7, T8, T9, T10, T11, T12, T13, T14, T15, T16, T17, T18, T19, T20, T21, T22]): Ptr[T18] = 
    new Ptr[T18](elemRawPtr(rawptr, tag.offset(17.toULong).toLong))

  /** Load a value of a field number 18. */
  @alwaysinline def _18(implicit tag: Tag.CStruct22[T1, T2, T3, T4, T5, T6, T7, T8, T9, T10, T11, T12, T13, T14, T15, T16, T17, T18, T19, T20, T21, T22]): T18 = {
    val ptr = new Ptr[T18](elemRawPtr(rawptr, tag.offset(17.toULong).toLong))
>>>>>>> 69749b9f
    ptr.unary_!(tag._18)
  }

  /** Store a value to a field number 18. */
<<<<<<< HEAD
  @alwaysinline def _18_=(value: T18)(implicit
      tag: Tag.CStruct22[
        T1,
        T2,
        T3,
        T4,
        T5,
        T6,
        T7,
        T8,
        T9,
        T10,
        T11,
        T12,
        T13,
        T14,
        T15,
        T16,
        T17,
        T18,
        T19,
        T20,
        T21,
        T22
      ]
  ): Unit = {
    val ptr = new Ptr[T18](elemRawPtr(rawptr, tag.offset(17.toUSize).rawSize))
=======
  @alwaysinline def _18_=(value: T18)(implicit tag: Tag.CStruct22[T1, T2, T3, T4, T5, T6, T7, T8, T9, T10, T11, T12, T13, T14, T15, T16, T17, T18, T19, T20, T21, T22]): Unit = {
    val ptr = new Ptr[T18](elemRawPtr(rawptr, tag.offset(17.toULong).toLong))
>>>>>>> 69749b9f
    ptr.`unary_!_=`(value)(tag._18)
  }

  /** Load a value of a field number 19. */
<<<<<<< HEAD
  @alwaysinline def at19(implicit
      tag: Tag.CStruct22[
        T1,
        T2,
        T3,
        T4,
        T5,
        T6,
        T7,
        T8,
        T9,
        T10,
        T11,
        T12,
        T13,
        T14,
        T15,
        T16,
        T17,
        T18,
        T19,
        T20,
        T21,
        T22
      ]
  ): Ptr[T19] =
    new Ptr[T19](elemRawPtr(rawptr, tag.offset(18.toUSize).rawSize))

  /** Load a value of a field number 19. */
  @alwaysinline def _19(implicit
      tag: Tag.CStruct22[
        T1,
        T2,
        T3,
        T4,
        T5,
        T6,
        T7,
        T8,
        T9,
        T10,
        T11,
        T12,
        T13,
        T14,
        T15,
        T16,
        T17,
        T18,
        T19,
        T20,
        T21,
        T22
      ]
  ): T19 = {
    val ptr = new Ptr[T19](elemRawPtr(rawptr, tag.offset(18.toUSize).rawSize))
=======
  @alwaysinline def at19(implicit tag: Tag.CStruct22[T1, T2, T3, T4, T5, T6, T7, T8, T9, T10, T11, T12, T13, T14, T15, T16, T17, T18, T19, T20, T21, T22]): Ptr[T19] = 
    new Ptr[T19](elemRawPtr(rawptr, tag.offset(18.toULong).toLong))

  /** Load a value of a field number 19. */
  @alwaysinline def _19(implicit tag: Tag.CStruct22[T1, T2, T3, T4, T5, T6, T7, T8, T9, T10, T11, T12, T13, T14, T15, T16, T17, T18, T19, T20, T21, T22]): T19 = {
    val ptr = new Ptr[T19](elemRawPtr(rawptr, tag.offset(18.toULong).toLong))
>>>>>>> 69749b9f
    ptr.unary_!(tag._19)
  }

  /** Store a value to a field number 19. */
<<<<<<< HEAD
  @alwaysinline def _19_=(value: T19)(implicit
      tag: Tag.CStruct22[
        T1,
        T2,
        T3,
        T4,
        T5,
        T6,
        T7,
        T8,
        T9,
        T10,
        T11,
        T12,
        T13,
        T14,
        T15,
        T16,
        T17,
        T18,
        T19,
        T20,
        T21,
        T22
      ]
  ): Unit = {
    val ptr = new Ptr[T19](elemRawPtr(rawptr, tag.offset(18.toUSize).rawSize))
=======
  @alwaysinline def _19_=(value: T19)(implicit tag: Tag.CStruct22[T1, T2, T3, T4, T5, T6, T7, T8, T9, T10, T11, T12, T13, T14, T15, T16, T17, T18, T19, T20, T21, T22]): Unit = {
    val ptr = new Ptr[T19](elemRawPtr(rawptr, tag.offset(18.toULong).toLong))
>>>>>>> 69749b9f
    ptr.`unary_!_=`(value)(tag._19)
  }

  /** Load a value of a field number 20. */
<<<<<<< HEAD
  @alwaysinline def at20(implicit
      tag: Tag.CStruct22[
        T1,
        T2,
        T3,
        T4,
        T5,
        T6,
        T7,
        T8,
        T9,
        T10,
        T11,
        T12,
        T13,
        T14,
        T15,
        T16,
        T17,
        T18,
        T19,
        T20,
        T21,
        T22
      ]
  ): Ptr[T20] =
    new Ptr[T20](elemRawPtr(rawptr, tag.offset(19.toUSize).rawSize))

  /** Load a value of a field number 20. */
  @alwaysinline def _20(implicit
      tag: Tag.CStruct22[
        T1,
        T2,
        T3,
        T4,
        T5,
        T6,
        T7,
        T8,
        T9,
        T10,
        T11,
        T12,
        T13,
        T14,
        T15,
        T16,
        T17,
        T18,
        T19,
        T20,
        T21,
        T22
      ]
  ): T20 = {
    val ptr = new Ptr[T20](elemRawPtr(rawptr, tag.offset(19.toUSize).rawSize))
=======
  @alwaysinline def at20(implicit tag: Tag.CStruct22[T1, T2, T3, T4, T5, T6, T7, T8, T9, T10, T11, T12, T13, T14, T15, T16, T17, T18, T19, T20, T21, T22]): Ptr[T20] = 
    new Ptr[T20](elemRawPtr(rawptr, tag.offset(19.toULong).toLong))

  /** Load a value of a field number 20. */
  @alwaysinline def _20(implicit tag: Tag.CStruct22[T1, T2, T3, T4, T5, T6, T7, T8, T9, T10, T11, T12, T13, T14, T15, T16, T17, T18, T19, T20, T21, T22]): T20 = {
    val ptr = new Ptr[T20](elemRawPtr(rawptr, tag.offset(19.toULong).toLong))
>>>>>>> 69749b9f
    ptr.unary_!(tag._20)
  }

  /** Store a value to a field number 20. */
<<<<<<< HEAD
  @alwaysinline def _20_=(value: T20)(implicit
      tag: Tag.CStruct22[
        T1,
        T2,
        T3,
        T4,
        T5,
        T6,
        T7,
        T8,
        T9,
        T10,
        T11,
        T12,
        T13,
        T14,
        T15,
        T16,
        T17,
        T18,
        T19,
        T20,
        T21,
        T22
      ]
  ): Unit = {
    val ptr = new Ptr[T20](elemRawPtr(rawptr, tag.offset(19.toUSize).rawSize))
=======
  @alwaysinline def _20_=(value: T20)(implicit tag: Tag.CStruct22[T1, T2, T3, T4, T5, T6, T7, T8, T9, T10, T11, T12, T13, T14, T15, T16, T17, T18, T19, T20, T21, T22]): Unit = {
    val ptr = new Ptr[T20](elemRawPtr(rawptr, tag.offset(19.toULong).toLong))
>>>>>>> 69749b9f
    ptr.`unary_!_=`(value)(tag._20)
  }

  /** Load a value of a field number 21. */
<<<<<<< HEAD
  @alwaysinline def at21(implicit
      tag: Tag.CStruct22[
        T1,
        T2,
        T3,
        T4,
        T5,
        T6,
        T7,
        T8,
        T9,
        T10,
        T11,
        T12,
        T13,
        T14,
        T15,
        T16,
        T17,
        T18,
        T19,
        T20,
        T21,
        T22
      ]
  ): Ptr[T21] =
    new Ptr[T21](elemRawPtr(rawptr, tag.offset(20.toUSize).rawSize))

  /** Load a value of a field number 21. */
  @alwaysinline def _21(implicit
      tag: Tag.CStruct22[
        T1,
        T2,
        T3,
        T4,
        T5,
        T6,
        T7,
        T8,
        T9,
        T10,
        T11,
        T12,
        T13,
        T14,
        T15,
        T16,
        T17,
        T18,
        T19,
        T20,
        T21,
        T22
      ]
  ): T21 = {
    val ptr = new Ptr[T21](elemRawPtr(rawptr, tag.offset(20.toUSize).rawSize))
=======
  @alwaysinline def at21(implicit tag: Tag.CStruct22[T1, T2, T3, T4, T5, T6, T7, T8, T9, T10, T11, T12, T13, T14, T15, T16, T17, T18, T19, T20, T21, T22]): Ptr[T21] = 
    new Ptr[T21](elemRawPtr(rawptr, tag.offset(20.toULong).toLong))

  /** Load a value of a field number 21. */
  @alwaysinline def _21(implicit tag: Tag.CStruct22[T1, T2, T3, T4, T5, T6, T7, T8, T9, T10, T11, T12, T13, T14, T15, T16, T17, T18, T19, T20, T21, T22]): T21 = {
    val ptr = new Ptr[T21](elemRawPtr(rawptr, tag.offset(20.toULong).toLong))
>>>>>>> 69749b9f
    ptr.unary_!(tag._21)
  }

  /** Store a value to a field number 21. */
<<<<<<< HEAD
  @alwaysinline def _21_=(value: T21)(implicit
      tag: Tag.CStruct22[
        T1,
        T2,
        T3,
        T4,
        T5,
        T6,
        T7,
        T8,
        T9,
        T10,
        T11,
        T12,
        T13,
        T14,
        T15,
        T16,
        T17,
        T18,
        T19,
        T20,
        T21,
        T22
      ]
  ): Unit = {
    val ptr = new Ptr[T21](elemRawPtr(rawptr, tag.offset(20.toUSize).rawSize))
=======
  @alwaysinline def _21_=(value: T21)(implicit tag: Tag.CStruct22[T1, T2, T3, T4, T5, T6, T7, T8, T9, T10, T11, T12, T13, T14, T15, T16, T17, T18, T19, T20, T21, T22]): Unit = {
    val ptr = new Ptr[T21](elemRawPtr(rawptr, tag.offset(20.toULong).toLong))
>>>>>>> 69749b9f
    ptr.`unary_!_=`(value)(tag._21)
  }

  /** Load a value of a field number 22. */
<<<<<<< HEAD
  @alwaysinline def at22(implicit
      tag: Tag.CStruct22[
        T1,
        T2,
        T3,
        T4,
        T5,
        T6,
        T7,
        T8,
        T9,
        T10,
        T11,
        T12,
        T13,
        T14,
        T15,
        T16,
        T17,
        T18,
        T19,
        T20,
        T21,
        T22
      ]
  ): Ptr[T22] =
    new Ptr[T22](elemRawPtr(rawptr, tag.offset(21.toUSize).rawSize))

  /** Load a value of a field number 22. */
  @alwaysinline def _22(implicit
      tag: Tag.CStruct22[
        T1,
        T2,
        T3,
        T4,
        T5,
        T6,
        T7,
        T8,
        T9,
        T10,
        T11,
        T12,
        T13,
        T14,
        T15,
        T16,
        T17,
        T18,
        T19,
        T20,
        T21,
        T22
      ]
  ): T22 = {
    val ptr = new Ptr[T22](elemRawPtr(rawptr, tag.offset(21.toUSize).rawSize))
=======
  @alwaysinline def at22(implicit tag: Tag.CStruct22[T1, T2, T3, T4, T5, T6, T7, T8, T9, T10, T11, T12, T13, T14, T15, T16, T17, T18, T19, T20, T21, T22]): Ptr[T22] = 
    new Ptr[T22](elemRawPtr(rawptr, tag.offset(21.toULong).toLong))

  /** Load a value of a field number 22. */
  @alwaysinline def _22(implicit tag: Tag.CStruct22[T1, T2, T3, T4, T5, T6, T7, T8, T9, T10, T11, T12, T13, T14, T15, T16, T17, T18, T19, T20, T21, T22]): T22 = {
    val ptr = new Ptr[T22](elemRawPtr(rawptr, tag.offset(21.toULong).toLong))
>>>>>>> 69749b9f
    ptr.unary_!(tag._22)
  }

  /** Store a value to a field number 22. */
<<<<<<< HEAD
  @alwaysinline def _22_=(value: T22)(implicit
      tag: Tag.CStruct22[
        T1,
        T2,
        T3,
        T4,
        T5,
        T6,
        T7,
        T8,
        T9,
        T10,
        T11,
        T12,
        T13,
        T14,
        T15,
        T16,
        T17,
        T18,
        T19,
        T20,
        T21,
        T22
      ]
  ): Unit = {
    val ptr = new Ptr[T22](elemRawPtr(rawptr, tag.offset(21.toUSize).rawSize))
    ptr.`unary_!_=`(value)(tag._22)
  }

}
=======
  @alwaysinline def _22_=(value: T22)(implicit tag: Tag.CStruct22[T1, T2, T3, T4, T5, T6, T7, T8, T9, T10, T11, T12, T13, T14, T15, T16, T17, T18, T19, T20, T21, T22]): Unit = {
    val ptr = new Ptr[T22](elemRawPtr(rawptr, tag.offset(21.toULong).toLong))
    ptr.`unary_!_=`(value)(tag._22)
  }

}
>>>>>>> 69749b9f
<|MERGE_RESOLUTION|>--- conflicted
+++ resolved
@@ -1,8 +1,5 @@
-<<<<<<< HEAD
-=======
 // format: off
 
->>>>>>> 69749b9f
 // BEWARE: This file is generated - direct edits will be lost.
 // Do not edit this it directly other than to remove
 // personally identifiable information in sourceLocation lines.
@@ -21,13 +18,7 @@
 
 sealed abstract class CStruct
 
-<<<<<<< HEAD
-final class CStruct0 private[scalanative] (
-    private[scalanative] val rawptr: RawPtr
-) extends CStruct {
-=======
 final class CStruct0 private[scalanative] (private[scalanative] val rawptr: RawPtr) extends CStruct {
->>>>>>> 69749b9f
   @alwaysinline override def equals(other: Any): Boolean =
     (this eq other.asInstanceOf[AnyRef]) || (other match {
       case other: CStruct0 =>
@@ -47,13 +38,7 @@
 
 }
 
-<<<<<<< HEAD
-final class CStruct1[T1] private[scalanative] (
-    private[scalanative] val rawptr: RawPtr
-) extends CStruct {
-=======
 final class CStruct1[T1] private[scalanative] (private[scalanative] val rawptr: RawPtr) extends CStruct {
->>>>>>> 69749b9f
   @alwaysinline override def equals(other: Any): Boolean =
     (this eq other.asInstanceOf[AnyRef]) || (other match {
       case other: CStruct1[_] =>
@@ -72,13 +57,8 @@
     fromRawPtr[CStruct1[T1]](rawptr)
 
   /** Load a value of a field number 1. */
-<<<<<<< HEAD
-  @alwaysinline def at1(implicit tag: Tag.CStruct1[T1]): Ptr[T1] =
+  @alwaysinline def at1(implicit tag: Tag.CStruct1[T1]): Ptr[T1] = 
     new Ptr[T1](elemRawPtr(rawptr, tag.offset(0.toUSize).rawSize))
-=======
-  @alwaysinline def at1(implicit tag: Tag.CStruct1[T1]): Ptr[T1] = 
-    new Ptr[T1](elemRawPtr(rawptr, tag.offset(0.toULong).toLong))
->>>>>>> 69749b9f
 
   /** Load a value of a field number 1. */
   @alwaysinline def _1(implicit tag: Tag.CStruct1[T1]): T1 = {
@@ -94,13 +74,7 @@
 
 }
 
-<<<<<<< HEAD
-final class CStruct2[T1, T2] private[scalanative] (
-    private[scalanative] val rawptr: RawPtr
-) extends CStruct {
-=======
 final class CStruct2[T1, T2] private[scalanative] (private[scalanative] val rawptr: RawPtr) extends CStruct {
->>>>>>> 69749b9f
   @alwaysinline override def equals(other: Any): Boolean =
     (this eq other.asInstanceOf[AnyRef]) || (other match {
       case other: CStruct2[_, _] =>
@@ -119,13 +93,8 @@
     fromRawPtr[CStruct2[T1, T2]](rawptr)
 
   /** Load a value of a field number 1. */
-<<<<<<< HEAD
-  @alwaysinline def at1(implicit tag: Tag.CStruct2[T1, T2]): Ptr[T1] =
+  @alwaysinline def at1(implicit tag: Tag.CStruct2[T1, T2]): Ptr[T1] = 
     new Ptr[T1](elemRawPtr(rawptr, tag.offset(0.toUSize).rawSize))
-=======
-  @alwaysinline def at1(implicit tag: Tag.CStruct2[T1, T2]): Ptr[T1] = 
-    new Ptr[T1](elemRawPtr(rawptr, tag.offset(0.toULong).toLong))
->>>>>>> 69749b9f
 
   /** Load a value of a field number 1. */
   @alwaysinline def _1(implicit tag: Tag.CStruct2[T1, T2]): T1 = {
@@ -134,26 +103,14 @@
   }
 
   /** Store a value to a field number 1. */
-<<<<<<< HEAD
-  @alwaysinline def _1_=(
-      value: T1
-  )(implicit tag: Tag.CStruct2[T1, T2]): Unit = {
+  @alwaysinline def _1_=(value: T1)(implicit tag: Tag.CStruct2[T1, T2]): Unit = {
     val ptr = new Ptr[T1](elemRawPtr(rawptr, tag.offset(0.toUSize).rawSize))
-=======
-  @alwaysinline def _1_=(value: T1)(implicit tag: Tag.CStruct2[T1, T2]): Unit = {
-    val ptr = new Ptr[T1](elemRawPtr(rawptr, tag.offset(0.toULong).toLong))
->>>>>>> 69749b9f
     ptr.`unary_!_=`(value)(tag._1)
   }
 
   /** Load a value of a field number 2. */
-<<<<<<< HEAD
-  @alwaysinline def at2(implicit tag: Tag.CStruct2[T1, T2]): Ptr[T2] =
+  @alwaysinline def at2(implicit tag: Tag.CStruct2[T1, T2]): Ptr[T2] = 
     new Ptr[T2](elemRawPtr(rawptr, tag.offset(1.toUSize).rawSize))
-=======
-  @alwaysinline def at2(implicit tag: Tag.CStruct2[T1, T2]): Ptr[T2] = 
-    new Ptr[T2](elemRawPtr(rawptr, tag.offset(1.toULong).toLong))
->>>>>>> 69749b9f
 
   /** Load a value of a field number 2. */
   @alwaysinline def _2(implicit tag: Tag.CStruct2[T1, T2]): T2 = {
@@ -162,27 +119,14 @@
   }
 
   /** Store a value to a field number 2. */
-<<<<<<< HEAD
-  @alwaysinline def _2_=(
-      value: T2
-  )(implicit tag: Tag.CStruct2[T1, T2]): Unit = {
+  @alwaysinline def _2_=(value: T2)(implicit tag: Tag.CStruct2[T1, T2]): Unit = {
     val ptr = new Ptr[T2](elemRawPtr(rawptr, tag.offset(1.toUSize).rawSize))
-=======
-  @alwaysinline def _2_=(value: T2)(implicit tag: Tag.CStruct2[T1, T2]): Unit = {
-    val ptr = new Ptr[T2](elemRawPtr(rawptr, tag.offset(1.toULong).toLong))
->>>>>>> 69749b9f
     ptr.`unary_!_=`(value)(tag._2)
   }
 
 }
 
-<<<<<<< HEAD
-final class CStruct3[T1, T2, T3] private[scalanative] (
-    private[scalanative] val rawptr: RawPtr
-) extends CStruct {
-=======
 final class CStruct3[T1, T2, T3] private[scalanative] (private[scalanative] val rawptr: RawPtr) extends CStruct {
->>>>>>> 69749b9f
   @alwaysinline override def equals(other: Any): Boolean =
     (this eq other.asInstanceOf[AnyRef]) || (other match {
       case other: CStruct3[_, _, _] =>
@@ -201,13 +145,8 @@
     fromRawPtr[CStruct3[T1, T2, T3]](rawptr)
 
   /** Load a value of a field number 1. */
-<<<<<<< HEAD
-  @alwaysinline def at1(implicit tag: Tag.CStruct3[T1, T2, T3]): Ptr[T1] =
+  @alwaysinline def at1(implicit tag: Tag.CStruct3[T1, T2, T3]): Ptr[T1] = 
     new Ptr[T1](elemRawPtr(rawptr, tag.offset(0.toUSize).rawSize))
-=======
-  @alwaysinline def at1(implicit tag: Tag.CStruct3[T1, T2, T3]): Ptr[T1] = 
-    new Ptr[T1](elemRawPtr(rawptr, tag.offset(0.toULong).toLong))
->>>>>>> 69749b9f
 
   /** Load a value of a field number 1. */
   @alwaysinline def _1(implicit tag: Tag.CStruct3[T1, T2, T3]): T1 = {
@@ -216,26 +155,14 @@
   }
 
   /** Store a value to a field number 1. */
-<<<<<<< HEAD
-  @alwaysinline def _1_=(
-      value: T1
-  )(implicit tag: Tag.CStruct3[T1, T2, T3]): Unit = {
+  @alwaysinline def _1_=(value: T1)(implicit tag: Tag.CStruct3[T1, T2, T3]): Unit = {
     val ptr = new Ptr[T1](elemRawPtr(rawptr, tag.offset(0.toUSize).rawSize))
-=======
-  @alwaysinline def _1_=(value: T1)(implicit tag: Tag.CStruct3[T1, T2, T3]): Unit = {
-    val ptr = new Ptr[T1](elemRawPtr(rawptr, tag.offset(0.toULong).toLong))
->>>>>>> 69749b9f
     ptr.`unary_!_=`(value)(tag._1)
   }
 
   /** Load a value of a field number 2. */
-<<<<<<< HEAD
-  @alwaysinline def at2(implicit tag: Tag.CStruct3[T1, T2, T3]): Ptr[T2] =
+  @alwaysinline def at2(implicit tag: Tag.CStruct3[T1, T2, T3]): Ptr[T2] = 
     new Ptr[T2](elemRawPtr(rawptr, tag.offset(1.toUSize).rawSize))
-=======
-  @alwaysinline def at2(implicit tag: Tag.CStruct3[T1, T2, T3]): Ptr[T2] = 
-    new Ptr[T2](elemRawPtr(rawptr, tag.offset(1.toULong).toLong))
->>>>>>> 69749b9f
 
   /** Load a value of a field number 2. */
   @alwaysinline def _2(implicit tag: Tag.CStruct3[T1, T2, T3]): T2 = {
@@ -244,26 +171,14 @@
   }
 
   /** Store a value to a field number 2. */
-<<<<<<< HEAD
-  @alwaysinline def _2_=(
-      value: T2
-  )(implicit tag: Tag.CStruct3[T1, T2, T3]): Unit = {
+  @alwaysinline def _2_=(value: T2)(implicit tag: Tag.CStruct3[T1, T2, T3]): Unit = {
     val ptr = new Ptr[T2](elemRawPtr(rawptr, tag.offset(1.toUSize).rawSize))
-=======
-  @alwaysinline def _2_=(value: T2)(implicit tag: Tag.CStruct3[T1, T2, T3]): Unit = {
-    val ptr = new Ptr[T2](elemRawPtr(rawptr, tag.offset(1.toULong).toLong))
->>>>>>> 69749b9f
     ptr.`unary_!_=`(value)(tag._2)
   }
 
   /** Load a value of a field number 3. */
-<<<<<<< HEAD
-  @alwaysinline def at3(implicit tag: Tag.CStruct3[T1, T2, T3]): Ptr[T3] =
+  @alwaysinline def at3(implicit tag: Tag.CStruct3[T1, T2, T3]): Ptr[T3] = 
     new Ptr[T3](elemRawPtr(rawptr, tag.offset(2.toUSize).rawSize))
-=======
-  @alwaysinline def at3(implicit tag: Tag.CStruct3[T1, T2, T3]): Ptr[T3] = 
-    new Ptr[T3](elemRawPtr(rawptr, tag.offset(2.toULong).toLong))
->>>>>>> 69749b9f
 
   /** Load a value of a field number 3. */
   @alwaysinline def _3(implicit tag: Tag.CStruct3[T1, T2, T3]): T3 = {
@@ -272,27 +187,14 @@
   }
 
   /** Store a value to a field number 3. */
-<<<<<<< HEAD
-  @alwaysinline def _3_=(
-      value: T3
-  )(implicit tag: Tag.CStruct3[T1, T2, T3]): Unit = {
+  @alwaysinline def _3_=(value: T3)(implicit tag: Tag.CStruct3[T1, T2, T3]): Unit = {
     val ptr = new Ptr[T3](elemRawPtr(rawptr, tag.offset(2.toUSize).rawSize))
-=======
-  @alwaysinline def _3_=(value: T3)(implicit tag: Tag.CStruct3[T1, T2, T3]): Unit = {
-    val ptr = new Ptr[T3](elemRawPtr(rawptr, tag.offset(2.toULong).toLong))
->>>>>>> 69749b9f
     ptr.`unary_!_=`(value)(tag._3)
   }
 
 }
 
-<<<<<<< HEAD
-final class CStruct4[T1, T2, T3, T4] private[scalanative] (
-    private[scalanative] val rawptr: RawPtr
-) extends CStruct {
-=======
 final class CStruct4[T1, T2, T3, T4] private[scalanative] (private[scalanative] val rawptr: RawPtr) extends CStruct {
->>>>>>> 69749b9f
   @alwaysinline override def equals(other: Any): Boolean =
     (this eq other.asInstanceOf[AnyRef]) || (other match {
       case other: CStruct4[_, _, _, _] =>
@@ -311,13 +213,8 @@
     fromRawPtr[CStruct4[T1, T2, T3, T4]](rawptr)
 
   /** Load a value of a field number 1. */
-<<<<<<< HEAD
-  @alwaysinline def at1(implicit tag: Tag.CStruct4[T1, T2, T3, T4]): Ptr[T1] =
+  @alwaysinline def at1(implicit tag: Tag.CStruct4[T1, T2, T3, T4]): Ptr[T1] = 
     new Ptr[T1](elemRawPtr(rawptr, tag.offset(0.toUSize).rawSize))
-=======
-  @alwaysinline def at1(implicit tag: Tag.CStruct4[T1, T2, T3, T4]): Ptr[T1] = 
-    new Ptr[T1](elemRawPtr(rawptr, tag.offset(0.toULong).toLong))
->>>>>>> 69749b9f
 
   /** Load a value of a field number 1. */
   @alwaysinline def _1(implicit tag: Tag.CStruct4[T1, T2, T3, T4]): T1 = {
@@ -326,26 +223,14 @@
   }
 
   /** Store a value to a field number 1. */
-<<<<<<< HEAD
-  @alwaysinline def _1_=(
-      value: T1
-  )(implicit tag: Tag.CStruct4[T1, T2, T3, T4]): Unit = {
+  @alwaysinline def _1_=(value: T1)(implicit tag: Tag.CStruct4[T1, T2, T3, T4]): Unit = {
     val ptr = new Ptr[T1](elemRawPtr(rawptr, tag.offset(0.toUSize).rawSize))
-=======
-  @alwaysinline def _1_=(value: T1)(implicit tag: Tag.CStruct4[T1, T2, T3, T4]): Unit = {
-    val ptr = new Ptr[T1](elemRawPtr(rawptr, tag.offset(0.toULong).toLong))
->>>>>>> 69749b9f
     ptr.`unary_!_=`(value)(tag._1)
   }
 
   /** Load a value of a field number 2. */
-<<<<<<< HEAD
-  @alwaysinline def at2(implicit tag: Tag.CStruct4[T1, T2, T3, T4]): Ptr[T2] =
+  @alwaysinline def at2(implicit tag: Tag.CStruct4[T1, T2, T3, T4]): Ptr[T2] = 
     new Ptr[T2](elemRawPtr(rawptr, tag.offset(1.toUSize).rawSize))
-=======
-  @alwaysinline def at2(implicit tag: Tag.CStruct4[T1, T2, T3, T4]): Ptr[T2] = 
-    new Ptr[T2](elemRawPtr(rawptr, tag.offset(1.toULong).toLong))
->>>>>>> 69749b9f
 
   /** Load a value of a field number 2. */
   @alwaysinline def _2(implicit tag: Tag.CStruct4[T1, T2, T3, T4]): T2 = {
@@ -354,26 +239,14 @@
   }
 
   /** Store a value to a field number 2. */
-<<<<<<< HEAD
-  @alwaysinline def _2_=(
-      value: T2
-  )(implicit tag: Tag.CStruct4[T1, T2, T3, T4]): Unit = {
+  @alwaysinline def _2_=(value: T2)(implicit tag: Tag.CStruct4[T1, T2, T3, T4]): Unit = {
     val ptr = new Ptr[T2](elemRawPtr(rawptr, tag.offset(1.toUSize).rawSize))
-=======
-  @alwaysinline def _2_=(value: T2)(implicit tag: Tag.CStruct4[T1, T2, T3, T4]): Unit = {
-    val ptr = new Ptr[T2](elemRawPtr(rawptr, tag.offset(1.toULong).toLong))
->>>>>>> 69749b9f
     ptr.`unary_!_=`(value)(tag._2)
   }
 
   /** Load a value of a field number 3. */
-<<<<<<< HEAD
-  @alwaysinline def at3(implicit tag: Tag.CStruct4[T1, T2, T3, T4]): Ptr[T3] =
+  @alwaysinline def at3(implicit tag: Tag.CStruct4[T1, T2, T3, T4]): Ptr[T3] = 
     new Ptr[T3](elemRawPtr(rawptr, tag.offset(2.toUSize).rawSize))
-=======
-  @alwaysinline def at3(implicit tag: Tag.CStruct4[T1, T2, T3, T4]): Ptr[T3] = 
-    new Ptr[T3](elemRawPtr(rawptr, tag.offset(2.toULong).toLong))
->>>>>>> 69749b9f
 
   /** Load a value of a field number 3. */
   @alwaysinline def _3(implicit tag: Tag.CStruct4[T1, T2, T3, T4]): T3 = {
@@ -382,26 +255,14 @@
   }
 
   /** Store a value to a field number 3. */
-<<<<<<< HEAD
-  @alwaysinline def _3_=(
-      value: T3
-  )(implicit tag: Tag.CStruct4[T1, T2, T3, T4]): Unit = {
+  @alwaysinline def _3_=(value: T3)(implicit tag: Tag.CStruct4[T1, T2, T3, T4]): Unit = {
     val ptr = new Ptr[T3](elemRawPtr(rawptr, tag.offset(2.toUSize).rawSize))
-=======
-  @alwaysinline def _3_=(value: T3)(implicit tag: Tag.CStruct4[T1, T2, T3, T4]): Unit = {
-    val ptr = new Ptr[T3](elemRawPtr(rawptr, tag.offset(2.toULong).toLong))
->>>>>>> 69749b9f
     ptr.`unary_!_=`(value)(tag._3)
   }
 
   /** Load a value of a field number 4. */
-<<<<<<< HEAD
-  @alwaysinline def at4(implicit tag: Tag.CStruct4[T1, T2, T3, T4]): Ptr[T4] =
+  @alwaysinline def at4(implicit tag: Tag.CStruct4[T1, T2, T3, T4]): Ptr[T4] = 
     new Ptr[T4](elemRawPtr(rawptr, tag.offset(3.toUSize).rawSize))
-=======
-  @alwaysinline def at4(implicit tag: Tag.CStruct4[T1, T2, T3, T4]): Ptr[T4] = 
-    new Ptr[T4](elemRawPtr(rawptr, tag.offset(3.toULong).toLong))
->>>>>>> 69749b9f
 
   /** Load a value of a field number 4. */
   @alwaysinline def _4(implicit tag: Tag.CStruct4[T1, T2, T3, T4]): T4 = {
@@ -410,27 +271,14 @@
   }
 
   /** Store a value to a field number 4. */
-<<<<<<< HEAD
-  @alwaysinline def _4_=(
-      value: T4
-  )(implicit tag: Tag.CStruct4[T1, T2, T3, T4]): Unit = {
+  @alwaysinline def _4_=(value: T4)(implicit tag: Tag.CStruct4[T1, T2, T3, T4]): Unit = {
     val ptr = new Ptr[T4](elemRawPtr(rawptr, tag.offset(3.toUSize).rawSize))
-=======
-  @alwaysinline def _4_=(value: T4)(implicit tag: Tag.CStruct4[T1, T2, T3, T4]): Unit = {
-    val ptr = new Ptr[T4](elemRawPtr(rawptr, tag.offset(3.toULong).toLong))
->>>>>>> 69749b9f
     ptr.`unary_!_=`(value)(tag._4)
   }
 
 }
 
-<<<<<<< HEAD
-final class CStruct5[T1, T2, T3, T4, T5] private[scalanative] (
-    private[scalanative] val rawptr: RawPtr
-) extends CStruct {
-=======
 final class CStruct5[T1, T2, T3, T4, T5] private[scalanative] (private[scalanative] val rawptr: RawPtr) extends CStruct {
->>>>>>> 69749b9f
   @alwaysinline override def equals(other: Any): Boolean =
     (this eq other.asInstanceOf[AnyRef]) || (other match {
       case other: CStruct5[_, _, _, _, _] =>
@@ -449,15 +297,8 @@
     fromRawPtr[CStruct5[T1, T2, T3, T4, T5]](rawptr)
 
   /** Load a value of a field number 1. */
-<<<<<<< HEAD
-  @alwaysinline def at1(implicit
-      tag: Tag.CStruct5[T1, T2, T3, T4, T5]
-  ): Ptr[T1] =
+  @alwaysinline def at1(implicit tag: Tag.CStruct5[T1, T2, T3, T4, T5]): Ptr[T1] = 
     new Ptr[T1](elemRawPtr(rawptr, tag.offset(0.toUSize).rawSize))
-=======
-  @alwaysinline def at1(implicit tag: Tag.CStruct5[T1, T2, T3, T4, T5]): Ptr[T1] = 
-    new Ptr[T1](elemRawPtr(rawptr, tag.offset(0.toULong).toLong))
->>>>>>> 69749b9f
 
   /** Load a value of a field number 1. */
   @alwaysinline def _1(implicit tag: Tag.CStruct5[T1, T2, T3, T4, T5]): T1 = {
@@ -466,28 +307,14 @@
   }
 
   /** Store a value to a field number 1. */
-<<<<<<< HEAD
-  @alwaysinline def _1_=(
-      value: T1
-  )(implicit tag: Tag.CStruct5[T1, T2, T3, T4, T5]): Unit = {
+  @alwaysinline def _1_=(value: T1)(implicit tag: Tag.CStruct5[T1, T2, T3, T4, T5]): Unit = {
     val ptr = new Ptr[T1](elemRawPtr(rawptr, tag.offset(0.toUSize).rawSize))
-=======
-  @alwaysinline def _1_=(value: T1)(implicit tag: Tag.CStruct5[T1, T2, T3, T4, T5]): Unit = {
-    val ptr = new Ptr[T1](elemRawPtr(rawptr, tag.offset(0.toULong).toLong))
->>>>>>> 69749b9f
     ptr.`unary_!_=`(value)(tag._1)
   }
 
   /** Load a value of a field number 2. */
-<<<<<<< HEAD
-  @alwaysinline def at2(implicit
-      tag: Tag.CStruct5[T1, T2, T3, T4, T5]
-  ): Ptr[T2] =
+  @alwaysinline def at2(implicit tag: Tag.CStruct5[T1, T2, T3, T4, T5]): Ptr[T2] = 
     new Ptr[T2](elemRawPtr(rawptr, tag.offset(1.toUSize).rawSize))
-=======
-  @alwaysinline def at2(implicit tag: Tag.CStruct5[T1, T2, T3, T4, T5]): Ptr[T2] = 
-    new Ptr[T2](elemRawPtr(rawptr, tag.offset(1.toULong).toLong))
->>>>>>> 69749b9f
 
   /** Load a value of a field number 2. */
   @alwaysinline def _2(implicit tag: Tag.CStruct5[T1, T2, T3, T4, T5]): T2 = {
@@ -496,28 +323,14 @@
   }
 
   /** Store a value to a field number 2. */
-<<<<<<< HEAD
-  @alwaysinline def _2_=(
-      value: T2
-  )(implicit tag: Tag.CStruct5[T1, T2, T3, T4, T5]): Unit = {
+  @alwaysinline def _2_=(value: T2)(implicit tag: Tag.CStruct5[T1, T2, T3, T4, T5]): Unit = {
     val ptr = new Ptr[T2](elemRawPtr(rawptr, tag.offset(1.toUSize).rawSize))
-=======
-  @alwaysinline def _2_=(value: T2)(implicit tag: Tag.CStruct5[T1, T2, T3, T4, T5]): Unit = {
-    val ptr = new Ptr[T2](elemRawPtr(rawptr, tag.offset(1.toULong).toLong))
->>>>>>> 69749b9f
     ptr.`unary_!_=`(value)(tag._2)
   }
 
   /** Load a value of a field number 3. */
-<<<<<<< HEAD
-  @alwaysinline def at3(implicit
-      tag: Tag.CStruct5[T1, T2, T3, T4, T5]
-  ): Ptr[T3] =
+  @alwaysinline def at3(implicit tag: Tag.CStruct5[T1, T2, T3, T4, T5]): Ptr[T3] = 
     new Ptr[T3](elemRawPtr(rawptr, tag.offset(2.toUSize).rawSize))
-=======
-  @alwaysinline def at3(implicit tag: Tag.CStruct5[T1, T2, T3, T4, T5]): Ptr[T3] = 
-    new Ptr[T3](elemRawPtr(rawptr, tag.offset(2.toULong).toLong))
->>>>>>> 69749b9f
 
   /** Load a value of a field number 3. */
   @alwaysinline def _3(implicit tag: Tag.CStruct5[T1, T2, T3, T4, T5]): T3 = {
@@ -526,28 +339,14 @@
   }
 
   /** Store a value to a field number 3. */
-<<<<<<< HEAD
-  @alwaysinline def _3_=(
-      value: T3
-  )(implicit tag: Tag.CStruct5[T1, T2, T3, T4, T5]): Unit = {
+  @alwaysinline def _3_=(value: T3)(implicit tag: Tag.CStruct5[T1, T2, T3, T4, T5]): Unit = {
     val ptr = new Ptr[T3](elemRawPtr(rawptr, tag.offset(2.toUSize).rawSize))
-=======
-  @alwaysinline def _3_=(value: T3)(implicit tag: Tag.CStruct5[T1, T2, T3, T4, T5]): Unit = {
-    val ptr = new Ptr[T3](elemRawPtr(rawptr, tag.offset(2.toULong).toLong))
->>>>>>> 69749b9f
     ptr.`unary_!_=`(value)(tag._3)
   }
 
   /** Load a value of a field number 4. */
-<<<<<<< HEAD
-  @alwaysinline def at4(implicit
-      tag: Tag.CStruct5[T1, T2, T3, T4, T5]
-  ): Ptr[T4] =
+  @alwaysinline def at4(implicit tag: Tag.CStruct5[T1, T2, T3, T4, T5]): Ptr[T4] = 
     new Ptr[T4](elemRawPtr(rawptr, tag.offset(3.toUSize).rawSize))
-=======
-  @alwaysinline def at4(implicit tag: Tag.CStruct5[T1, T2, T3, T4, T5]): Ptr[T4] = 
-    new Ptr[T4](elemRawPtr(rawptr, tag.offset(3.toULong).toLong))
->>>>>>> 69749b9f
 
   /** Load a value of a field number 4. */
   @alwaysinline def _4(implicit tag: Tag.CStruct5[T1, T2, T3, T4, T5]): T4 = {
@@ -556,28 +355,14 @@
   }
 
   /** Store a value to a field number 4. */
-<<<<<<< HEAD
-  @alwaysinline def _4_=(
-      value: T4
-  )(implicit tag: Tag.CStruct5[T1, T2, T3, T4, T5]): Unit = {
+  @alwaysinline def _4_=(value: T4)(implicit tag: Tag.CStruct5[T1, T2, T3, T4, T5]): Unit = {
     val ptr = new Ptr[T4](elemRawPtr(rawptr, tag.offset(3.toUSize).rawSize))
-=======
-  @alwaysinline def _4_=(value: T4)(implicit tag: Tag.CStruct5[T1, T2, T3, T4, T5]): Unit = {
-    val ptr = new Ptr[T4](elemRawPtr(rawptr, tag.offset(3.toULong).toLong))
->>>>>>> 69749b9f
     ptr.`unary_!_=`(value)(tag._4)
   }
 
   /** Load a value of a field number 5. */
-<<<<<<< HEAD
-  @alwaysinline def at5(implicit
-      tag: Tag.CStruct5[T1, T2, T3, T4, T5]
-  ): Ptr[T5] =
+  @alwaysinline def at5(implicit tag: Tag.CStruct5[T1, T2, T3, T4, T5]): Ptr[T5] = 
     new Ptr[T5](elemRawPtr(rawptr, tag.offset(4.toUSize).rawSize))
-=======
-  @alwaysinline def at5(implicit tag: Tag.CStruct5[T1, T2, T3, T4, T5]): Ptr[T5] = 
-    new Ptr[T5](elemRawPtr(rawptr, tag.offset(4.toULong).toLong))
->>>>>>> 69749b9f
 
   /** Load a value of a field number 5. */
   @alwaysinline def _5(implicit tag: Tag.CStruct5[T1, T2, T3, T4, T5]): T5 = {
@@ -586,27 +371,14 @@
   }
 
   /** Store a value to a field number 5. */
-<<<<<<< HEAD
-  @alwaysinline def _5_=(
-      value: T5
-  )(implicit tag: Tag.CStruct5[T1, T2, T3, T4, T5]): Unit = {
+  @alwaysinline def _5_=(value: T5)(implicit tag: Tag.CStruct5[T1, T2, T3, T4, T5]): Unit = {
     val ptr = new Ptr[T5](elemRawPtr(rawptr, tag.offset(4.toUSize).rawSize))
-=======
-  @alwaysinline def _5_=(value: T5)(implicit tag: Tag.CStruct5[T1, T2, T3, T4, T5]): Unit = {
-    val ptr = new Ptr[T5](elemRawPtr(rawptr, tag.offset(4.toULong).toLong))
->>>>>>> 69749b9f
     ptr.`unary_!_=`(value)(tag._5)
   }
 
 }
 
-<<<<<<< HEAD
-final class CStruct6[T1, T2, T3, T4, T5, T6] private[scalanative] (
-    private[scalanative] val rawptr: RawPtr
-) extends CStruct {
-=======
 final class CStruct6[T1, T2, T3, T4, T5, T6] private[scalanative] (private[scalanative] val rawptr: RawPtr) extends CStruct {
->>>>>>> 69749b9f
   @alwaysinline override def equals(other: Any): Boolean =
     (this eq other.asInstanceOf[AnyRef]) || (other match {
       case other: CStruct6[_, _, _, _, _, _] =>
@@ -625,230 +397,104 @@
     fromRawPtr[CStruct6[T1, T2, T3, T4, T5, T6]](rawptr)
 
   /** Load a value of a field number 1. */
-<<<<<<< HEAD
-  @alwaysinline def at1(implicit
-      tag: Tag.CStruct6[T1, T2, T3, T4, T5, T6]
-  ): Ptr[T1] =
+  @alwaysinline def at1(implicit tag: Tag.CStruct6[T1, T2, T3, T4, T5, T6]): Ptr[T1] = 
     new Ptr[T1](elemRawPtr(rawptr, tag.offset(0.toUSize).rawSize))
-
-  /** Load a value of a field number 1. */
-  @alwaysinline def _1(implicit
-      tag: Tag.CStruct6[T1, T2, T3, T4, T5, T6]
-  ): T1 = {
-    val ptr = new Ptr[T1](elemRawPtr(rawptr, tag.offset(0.toUSize).rawSize))
-=======
-  @alwaysinline def at1(implicit tag: Tag.CStruct6[T1, T2, T3, T4, T5, T6]): Ptr[T1] = 
-    new Ptr[T1](elemRawPtr(rawptr, tag.offset(0.toULong).toLong))
 
   /** Load a value of a field number 1. */
   @alwaysinline def _1(implicit tag: Tag.CStruct6[T1, T2, T3, T4, T5, T6]): T1 = {
-    val ptr = new Ptr[T1](elemRawPtr(rawptr, tag.offset(0.toULong).toLong))
->>>>>>> 69749b9f
+    val ptr = new Ptr[T1](elemRawPtr(rawptr, tag.offset(0.toUSize).rawSize))
     ptr.unary_!(tag._1)
   }
 
   /** Store a value to a field number 1. */
-<<<<<<< HEAD
-  @alwaysinline def _1_=(
-      value: T1
-  )(implicit tag: Tag.CStruct6[T1, T2, T3, T4, T5, T6]): Unit = {
+  @alwaysinline def _1_=(value: T1)(implicit tag: Tag.CStruct6[T1, T2, T3, T4, T5, T6]): Unit = {
     val ptr = new Ptr[T1](elemRawPtr(rawptr, tag.offset(0.toUSize).rawSize))
-=======
-  @alwaysinline def _1_=(value: T1)(implicit tag: Tag.CStruct6[T1, T2, T3, T4, T5, T6]): Unit = {
-    val ptr = new Ptr[T1](elemRawPtr(rawptr, tag.offset(0.toULong).toLong))
->>>>>>> 69749b9f
     ptr.`unary_!_=`(value)(tag._1)
   }
 
   /** Load a value of a field number 2. */
-<<<<<<< HEAD
-  @alwaysinline def at2(implicit
-      tag: Tag.CStruct6[T1, T2, T3, T4, T5, T6]
-  ): Ptr[T2] =
+  @alwaysinline def at2(implicit tag: Tag.CStruct6[T1, T2, T3, T4, T5, T6]): Ptr[T2] = 
     new Ptr[T2](elemRawPtr(rawptr, tag.offset(1.toUSize).rawSize))
-
-  /** Load a value of a field number 2. */
-  @alwaysinline def _2(implicit
-      tag: Tag.CStruct6[T1, T2, T3, T4, T5, T6]
-  ): T2 = {
-    val ptr = new Ptr[T2](elemRawPtr(rawptr, tag.offset(1.toUSize).rawSize))
-=======
-  @alwaysinline def at2(implicit tag: Tag.CStruct6[T1, T2, T3, T4, T5, T6]): Ptr[T2] = 
-    new Ptr[T2](elemRawPtr(rawptr, tag.offset(1.toULong).toLong))
 
   /** Load a value of a field number 2. */
   @alwaysinline def _2(implicit tag: Tag.CStruct6[T1, T2, T3, T4, T5, T6]): T2 = {
-    val ptr = new Ptr[T2](elemRawPtr(rawptr, tag.offset(1.toULong).toLong))
->>>>>>> 69749b9f
+    val ptr = new Ptr[T2](elemRawPtr(rawptr, tag.offset(1.toUSize).rawSize))
     ptr.unary_!(tag._2)
   }
 
   /** Store a value to a field number 2. */
-<<<<<<< HEAD
-  @alwaysinline def _2_=(
-      value: T2
-  )(implicit tag: Tag.CStruct6[T1, T2, T3, T4, T5, T6]): Unit = {
+  @alwaysinline def _2_=(value: T2)(implicit tag: Tag.CStruct6[T1, T2, T3, T4, T5, T6]): Unit = {
     val ptr = new Ptr[T2](elemRawPtr(rawptr, tag.offset(1.toUSize).rawSize))
-=======
-  @alwaysinline def _2_=(value: T2)(implicit tag: Tag.CStruct6[T1, T2, T3, T4, T5, T6]): Unit = {
-    val ptr = new Ptr[T2](elemRawPtr(rawptr, tag.offset(1.toULong).toLong))
->>>>>>> 69749b9f
     ptr.`unary_!_=`(value)(tag._2)
   }
 
   /** Load a value of a field number 3. */
-<<<<<<< HEAD
-  @alwaysinline def at3(implicit
-      tag: Tag.CStruct6[T1, T2, T3, T4, T5, T6]
-  ): Ptr[T3] =
+  @alwaysinline def at3(implicit tag: Tag.CStruct6[T1, T2, T3, T4, T5, T6]): Ptr[T3] = 
     new Ptr[T3](elemRawPtr(rawptr, tag.offset(2.toUSize).rawSize))
-
-  /** Load a value of a field number 3. */
-  @alwaysinline def _3(implicit
-      tag: Tag.CStruct6[T1, T2, T3, T4, T5, T6]
-  ): T3 = {
-    val ptr = new Ptr[T3](elemRawPtr(rawptr, tag.offset(2.toUSize).rawSize))
-=======
-  @alwaysinline def at3(implicit tag: Tag.CStruct6[T1, T2, T3, T4, T5, T6]): Ptr[T3] = 
-    new Ptr[T3](elemRawPtr(rawptr, tag.offset(2.toULong).toLong))
 
   /** Load a value of a field number 3. */
   @alwaysinline def _3(implicit tag: Tag.CStruct6[T1, T2, T3, T4, T5, T6]): T3 = {
-    val ptr = new Ptr[T3](elemRawPtr(rawptr, tag.offset(2.toULong).toLong))
->>>>>>> 69749b9f
+    val ptr = new Ptr[T3](elemRawPtr(rawptr, tag.offset(2.toUSize).rawSize))
     ptr.unary_!(tag._3)
   }
 
   /** Store a value to a field number 3. */
-<<<<<<< HEAD
-  @alwaysinline def _3_=(
-      value: T3
-  )(implicit tag: Tag.CStruct6[T1, T2, T3, T4, T5, T6]): Unit = {
+  @alwaysinline def _3_=(value: T3)(implicit tag: Tag.CStruct6[T1, T2, T3, T4, T5, T6]): Unit = {
     val ptr = new Ptr[T3](elemRawPtr(rawptr, tag.offset(2.toUSize).rawSize))
-=======
-  @alwaysinline def _3_=(value: T3)(implicit tag: Tag.CStruct6[T1, T2, T3, T4, T5, T6]): Unit = {
-    val ptr = new Ptr[T3](elemRawPtr(rawptr, tag.offset(2.toULong).toLong))
->>>>>>> 69749b9f
     ptr.`unary_!_=`(value)(tag._3)
   }
 
   /** Load a value of a field number 4. */
-<<<<<<< HEAD
-  @alwaysinline def at4(implicit
-      tag: Tag.CStruct6[T1, T2, T3, T4, T5, T6]
-  ): Ptr[T4] =
+  @alwaysinline def at4(implicit tag: Tag.CStruct6[T1, T2, T3, T4, T5, T6]): Ptr[T4] = 
     new Ptr[T4](elemRawPtr(rawptr, tag.offset(3.toUSize).rawSize))
-
-  /** Load a value of a field number 4. */
-  @alwaysinline def _4(implicit
-      tag: Tag.CStruct6[T1, T2, T3, T4, T5, T6]
-  ): T4 = {
-    val ptr = new Ptr[T4](elemRawPtr(rawptr, tag.offset(3.toUSize).rawSize))
-=======
-  @alwaysinline def at4(implicit tag: Tag.CStruct6[T1, T2, T3, T4, T5, T6]): Ptr[T4] = 
-    new Ptr[T4](elemRawPtr(rawptr, tag.offset(3.toULong).toLong))
 
   /** Load a value of a field number 4. */
   @alwaysinline def _4(implicit tag: Tag.CStruct6[T1, T2, T3, T4, T5, T6]): T4 = {
-    val ptr = new Ptr[T4](elemRawPtr(rawptr, tag.offset(3.toULong).toLong))
->>>>>>> 69749b9f
+    val ptr = new Ptr[T4](elemRawPtr(rawptr, tag.offset(3.toUSize).rawSize))
     ptr.unary_!(tag._4)
   }
 
   /** Store a value to a field number 4. */
-<<<<<<< HEAD
-  @alwaysinline def _4_=(
-      value: T4
-  )(implicit tag: Tag.CStruct6[T1, T2, T3, T4, T5, T6]): Unit = {
+  @alwaysinline def _4_=(value: T4)(implicit tag: Tag.CStruct6[T1, T2, T3, T4, T5, T6]): Unit = {
     val ptr = new Ptr[T4](elemRawPtr(rawptr, tag.offset(3.toUSize).rawSize))
-=======
-  @alwaysinline def _4_=(value: T4)(implicit tag: Tag.CStruct6[T1, T2, T3, T4, T5, T6]): Unit = {
-    val ptr = new Ptr[T4](elemRawPtr(rawptr, tag.offset(3.toULong).toLong))
->>>>>>> 69749b9f
     ptr.`unary_!_=`(value)(tag._4)
   }
 
   /** Load a value of a field number 5. */
-<<<<<<< HEAD
-  @alwaysinline def at5(implicit
-      tag: Tag.CStruct6[T1, T2, T3, T4, T5, T6]
-  ): Ptr[T5] =
+  @alwaysinline def at5(implicit tag: Tag.CStruct6[T1, T2, T3, T4, T5, T6]): Ptr[T5] = 
     new Ptr[T5](elemRawPtr(rawptr, tag.offset(4.toUSize).rawSize))
-
-  /** Load a value of a field number 5. */
-  @alwaysinline def _5(implicit
-      tag: Tag.CStruct6[T1, T2, T3, T4, T5, T6]
-  ): T5 = {
-    val ptr = new Ptr[T5](elemRawPtr(rawptr, tag.offset(4.toUSize).rawSize))
-=======
-  @alwaysinline def at5(implicit tag: Tag.CStruct6[T1, T2, T3, T4, T5, T6]): Ptr[T5] = 
-    new Ptr[T5](elemRawPtr(rawptr, tag.offset(4.toULong).toLong))
 
   /** Load a value of a field number 5. */
   @alwaysinline def _5(implicit tag: Tag.CStruct6[T1, T2, T3, T4, T5, T6]): T5 = {
-    val ptr = new Ptr[T5](elemRawPtr(rawptr, tag.offset(4.toULong).toLong))
->>>>>>> 69749b9f
+    val ptr = new Ptr[T5](elemRawPtr(rawptr, tag.offset(4.toUSize).rawSize))
     ptr.unary_!(tag._5)
   }
 
   /** Store a value to a field number 5. */
-<<<<<<< HEAD
-  @alwaysinline def _5_=(
-      value: T5
-  )(implicit tag: Tag.CStruct6[T1, T2, T3, T4, T5, T6]): Unit = {
+  @alwaysinline def _5_=(value: T5)(implicit tag: Tag.CStruct6[T1, T2, T3, T4, T5, T6]): Unit = {
     val ptr = new Ptr[T5](elemRawPtr(rawptr, tag.offset(4.toUSize).rawSize))
-=======
-  @alwaysinline def _5_=(value: T5)(implicit tag: Tag.CStruct6[T1, T2, T3, T4, T5, T6]): Unit = {
-    val ptr = new Ptr[T5](elemRawPtr(rawptr, tag.offset(4.toULong).toLong))
->>>>>>> 69749b9f
     ptr.`unary_!_=`(value)(tag._5)
   }
 
   /** Load a value of a field number 6. */
-<<<<<<< HEAD
-  @alwaysinline def at6(implicit
-      tag: Tag.CStruct6[T1, T2, T3, T4, T5, T6]
-  ): Ptr[T6] =
+  @alwaysinline def at6(implicit tag: Tag.CStruct6[T1, T2, T3, T4, T5, T6]): Ptr[T6] = 
     new Ptr[T6](elemRawPtr(rawptr, tag.offset(5.toUSize).rawSize))
-
-  /** Load a value of a field number 6. */
-  @alwaysinline def _6(implicit
-      tag: Tag.CStruct6[T1, T2, T3, T4, T5, T6]
-  ): T6 = {
-    val ptr = new Ptr[T6](elemRawPtr(rawptr, tag.offset(5.toUSize).rawSize))
-=======
-  @alwaysinline def at6(implicit tag: Tag.CStruct6[T1, T2, T3, T4, T5, T6]): Ptr[T6] = 
-    new Ptr[T6](elemRawPtr(rawptr, tag.offset(5.toULong).toLong))
 
   /** Load a value of a field number 6. */
   @alwaysinline def _6(implicit tag: Tag.CStruct6[T1, T2, T3, T4, T5, T6]): T6 = {
-    val ptr = new Ptr[T6](elemRawPtr(rawptr, tag.offset(5.toULong).toLong))
->>>>>>> 69749b9f
+    val ptr = new Ptr[T6](elemRawPtr(rawptr, tag.offset(5.toUSize).rawSize))
     ptr.unary_!(tag._6)
   }
 
   /** Store a value to a field number 6. */
-<<<<<<< HEAD
-  @alwaysinline def _6_=(
-      value: T6
-  )(implicit tag: Tag.CStruct6[T1, T2, T3, T4, T5, T6]): Unit = {
+  @alwaysinline def _6_=(value: T6)(implicit tag: Tag.CStruct6[T1, T2, T3, T4, T5, T6]): Unit = {
     val ptr = new Ptr[T6](elemRawPtr(rawptr, tag.offset(5.toUSize).rawSize))
-=======
-  @alwaysinline def _6_=(value: T6)(implicit tag: Tag.CStruct6[T1, T2, T3, T4, T5, T6]): Unit = {
-    val ptr = new Ptr[T6](elemRawPtr(rawptr, tag.offset(5.toULong).toLong))
->>>>>>> 69749b9f
     ptr.`unary_!_=`(value)(tag._6)
   }
 
 }
 
-<<<<<<< HEAD
-final class CStruct7[T1, T2, T3, T4, T5, T6, T7] private[scalanative] (
-    private[scalanative] val rawptr: RawPtr
-) extends CStruct {
-=======
 final class CStruct7[T1, T2, T3, T4, T5, T6, T7] private[scalanative] (private[scalanative] val rawptr: RawPtr) extends CStruct {
->>>>>>> 69749b9f
   @alwaysinline override def equals(other: Any): Boolean =
     (this eq other.asInstanceOf[AnyRef]) || (other match {
       case other: CStruct7[_, _, _, _, _, _, _] =>
@@ -867,266 +513,120 @@
     fromRawPtr[CStruct7[T1, T2, T3, T4, T5, T6, T7]](rawptr)
 
   /** Load a value of a field number 1. */
-<<<<<<< HEAD
-  @alwaysinline def at1(implicit
-      tag: Tag.CStruct7[T1, T2, T3, T4, T5, T6, T7]
-  ): Ptr[T1] =
+  @alwaysinline def at1(implicit tag: Tag.CStruct7[T1, T2, T3, T4, T5, T6, T7]): Ptr[T1] = 
     new Ptr[T1](elemRawPtr(rawptr, tag.offset(0.toUSize).rawSize))
-
-  /** Load a value of a field number 1. */
-  @alwaysinline def _1(implicit
-      tag: Tag.CStruct7[T1, T2, T3, T4, T5, T6, T7]
-  ): T1 = {
-    val ptr = new Ptr[T1](elemRawPtr(rawptr, tag.offset(0.toUSize).rawSize))
-=======
-  @alwaysinline def at1(implicit tag: Tag.CStruct7[T1, T2, T3, T4, T5, T6, T7]): Ptr[T1] = 
-    new Ptr[T1](elemRawPtr(rawptr, tag.offset(0.toULong).toLong))
 
   /** Load a value of a field number 1. */
   @alwaysinline def _1(implicit tag: Tag.CStruct7[T1, T2, T3, T4, T5, T6, T7]): T1 = {
-    val ptr = new Ptr[T1](elemRawPtr(rawptr, tag.offset(0.toULong).toLong))
->>>>>>> 69749b9f
+    val ptr = new Ptr[T1](elemRawPtr(rawptr, tag.offset(0.toUSize).rawSize))
     ptr.unary_!(tag._1)
   }
 
   /** Store a value to a field number 1. */
-<<<<<<< HEAD
-  @alwaysinline def _1_=(
-      value: T1
-  )(implicit tag: Tag.CStruct7[T1, T2, T3, T4, T5, T6, T7]): Unit = {
+  @alwaysinline def _1_=(value: T1)(implicit tag: Tag.CStruct7[T1, T2, T3, T4, T5, T6, T7]): Unit = {
     val ptr = new Ptr[T1](elemRawPtr(rawptr, tag.offset(0.toUSize).rawSize))
-=======
-  @alwaysinline def _1_=(value: T1)(implicit tag: Tag.CStruct7[T1, T2, T3, T4, T5, T6, T7]): Unit = {
-    val ptr = new Ptr[T1](elemRawPtr(rawptr, tag.offset(0.toULong).toLong))
->>>>>>> 69749b9f
     ptr.`unary_!_=`(value)(tag._1)
   }
 
   /** Load a value of a field number 2. */
-<<<<<<< HEAD
-  @alwaysinline def at2(implicit
-      tag: Tag.CStruct7[T1, T2, T3, T4, T5, T6, T7]
-  ): Ptr[T2] =
+  @alwaysinline def at2(implicit tag: Tag.CStruct7[T1, T2, T3, T4, T5, T6, T7]): Ptr[T2] = 
     new Ptr[T2](elemRawPtr(rawptr, tag.offset(1.toUSize).rawSize))
-
-  /** Load a value of a field number 2. */
-  @alwaysinline def _2(implicit
-      tag: Tag.CStruct7[T1, T2, T3, T4, T5, T6, T7]
-  ): T2 = {
-    val ptr = new Ptr[T2](elemRawPtr(rawptr, tag.offset(1.toUSize).rawSize))
-=======
-  @alwaysinline def at2(implicit tag: Tag.CStruct7[T1, T2, T3, T4, T5, T6, T7]): Ptr[T2] = 
-    new Ptr[T2](elemRawPtr(rawptr, tag.offset(1.toULong).toLong))
 
   /** Load a value of a field number 2. */
   @alwaysinline def _2(implicit tag: Tag.CStruct7[T1, T2, T3, T4, T5, T6, T7]): T2 = {
-    val ptr = new Ptr[T2](elemRawPtr(rawptr, tag.offset(1.toULong).toLong))
->>>>>>> 69749b9f
+    val ptr = new Ptr[T2](elemRawPtr(rawptr, tag.offset(1.toUSize).rawSize))
     ptr.unary_!(tag._2)
   }
 
   /** Store a value to a field number 2. */
-<<<<<<< HEAD
-  @alwaysinline def _2_=(
-      value: T2
-  )(implicit tag: Tag.CStruct7[T1, T2, T3, T4, T5, T6, T7]): Unit = {
+  @alwaysinline def _2_=(value: T2)(implicit tag: Tag.CStruct7[T1, T2, T3, T4, T5, T6, T7]): Unit = {
     val ptr = new Ptr[T2](elemRawPtr(rawptr, tag.offset(1.toUSize).rawSize))
-=======
-  @alwaysinline def _2_=(value: T2)(implicit tag: Tag.CStruct7[T1, T2, T3, T4, T5, T6, T7]): Unit = {
-    val ptr = new Ptr[T2](elemRawPtr(rawptr, tag.offset(1.toULong).toLong))
->>>>>>> 69749b9f
     ptr.`unary_!_=`(value)(tag._2)
   }
 
   /** Load a value of a field number 3. */
-<<<<<<< HEAD
-  @alwaysinline def at3(implicit
-      tag: Tag.CStruct7[T1, T2, T3, T4, T5, T6, T7]
-  ): Ptr[T3] =
+  @alwaysinline def at3(implicit tag: Tag.CStruct7[T1, T2, T3, T4, T5, T6, T7]): Ptr[T3] = 
     new Ptr[T3](elemRawPtr(rawptr, tag.offset(2.toUSize).rawSize))
-
-  /** Load a value of a field number 3. */
-  @alwaysinline def _3(implicit
-      tag: Tag.CStruct7[T1, T2, T3, T4, T5, T6, T7]
-  ): T3 = {
-    val ptr = new Ptr[T3](elemRawPtr(rawptr, tag.offset(2.toUSize).rawSize))
-=======
-  @alwaysinline def at3(implicit tag: Tag.CStruct7[T1, T2, T3, T4, T5, T6, T7]): Ptr[T3] = 
-    new Ptr[T3](elemRawPtr(rawptr, tag.offset(2.toULong).toLong))
 
   /** Load a value of a field number 3. */
   @alwaysinline def _3(implicit tag: Tag.CStruct7[T1, T2, T3, T4, T5, T6, T7]): T3 = {
-    val ptr = new Ptr[T3](elemRawPtr(rawptr, tag.offset(2.toULong).toLong))
->>>>>>> 69749b9f
+    val ptr = new Ptr[T3](elemRawPtr(rawptr, tag.offset(2.toUSize).rawSize))
     ptr.unary_!(tag._3)
   }
 
   /** Store a value to a field number 3. */
-<<<<<<< HEAD
-  @alwaysinline def _3_=(
-      value: T3
-  )(implicit tag: Tag.CStruct7[T1, T2, T3, T4, T5, T6, T7]): Unit = {
+  @alwaysinline def _3_=(value: T3)(implicit tag: Tag.CStruct7[T1, T2, T3, T4, T5, T6, T7]): Unit = {
     val ptr = new Ptr[T3](elemRawPtr(rawptr, tag.offset(2.toUSize).rawSize))
-=======
-  @alwaysinline def _3_=(value: T3)(implicit tag: Tag.CStruct7[T1, T2, T3, T4, T5, T6, T7]): Unit = {
-    val ptr = new Ptr[T3](elemRawPtr(rawptr, tag.offset(2.toULong).toLong))
->>>>>>> 69749b9f
     ptr.`unary_!_=`(value)(tag._3)
   }
 
   /** Load a value of a field number 4. */
-<<<<<<< HEAD
-  @alwaysinline def at4(implicit
-      tag: Tag.CStruct7[T1, T2, T3, T4, T5, T6, T7]
-  ): Ptr[T4] =
+  @alwaysinline def at4(implicit tag: Tag.CStruct7[T1, T2, T3, T4, T5, T6, T7]): Ptr[T4] = 
     new Ptr[T4](elemRawPtr(rawptr, tag.offset(3.toUSize).rawSize))
-
-  /** Load a value of a field number 4. */
-  @alwaysinline def _4(implicit
-      tag: Tag.CStruct7[T1, T2, T3, T4, T5, T6, T7]
-  ): T4 = {
-    val ptr = new Ptr[T4](elemRawPtr(rawptr, tag.offset(3.toUSize).rawSize))
-=======
-  @alwaysinline def at4(implicit tag: Tag.CStruct7[T1, T2, T3, T4, T5, T6, T7]): Ptr[T4] = 
-    new Ptr[T4](elemRawPtr(rawptr, tag.offset(3.toULong).toLong))
 
   /** Load a value of a field number 4. */
   @alwaysinline def _4(implicit tag: Tag.CStruct7[T1, T2, T3, T4, T5, T6, T7]): T4 = {
-    val ptr = new Ptr[T4](elemRawPtr(rawptr, tag.offset(3.toULong).toLong))
->>>>>>> 69749b9f
+    val ptr = new Ptr[T4](elemRawPtr(rawptr, tag.offset(3.toUSize).rawSize))
     ptr.unary_!(tag._4)
   }
 
   /** Store a value to a field number 4. */
-<<<<<<< HEAD
-  @alwaysinline def _4_=(
-      value: T4
-  )(implicit tag: Tag.CStruct7[T1, T2, T3, T4, T5, T6, T7]): Unit = {
+  @alwaysinline def _4_=(value: T4)(implicit tag: Tag.CStruct7[T1, T2, T3, T4, T5, T6, T7]): Unit = {
     val ptr = new Ptr[T4](elemRawPtr(rawptr, tag.offset(3.toUSize).rawSize))
-=======
-  @alwaysinline def _4_=(value: T4)(implicit tag: Tag.CStruct7[T1, T2, T3, T4, T5, T6, T7]): Unit = {
-    val ptr = new Ptr[T4](elemRawPtr(rawptr, tag.offset(3.toULong).toLong))
->>>>>>> 69749b9f
     ptr.`unary_!_=`(value)(tag._4)
   }
 
   /** Load a value of a field number 5. */
-<<<<<<< HEAD
-  @alwaysinline def at5(implicit
-      tag: Tag.CStruct7[T1, T2, T3, T4, T5, T6, T7]
-  ): Ptr[T5] =
+  @alwaysinline def at5(implicit tag: Tag.CStruct7[T1, T2, T3, T4, T5, T6, T7]): Ptr[T5] = 
     new Ptr[T5](elemRawPtr(rawptr, tag.offset(4.toUSize).rawSize))
-
-  /** Load a value of a field number 5. */
-  @alwaysinline def _5(implicit
-      tag: Tag.CStruct7[T1, T2, T3, T4, T5, T6, T7]
-  ): T5 = {
-    val ptr = new Ptr[T5](elemRawPtr(rawptr, tag.offset(4.toUSize).rawSize))
-=======
-  @alwaysinline def at5(implicit tag: Tag.CStruct7[T1, T2, T3, T4, T5, T6, T7]): Ptr[T5] = 
-    new Ptr[T5](elemRawPtr(rawptr, tag.offset(4.toULong).toLong))
 
   /** Load a value of a field number 5. */
   @alwaysinline def _5(implicit tag: Tag.CStruct7[T1, T2, T3, T4, T5, T6, T7]): T5 = {
-    val ptr = new Ptr[T5](elemRawPtr(rawptr, tag.offset(4.toULong).toLong))
->>>>>>> 69749b9f
+    val ptr = new Ptr[T5](elemRawPtr(rawptr, tag.offset(4.toUSize).rawSize))
     ptr.unary_!(tag._5)
   }
 
   /** Store a value to a field number 5. */
-<<<<<<< HEAD
-  @alwaysinline def _5_=(
-      value: T5
-  )(implicit tag: Tag.CStruct7[T1, T2, T3, T4, T5, T6, T7]): Unit = {
+  @alwaysinline def _5_=(value: T5)(implicit tag: Tag.CStruct7[T1, T2, T3, T4, T5, T6, T7]): Unit = {
     val ptr = new Ptr[T5](elemRawPtr(rawptr, tag.offset(4.toUSize).rawSize))
-=======
-  @alwaysinline def _5_=(value: T5)(implicit tag: Tag.CStruct7[T1, T2, T3, T4, T5, T6, T7]): Unit = {
-    val ptr = new Ptr[T5](elemRawPtr(rawptr, tag.offset(4.toULong).toLong))
->>>>>>> 69749b9f
     ptr.`unary_!_=`(value)(tag._5)
   }
 
   /** Load a value of a field number 6. */
-<<<<<<< HEAD
-  @alwaysinline def at6(implicit
-      tag: Tag.CStruct7[T1, T2, T3, T4, T5, T6, T7]
-  ): Ptr[T6] =
+  @alwaysinline def at6(implicit tag: Tag.CStruct7[T1, T2, T3, T4, T5, T6, T7]): Ptr[T6] = 
     new Ptr[T6](elemRawPtr(rawptr, tag.offset(5.toUSize).rawSize))
-
-  /** Load a value of a field number 6. */
-  @alwaysinline def _6(implicit
-      tag: Tag.CStruct7[T1, T2, T3, T4, T5, T6, T7]
-  ): T6 = {
-    val ptr = new Ptr[T6](elemRawPtr(rawptr, tag.offset(5.toUSize).rawSize))
-=======
-  @alwaysinline def at6(implicit tag: Tag.CStruct7[T1, T2, T3, T4, T5, T6, T7]): Ptr[T6] = 
-    new Ptr[T6](elemRawPtr(rawptr, tag.offset(5.toULong).toLong))
 
   /** Load a value of a field number 6. */
   @alwaysinline def _6(implicit tag: Tag.CStruct7[T1, T2, T3, T4, T5, T6, T7]): T6 = {
-    val ptr = new Ptr[T6](elemRawPtr(rawptr, tag.offset(5.toULong).toLong))
->>>>>>> 69749b9f
+    val ptr = new Ptr[T6](elemRawPtr(rawptr, tag.offset(5.toUSize).rawSize))
     ptr.unary_!(tag._6)
   }
 
   /** Store a value to a field number 6. */
-<<<<<<< HEAD
-  @alwaysinline def _6_=(
-      value: T6
-  )(implicit tag: Tag.CStruct7[T1, T2, T3, T4, T5, T6, T7]): Unit = {
+  @alwaysinline def _6_=(value: T6)(implicit tag: Tag.CStruct7[T1, T2, T3, T4, T5, T6, T7]): Unit = {
     val ptr = new Ptr[T6](elemRawPtr(rawptr, tag.offset(5.toUSize).rawSize))
-=======
-  @alwaysinline def _6_=(value: T6)(implicit tag: Tag.CStruct7[T1, T2, T3, T4, T5, T6, T7]): Unit = {
-    val ptr = new Ptr[T6](elemRawPtr(rawptr, tag.offset(5.toULong).toLong))
->>>>>>> 69749b9f
     ptr.`unary_!_=`(value)(tag._6)
   }
 
   /** Load a value of a field number 7. */
-<<<<<<< HEAD
-  @alwaysinline def at7(implicit
-      tag: Tag.CStruct7[T1, T2, T3, T4, T5, T6, T7]
-  ): Ptr[T7] =
+  @alwaysinline def at7(implicit tag: Tag.CStruct7[T1, T2, T3, T4, T5, T6, T7]): Ptr[T7] = 
     new Ptr[T7](elemRawPtr(rawptr, tag.offset(6.toUSize).rawSize))
-
-  /** Load a value of a field number 7. */
-  @alwaysinline def _7(implicit
-      tag: Tag.CStruct7[T1, T2, T3, T4, T5, T6, T7]
-  ): T7 = {
-    val ptr = new Ptr[T7](elemRawPtr(rawptr, tag.offset(6.toUSize).rawSize))
-=======
-  @alwaysinline def at7(implicit tag: Tag.CStruct7[T1, T2, T3, T4, T5, T6, T7]): Ptr[T7] = 
-    new Ptr[T7](elemRawPtr(rawptr, tag.offset(6.toULong).toLong))
 
   /** Load a value of a field number 7. */
   @alwaysinline def _7(implicit tag: Tag.CStruct7[T1, T2, T3, T4, T5, T6, T7]): T7 = {
-    val ptr = new Ptr[T7](elemRawPtr(rawptr, tag.offset(6.toULong).toLong))
->>>>>>> 69749b9f
+    val ptr = new Ptr[T7](elemRawPtr(rawptr, tag.offset(6.toUSize).rawSize))
     ptr.unary_!(tag._7)
   }
 
   /** Store a value to a field number 7. */
-<<<<<<< HEAD
-  @alwaysinline def _7_=(
-      value: T7
-  )(implicit tag: Tag.CStruct7[T1, T2, T3, T4, T5, T6, T7]): Unit = {
+  @alwaysinline def _7_=(value: T7)(implicit tag: Tag.CStruct7[T1, T2, T3, T4, T5, T6, T7]): Unit = {
     val ptr = new Ptr[T7](elemRawPtr(rawptr, tag.offset(6.toUSize).rawSize))
-=======
-  @alwaysinline def _7_=(value: T7)(implicit tag: Tag.CStruct7[T1, T2, T3, T4, T5, T6, T7]): Unit = {
-    val ptr = new Ptr[T7](elemRawPtr(rawptr, tag.offset(6.toULong).toLong))
->>>>>>> 69749b9f
     ptr.`unary_!_=`(value)(tag._7)
   }
 
 }
 
-<<<<<<< HEAD
-final class CStruct8[T1, T2, T3, T4, T5, T6, T7, T8] private[scalanative] (
-    private[scalanative] val rawptr: RawPtr
-) extends CStruct {
-=======
 final class CStruct8[T1, T2, T3, T4, T5, T6, T7, T8] private[scalanative] (private[scalanative] val rawptr: RawPtr) extends CStruct {
->>>>>>> 69749b9f
   @alwaysinline override def equals(other: Any): Boolean =
     (this eq other.asInstanceOf[AnyRef]) || (other match {
       case other: CStruct8[_, _, _, _, _, _, _, _] =>
@@ -1145,302 +645,136 @@
     fromRawPtr[CStruct8[T1, T2, T3, T4, T5, T6, T7, T8]](rawptr)
 
   /** Load a value of a field number 1. */
-<<<<<<< HEAD
-  @alwaysinline def at1(implicit
-      tag: Tag.CStruct8[T1, T2, T3, T4, T5, T6, T7, T8]
-  ): Ptr[T1] =
+  @alwaysinline def at1(implicit tag: Tag.CStruct8[T1, T2, T3, T4, T5, T6, T7, T8]): Ptr[T1] = 
     new Ptr[T1](elemRawPtr(rawptr, tag.offset(0.toUSize).rawSize))
-
-  /** Load a value of a field number 1. */
-  @alwaysinline def _1(implicit
-      tag: Tag.CStruct8[T1, T2, T3, T4, T5, T6, T7, T8]
-  ): T1 = {
-    val ptr = new Ptr[T1](elemRawPtr(rawptr, tag.offset(0.toUSize).rawSize))
-=======
-  @alwaysinline def at1(implicit tag: Tag.CStruct8[T1, T2, T3, T4, T5, T6, T7, T8]): Ptr[T1] = 
-    new Ptr[T1](elemRawPtr(rawptr, tag.offset(0.toULong).toLong))
 
   /** Load a value of a field number 1. */
   @alwaysinline def _1(implicit tag: Tag.CStruct8[T1, T2, T3, T4, T5, T6, T7, T8]): T1 = {
-    val ptr = new Ptr[T1](elemRawPtr(rawptr, tag.offset(0.toULong).toLong))
->>>>>>> 69749b9f
+    val ptr = new Ptr[T1](elemRawPtr(rawptr, tag.offset(0.toUSize).rawSize))
     ptr.unary_!(tag._1)
   }
 
   /** Store a value to a field number 1. */
-<<<<<<< HEAD
-  @alwaysinline def _1_=(
-      value: T1
-  )(implicit tag: Tag.CStruct8[T1, T2, T3, T4, T5, T6, T7, T8]): Unit = {
+  @alwaysinline def _1_=(value: T1)(implicit tag: Tag.CStruct8[T1, T2, T3, T4, T5, T6, T7, T8]): Unit = {
     val ptr = new Ptr[T1](elemRawPtr(rawptr, tag.offset(0.toUSize).rawSize))
-=======
-  @alwaysinline def _1_=(value: T1)(implicit tag: Tag.CStruct8[T1, T2, T3, T4, T5, T6, T7, T8]): Unit = {
-    val ptr = new Ptr[T1](elemRawPtr(rawptr, tag.offset(0.toULong).toLong))
->>>>>>> 69749b9f
     ptr.`unary_!_=`(value)(tag._1)
   }
 
   /** Load a value of a field number 2. */
-<<<<<<< HEAD
-  @alwaysinline def at2(implicit
-      tag: Tag.CStruct8[T1, T2, T3, T4, T5, T6, T7, T8]
-  ): Ptr[T2] =
+  @alwaysinline def at2(implicit tag: Tag.CStruct8[T1, T2, T3, T4, T5, T6, T7, T8]): Ptr[T2] = 
     new Ptr[T2](elemRawPtr(rawptr, tag.offset(1.toUSize).rawSize))
-
-  /** Load a value of a field number 2. */
-  @alwaysinline def _2(implicit
-      tag: Tag.CStruct8[T1, T2, T3, T4, T5, T6, T7, T8]
-  ): T2 = {
-    val ptr = new Ptr[T2](elemRawPtr(rawptr, tag.offset(1.toUSize).rawSize))
-=======
-  @alwaysinline def at2(implicit tag: Tag.CStruct8[T1, T2, T3, T4, T5, T6, T7, T8]): Ptr[T2] = 
-    new Ptr[T2](elemRawPtr(rawptr, tag.offset(1.toULong).toLong))
 
   /** Load a value of a field number 2. */
   @alwaysinline def _2(implicit tag: Tag.CStruct8[T1, T2, T3, T4, T5, T6, T7, T8]): T2 = {
-    val ptr = new Ptr[T2](elemRawPtr(rawptr, tag.offset(1.toULong).toLong))
->>>>>>> 69749b9f
+    val ptr = new Ptr[T2](elemRawPtr(rawptr, tag.offset(1.toUSize).rawSize))
     ptr.unary_!(tag._2)
   }
 
   /** Store a value to a field number 2. */
-<<<<<<< HEAD
-  @alwaysinline def _2_=(
-      value: T2
-  )(implicit tag: Tag.CStruct8[T1, T2, T3, T4, T5, T6, T7, T8]): Unit = {
+  @alwaysinline def _2_=(value: T2)(implicit tag: Tag.CStruct8[T1, T2, T3, T4, T5, T6, T7, T8]): Unit = {
     val ptr = new Ptr[T2](elemRawPtr(rawptr, tag.offset(1.toUSize).rawSize))
-=======
-  @alwaysinline def _2_=(value: T2)(implicit tag: Tag.CStruct8[T1, T2, T3, T4, T5, T6, T7, T8]): Unit = {
-    val ptr = new Ptr[T2](elemRawPtr(rawptr, tag.offset(1.toULong).toLong))
->>>>>>> 69749b9f
     ptr.`unary_!_=`(value)(tag._2)
   }
 
   /** Load a value of a field number 3. */
-<<<<<<< HEAD
-  @alwaysinline def at3(implicit
-      tag: Tag.CStruct8[T1, T2, T3, T4, T5, T6, T7, T8]
-  ): Ptr[T3] =
+  @alwaysinline def at3(implicit tag: Tag.CStruct8[T1, T2, T3, T4, T5, T6, T7, T8]): Ptr[T3] = 
     new Ptr[T3](elemRawPtr(rawptr, tag.offset(2.toUSize).rawSize))
-
-  /** Load a value of a field number 3. */
-  @alwaysinline def _3(implicit
-      tag: Tag.CStruct8[T1, T2, T3, T4, T5, T6, T7, T8]
-  ): T3 = {
-    val ptr = new Ptr[T3](elemRawPtr(rawptr, tag.offset(2.toUSize).rawSize))
-=======
-  @alwaysinline def at3(implicit tag: Tag.CStruct8[T1, T2, T3, T4, T5, T6, T7, T8]): Ptr[T3] = 
-    new Ptr[T3](elemRawPtr(rawptr, tag.offset(2.toULong).toLong))
 
   /** Load a value of a field number 3. */
   @alwaysinline def _3(implicit tag: Tag.CStruct8[T1, T2, T3, T4, T5, T6, T7, T8]): T3 = {
-    val ptr = new Ptr[T3](elemRawPtr(rawptr, tag.offset(2.toULong).toLong))
->>>>>>> 69749b9f
+    val ptr = new Ptr[T3](elemRawPtr(rawptr, tag.offset(2.toUSize).rawSize))
     ptr.unary_!(tag._3)
   }
 
   /** Store a value to a field number 3. */
-<<<<<<< HEAD
-  @alwaysinline def _3_=(
-      value: T3
-  )(implicit tag: Tag.CStruct8[T1, T2, T3, T4, T5, T6, T7, T8]): Unit = {
+  @alwaysinline def _3_=(value: T3)(implicit tag: Tag.CStruct8[T1, T2, T3, T4, T5, T6, T7, T8]): Unit = {
     val ptr = new Ptr[T3](elemRawPtr(rawptr, tag.offset(2.toUSize).rawSize))
-=======
-  @alwaysinline def _3_=(value: T3)(implicit tag: Tag.CStruct8[T1, T2, T3, T4, T5, T6, T7, T8]): Unit = {
-    val ptr = new Ptr[T3](elemRawPtr(rawptr, tag.offset(2.toULong).toLong))
->>>>>>> 69749b9f
     ptr.`unary_!_=`(value)(tag._3)
   }
 
   /** Load a value of a field number 4. */
-<<<<<<< HEAD
-  @alwaysinline def at4(implicit
-      tag: Tag.CStruct8[T1, T2, T3, T4, T5, T6, T7, T8]
-  ): Ptr[T4] =
+  @alwaysinline def at4(implicit tag: Tag.CStruct8[T1, T2, T3, T4, T5, T6, T7, T8]): Ptr[T4] = 
     new Ptr[T4](elemRawPtr(rawptr, tag.offset(3.toUSize).rawSize))
-
-  /** Load a value of a field number 4. */
-  @alwaysinline def _4(implicit
-      tag: Tag.CStruct8[T1, T2, T3, T4, T5, T6, T7, T8]
-  ): T4 = {
-    val ptr = new Ptr[T4](elemRawPtr(rawptr, tag.offset(3.toUSize).rawSize))
-=======
-  @alwaysinline def at4(implicit tag: Tag.CStruct8[T1, T2, T3, T4, T5, T6, T7, T8]): Ptr[T4] = 
-    new Ptr[T4](elemRawPtr(rawptr, tag.offset(3.toULong).toLong))
 
   /** Load a value of a field number 4. */
   @alwaysinline def _4(implicit tag: Tag.CStruct8[T1, T2, T3, T4, T5, T6, T7, T8]): T4 = {
-    val ptr = new Ptr[T4](elemRawPtr(rawptr, tag.offset(3.toULong).toLong))
->>>>>>> 69749b9f
+    val ptr = new Ptr[T4](elemRawPtr(rawptr, tag.offset(3.toUSize).rawSize))
     ptr.unary_!(tag._4)
   }
 
   /** Store a value to a field number 4. */
-<<<<<<< HEAD
-  @alwaysinline def _4_=(
-      value: T4
-  )(implicit tag: Tag.CStruct8[T1, T2, T3, T4, T5, T6, T7, T8]): Unit = {
+  @alwaysinline def _4_=(value: T4)(implicit tag: Tag.CStruct8[T1, T2, T3, T4, T5, T6, T7, T8]): Unit = {
     val ptr = new Ptr[T4](elemRawPtr(rawptr, tag.offset(3.toUSize).rawSize))
-=======
-  @alwaysinline def _4_=(value: T4)(implicit tag: Tag.CStruct8[T1, T2, T3, T4, T5, T6, T7, T8]): Unit = {
-    val ptr = new Ptr[T4](elemRawPtr(rawptr, tag.offset(3.toULong).toLong))
->>>>>>> 69749b9f
     ptr.`unary_!_=`(value)(tag._4)
   }
 
   /** Load a value of a field number 5. */
-<<<<<<< HEAD
-  @alwaysinline def at5(implicit
-      tag: Tag.CStruct8[T1, T2, T3, T4, T5, T6, T7, T8]
-  ): Ptr[T5] =
+  @alwaysinline def at5(implicit tag: Tag.CStruct8[T1, T2, T3, T4, T5, T6, T7, T8]): Ptr[T5] = 
     new Ptr[T5](elemRawPtr(rawptr, tag.offset(4.toUSize).rawSize))
-
-  /** Load a value of a field number 5. */
-  @alwaysinline def _5(implicit
-      tag: Tag.CStruct8[T1, T2, T3, T4, T5, T6, T7, T8]
-  ): T5 = {
-    val ptr = new Ptr[T5](elemRawPtr(rawptr, tag.offset(4.toUSize).rawSize))
-=======
-  @alwaysinline def at5(implicit tag: Tag.CStruct8[T1, T2, T3, T4, T5, T6, T7, T8]): Ptr[T5] = 
-    new Ptr[T5](elemRawPtr(rawptr, tag.offset(4.toULong).toLong))
 
   /** Load a value of a field number 5. */
   @alwaysinline def _5(implicit tag: Tag.CStruct8[T1, T2, T3, T4, T5, T6, T7, T8]): T5 = {
-    val ptr = new Ptr[T5](elemRawPtr(rawptr, tag.offset(4.toULong).toLong))
->>>>>>> 69749b9f
+    val ptr = new Ptr[T5](elemRawPtr(rawptr, tag.offset(4.toUSize).rawSize))
     ptr.unary_!(tag._5)
   }
 
   /** Store a value to a field number 5. */
-<<<<<<< HEAD
-  @alwaysinline def _5_=(
-      value: T5
-  )(implicit tag: Tag.CStruct8[T1, T2, T3, T4, T5, T6, T7, T8]): Unit = {
+  @alwaysinline def _5_=(value: T5)(implicit tag: Tag.CStruct8[T1, T2, T3, T4, T5, T6, T7, T8]): Unit = {
     val ptr = new Ptr[T5](elemRawPtr(rawptr, tag.offset(4.toUSize).rawSize))
-=======
-  @alwaysinline def _5_=(value: T5)(implicit tag: Tag.CStruct8[T1, T2, T3, T4, T5, T6, T7, T8]): Unit = {
-    val ptr = new Ptr[T5](elemRawPtr(rawptr, tag.offset(4.toULong).toLong))
->>>>>>> 69749b9f
     ptr.`unary_!_=`(value)(tag._5)
   }
 
   /** Load a value of a field number 6. */
-<<<<<<< HEAD
-  @alwaysinline def at6(implicit
-      tag: Tag.CStruct8[T1, T2, T3, T4, T5, T6, T7, T8]
-  ): Ptr[T6] =
+  @alwaysinline def at6(implicit tag: Tag.CStruct8[T1, T2, T3, T4, T5, T6, T7, T8]): Ptr[T6] = 
     new Ptr[T6](elemRawPtr(rawptr, tag.offset(5.toUSize).rawSize))
-
-  /** Load a value of a field number 6. */
-  @alwaysinline def _6(implicit
-      tag: Tag.CStruct8[T1, T2, T3, T4, T5, T6, T7, T8]
-  ): T6 = {
-    val ptr = new Ptr[T6](elemRawPtr(rawptr, tag.offset(5.toUSize).rawSize))
-=======
-  @alwaysinline def at6(implicit tag: Tag.CStruct8[T1, T2, T3, T4, T5, T6, T7, T8]): Ptr[T6] = 
-    new Ptr[T6](elemRawPtr(rawptr, tag.offset(5.toULong).toLong))
 
   /** Load a value of a field number 6. */
   @alwaysinline def _6(implicit tag: Tag.CStruct8[T1, T2, T3, T4, T5, T6, T7, T8]): T6 = {
-    val ptr = new Ptr[T6](elemRawPtr(rawptr, tag.offset(5.toULong).toLong))
->>>>>>> 69749b9f
+    val ptr = new Ptr[T6](elemRawPtr(rawptr, tag.offset(5.toUSize).rawSize))
     ptr.unary_!(tag._6)
   }
 
   /** Store a value to a field number 6. */
-<<<<<<< HEAD
-  @alwaysinline def _6_=(
-      value: T6
-  )(implicit tag: Tag.CStruct8[T1, T2, T3, T4, T5, T6, T7, T8]): Unit = {
+  @alwaysinline def _6_=(value: T6)(implicit tag: Tag.CStruct8[T1, T2, T3, T4, T5, T6, T7, T8]): Unit = {
     val ptr = new Ptr[T6](elemRawPtr(rawptr, tag.offset(5.toUSize).rawSize))
-=======
-  @alwaysinline def _6_=(value: T6)(implicit tag: Tag.CStruct8[T1, T2, T3, T4, T5, T6, T7, T8]): Unit = {
-    val ptr = new Ptr[T6](elemRawPtr(rawptr, tag.offset(5.toULong).toLong))
->>>>>>> 69749b9f
     ptr.`unary_!_=`(value)(tag._6)
   }
 
   /** Load a value of a field number 7. */
-<<<<<<< HEAD
-  @alwaysinline def at7(implicit
-      tag: Tag.CStruct8[T1, T2, T3, T4, T5, T6, T7, T8]
-  ): Ptr[T7] =
+  @alwaysinline def at7(implicit tag: Tag.CStruct8[T1, T2, T3, T4, T5, T6, T7, T8]): Ptr[T7] = 
     new Ptr[T7](elemRawPtr(rawptr, tag.offset(6.toUSize).rawSize))
-
-  /** Load a value of a field number 7. */
-  @alwaysinline def _7(implicit
-      tag: Tag.CStruct8[T1, T2, T3, T4, T5, T6, T7, T8]
-  ): T7 = {
-    val ptr = new Ptr[T7](elemRawPtr(rawptr, tag.offset(6.toUSize).rawSize))
-=======
-  @alwaysinline def at7(implicit tag: Tag.CStruct8[T1, T2, T3, T4, T5, T6, T7, T8]): Ptr[T7] = 
-    new Ptr[T7](elemRawPtr(rawptr, tag.offset(6.toULong).toLong))
 
   /** Load a value of a field number 7. */
   @alwaysinline def _7(implicit tag: Tag.CStruct8[T1, T2, T3, T4, T5, T6, T7, T8]): T7 = {
-    val ptr = new Ptr[T7](elemRawPtr(rawptr, tag.offset(6.toULong).toLong))
->>>>>>> 69749b9f
+    val ptr = new Ptr[T7](elemRawPtr(rawptr, tag.offset(6.toUSize).rawSize))
     ptr.unary_!(tag._7)
   }
 
   /** Store a value to a field number 7. */
-<<<<<<< HEAD
-  @alwaysinline def _7_=(
-      value: T7
-  )(implicit tag: Tag.CStruct8[T1, T2, T3, T4, T5, T6, T7, T8]): Unit = {
+  @alwaysinline def _7_=(value: T7)(implicit tag: Tag.CStruct8[T1, T2, T3, T4, T5, T6, T7, T8]): Unit = {
     val ptr = new Ptr[T7](elemRawPtr(rawptr, tag.offset(6.toUSize).rawSize))
-=======
-  @alwaysinline def _7_=(value: T7)(implicit tag: Tag.CStruct8[T1, T2, T3, T4, T5, T6, T7, T8]): Unit = {
-    val ptr = new Ptr[T7](elemRawPtr(rawptr, tag.offset(6.toULong).toLong))
->>>>>>> 69749b9f
     ptr.`unary_!_=`(value)(tag._7)
   }
 
   /** Load a value of a field number 8. */
-<<<<<<< HEAD
-  @alwaysinline def at8(implicit
-      tag: Tag.CStruct8[T1, T2, T3, T4, T5, T6, T7, T8]
-  ): Ptr[T8] =
+  @alwaysinline def at8(implicit tag: Tag.CStruct8[T1, T2, T3, T4, T5, T6, T7, T8]): Ptr[T8] = 
     new Ptr[T8](elemRawPtr(rawptr, tag.offset(7.toUSize).rawSize))
-
-  /** Load a value of a field number 8. */
-  @alwaysinline def _8(implicit
-      tag: Tag.CStruct8[T1, T2, T3, T4, T5, T6, T7, T8]
-  ): T8 = {
-    val ptr = new Ptr[T8](elemRawPtr(rawptr, tag.offset(7.toUSize).rawSize))
-=======
-  @alwaysinline def at8(implicit tag: Tag.CStruct8[T1, T2, T3, T4, T5, T6, T7, T8]): Ptr[T8] = 
-    new Ptr[T8](elemRawPtr(rawptr, tag.offset(7.toULong).toLong))
 
   /** Load a value of a field number 8. */
   @alwaysinline def _8(implicit tag: Tag.CStruct8[T1, T2, T3, T4, T5, T6, T7, T8]): T8 = {
-    val ptr = new Ptr[T8](elemRawPtr(rawptr, tag.offset(7.toULong).toLong))
->>>>>>> 69749b9f
+    val ptr = new Ptr[T8](elemRawPtr(rawptr, tag.offset(7.toUSize).rawSize))
     ptr.unary_!(tag._8)
   }
 
   /** Store a value to a field number 8. */
-<<<<<<< HEAD
-  @alwaysinline def _8_=(
-      value: T8
-  )(implicit tag: Tag.CStruct8[T1, T2, T3, T4, T5, T6, T7, T8]): Unit = {
+  @alwaysinline def _8_=(value: T8)(implicit tag: Tag.CStruct8[T1, T2, T3, T4, T5, T6, T7, T8]): Unit = {
     val ptr = new Ptr[T8](elemRawPtr(rawptr, tag.offset(7.toUSize).rawSize))
-=======
-  @alwaysinline def _8_=(value: T8)(implicit tag: Tag.CStruct8[T1, T2, T3, T4, T5, T6, T7, T8]): Unit = {
-    val ptr = new Ptr[T8](elemRawPtr(rawptr, tag.offset(7.toULong).toLong))
->>>>>>> 69749b9f
     ptr.`unary_!_=`(value)(tag._8)
   }
 
 }
 
-<<<<<<< HEAD
-final class CStruct9[T1, T2, T3, T4, T5, T6, T7, T8, T9] private[scalanative] (
-    private[scalanative] val rawptr: RawPtr
-) extends CStruct {
-=======
 final class CStruct9[T1, T2, T3, T4, T5, T6, T7, T8, T9] private[scalanative] (private[scalanative] val rawptr: RawPtr) extends CStruct {
->>>>>>> 69749b9f
   @alwaysinline override def equals(other: Any): Boolean =
     (this eq other.asInstanceOf[AnyRef]) || (other match {
       case other: CStruct9[_, _, _, _, _, _, _, _, _] =>
@@ -1459,348 +793,152 @@
     fromRawPtr[CStruct9[T1, T2, T3, T4, T5, T6, T7, T8, T9]](rawptr)
 
   /** Load a value of a field number 1. */
-<<<<<<< HEAD
-  @alwaysinline def at1(implicit
-      tag: Tag.CStruct9[T1, T2, T3, T4, T5, T6, T7, T8, T9]
-  ): Ptr[T1] =
+  @alwaysinline def at1(implicit tag: Tag.CStruct9[T1, T2, T3, T4, T5, T6, T7, T8, T9]): Ptr[T1] = 
     new Ptr[T1](elemRawPtr(rawptr, tag.offset(0.toUSize).rawSize))
-
-  /** Load a value of a field number 1. */
-  @alwaysinline def _1(implicit
-      tag: Tag.CStruct9[T1, T2, T3, T4, T5, T6, T7, T8, T9]
-  ): T1 = {
-    val ptr = new Ptr[T1](elemRawPtr(rawptr, tag.offset(0.toUSize).rawSize))
-=======
-  @alwaysinline def at1(implicit tag: Tag.CStruct9[T1, T2, T3, T4, T5, T6, T7, T8, T9]): Ptr[T1] = 
-    new Ptr[T1](elemRawPtr(rawptr, tag.offset(0.toULong).toLong))
 
   /** Load a value of a field number 1. */
   @alwaysinline def _1(implicit tag: Tag.CStruct9[T1, T2, T3, T4, T5, T6, T7, T8, T9]): T1 = {
-    val ptr = new Ptr[T1](elemRawPtr(rawptr, tag.offset(0.toULong).toLong))
->>>>>>> 69749b9f
+    val ptr = new Ptr[T1](elemRawPtr(rawptr, tag.offset(0.toUSize).rawSize))
     ptr.unary_!(tag._1)
   }
 
   /** Store a value to a field number 1. */
-<<<<<<< HEAD
-  @alwaysinline def _1_=(
-      value: T1
-  )(implicit tag: Tag.CStruct9[T1, T2, T3, T4, T5, T6, T7, T8, T9]): Unit = {
+  @alwaysinline def _1_=(value: T1)(implicit tag: Tag.CStruct9[T1, T2, T3, T4, T5, T6, T7, T8, T9]): Unit = {
     val ptr = new Ptr[T1](elemRawPtr(rawptr, tag.offset(0.toUSize).rawSize))
-=======
-  @alwaysinline def _1_=(value: T1)(implicit tag: Tag.CStruct9[T1, T2, T3, T4, T5, T6, T7, T8, T9]): Unit = {
-    val ptr = new Ptr[T1](elemRawPtr(rawptr, tag.offset(0.toULong).toLong))
->>>>>>> 69749b9f
     ptr.`unary_!_=`(value)(tag._1)
   }
 
   /** Load a value of a field number 2. */
-<<<<<<< HEAD
-  @alwaysinline def at2(implicit
-      tag: Tag.CStruct9[T1, T2, T3, T4, T5, T6, T7, T8, T9]
-  ): Ptr[T2] =
+  @alwaysinline def at2(implicit tag: Tag.CStruct9[T1, T2, T3, T4, T5, T6, T7, T8, T9]): Ptr[T2] = 
     new Ptr[T2](elemRawPtr(rawptr, tag.offset(1.toUSize).rawSize))
-
-  /** Load a value of a field number 2. */
-  @alwaysinline def _2(implicit
-      tag: Tag.CStruct9[T1, T2, T3, T4, T5, T6, T7, T8, T9]
-  ): T2 = {
-    val ptr = new Ptr[T2](elemRawPtr(rawptr, tag.offset(1.toUSize).rawSize))
-=======
-  @alwaysinline def at2(implicit tag: Tag.CStruct9[T1, T2, T3, T4, T5, T6, T7, T8, T9]): Ptr[T2] = 
-    new Ptr[T2](elemRawPtr(rawptr, tag.offset(1.toULong).toLong))
 
   /** Load a value of a field number 2. */
   @alwaysinline def _2(implicit tag: Tag.CStruct9[T1, T2, T3, T4, T5, T6, T7, T8, T9]): T2 = {
-    val ptr = new Ptr[T2](elemRawPtr(rawptr, tag.offset(1.toULong).toLong))
->>>>>>> 69749b9f
+    val ptr = new Ptr[T2](elemRawPtr(rawptr, tag.offset(1.toUSize).rawSize))
     ptr.unary_!(tag._2)
   }
 
   /** Store a value to a field number 2. */
-<<<<<<< HEAD
-  @alwaysinline def _2_=(
-      value: T2
-  )(implicit tag: Tag.CStruct9[T1, T2, T3, T4, T5, T6, T7, T8, T9]): Unit = {
+  @alwaysinline def _2_=(value: T2)(implicit tag: Tag.CStruct9[T1, T2, T3, T4, T5, T6, T7, T8, T9]): Unit = {
     val ptr = new Ptr[T2](elemRawPtr(rawptr, tag.offset(1.toUSize).rawSize))
-=======
-  @alwaysinline def _2_=(value: T2)(implicit tag: Tag.CStruct9[T1, T2, T3, T4, T5, T6, T7, T8, T9]): Unit = {
-    val ptr = new Ptr[T2](elemRawPtr(rawptr, tag.offset(1.toULong).toLong))
->>>>>>> 69749b9f
     ptr.`unary_!_=`(value)(tag._2)
   }
 
   /** Load a value of a field number 3. */
-<<<<<<< HEAD
-  @alwaysinline def at3(implicit
-      tag: Tag.CStruct9[T1, T2, T3, T4, T5, T6, T7, T8, T9]
-  ): Ptr[T3] =
+  @alwaysinline def at3(implicit tag: Tag.CStruct9[T1, T2, T3, T4, T5, T6, T7, T8, T9]): Ptr[T3] = 
     new Ptr[T3](elemRawPtr(rawptr, tag.offset(2.toUSize).rawSize))
-
-  /** Load a value of a field number 3. */
-  @alwaysinline def _3(implicit
-      tag: Tag.CStruct9[T1, T2, T3, T4, T5, T6, T7, T8, T9]
-  ): T3 = {
-    val ptr = new Ptr[T3](elemRawPtr(rawptr, tag.offset(2.toUSize).rawSize))
-=======
-  @alwaysinline def at3(implicit tag: Tag.CStruct9[T1, T2, T3, T4, T5, T6, T7, T8, T9]): Ptr[T3] = 
-    new Ptr[T3](elemRawPtr(rawptr, tag.offset(2.toULong).toLong))
 
   /** Load a value of a field number 3. */
   @alwaysinline def _3(implicit tag: Tag.CStruct9[T1, T2, T3, T4, T5, T6, T7, T8, T9]): T3 = {
-    val ptr = new Ptr[T3](elemRawPtr(rawptr, tag.offset(2.toULong).toLong))
->>>>>>> 69749b9f
+    val ptr = new Ptr[T3](elemRawPtr(rawptr, tag.offset(2.toUSize).rawSize))
     ptr.unary_!(tag._3)
   }
 
   /** Store a value to a field number 3. */
-<<<<<<< HEAD
-  @alwaysinline def _3_=(
-      value: T3
-  )(implicit tag: Tag.CStruct9[T1, T2, T3, T4, T5, T6, T7, T8, T9]): Unit = {
+  @alwaysinline def _3_=(value: T3)(implicit tag: Tag.CStruct9[T1, T2, T3, T4, T5, T6, T7, T8, T9]): Unit = {
     val ptr = new Ptr[T3](elemRawPtr(rawptr, tag.offset(2.toUSize).rawSize))
-=======
-  @alwaysinline def _3_=(value: T3)(implicit tag: Tag.CStruct9[T1, T2, T3, T4, T5, T6, T7, T8, T9]): Unit = {
-    val ptr = new Ptr[T3](elemRawPtr(rawptr, tag.offset(2.toULong).toLong))
->>>>>>> 69749b9f
     ptr.`unary_!_=`(value)(tag._3)
   }
 
   /** Load a value of a field number 4. */
-<<<<<<< HEAD
-  @alwaysinline def at4(implicit
-      tag: Tag.CStruct9[T1, T2, T3, T4, T5, T6, T7, T8, T9]
-  ): Ptr[T4] =
+  @alwaysinline def at4(implicit tag: Tag.CStruct9[T1, T2, T3, T4, T5, T6, T7, T8, T9]): Ptr[T4] = 
     new Ptr[T4](elemRawPtr(rawptr, tag.offset(3.toUSize).rawSize))
-
-  /** Load a value of a field number 4. */
-  @alwaysinline def _4(implicit
-      tag: Tag.CStruct9[T1, T2, T3, T4, T5, T6, T7, T8, T9]
-  ): T4 = {
-    val ptr = new Ptr[T4](elemRawPtr(rawptr, tag.offset(3.toUSize).rawSize))
-=======
-  @alwaysinline def at4(implicit tag: Tag.CStruct9[T1, T2, T3, T4, T5, T6, T7, T8, T9]): Ptr[T4] = 
-    new Ptr[T4](elemRawPtr(rawptr, tag.offset(3.toULong).toLong))
 
   /** Load a value of a field number 4. */
   @alwaysinline def _4(implicit tag: Tag.CStruct9[T1, T2, T3, T4, T5, T6, T7, T8, T9]): T4 = {
-    val ptr = new Ptr[T4](elemRawPtr(rawptr, tag.offset(3.toULong).toLong))
->>>>>>> 69749b9f
+    val ptr = new Ptr[T4](elemRawPtr(rawptr, tag.offset(3.toUSize).rawSize))
     ptr.unary_!(tag._4)
   }
 
   /** Store a value to a field number 4. */
-<<<<<<< HEAD
-  @alwaysinline def _4_=(
-      value: T4
-  )(implicit tag: Tag.CStruct9[T1, T2, T3, T4, T5, T6, T7, T8, T9]): Unit = {
+  @alwaysinline def _4_=(value: T4)(implicit tag: Tag.CStruct9[T1, T2, T3, T4, T5, T6, T7, T8, T9]): Unit = {
     val ptr = new Ptr[T4](elemRawPtr(rawptr, tag.offset(3.toUSize).rawSize))
-=======
-  @alwaysinline def _4_=(value: T4)(implicit tag: Tag.CStruct9[T1, T2, T3, T4, T5, T6, T7, T8, T9]): Unit = {
-    val ptr = new Ptr[T4](elemRawPtr(rawptr, tag.offset(3.toULong).toLong))
->>>>>>> 69749b9f
     ptr.`unary_!_=`(value)(tag._4)
   }
 
   /** Load a value of a field number 5. */
-<<<<<<< HEAD
-  @alwaysinline def at5(implicit
-      tag: Tag.CStruct9[T1, T2, T3, T4, T5, T6, T7, T8, T9]
-  ): Ptr[T5] =
+  @alwaysinline def at5(implicit tag: Tag.CStruct9[T1, T2, T3, T4, T5, T6, T7, T8, T9]): Ptr[T5] = 
     new Ptr[T5](elemRawPtr(rawptr, tag.offset(4.toUSize).rawSize))
-
-  /** Load a value of a field number 5. */
-  @alwaysinline def _5(implicit
-      tag: Tag.CStruct9[T1, T2, T3, T4, T5, T6, T7, T8, T9]
-  ): T5 = {
-    val ptr = new Ptr[T5](elemRawPtr(rawptr, tag.offset(4.toUSize).rawSize))
-=======
-  @alwaysinline def at5(implicit tag: Tag.CStruct9[T1, T2, T3, T4, T5, T6, T7, T8, T9]): Ptr[T5] = 
-    new Ptr[T5](elemRawPtr(rawptr, tag.offset(4.toULong).toLong))
 
   /** Load a value of a field number 5. */
   @alwaysinline def _5(implicit tag: Tag.CStruct9[T1, T2, T3, T4, T5, T6, T7, T8, T9]): T5 = {
-    val ptr = new Ptr[T5](elemRawPtr(rawptr, tag.offset(4.toULong).toLong))
->>>>>>> 69749b9f
+    val ptr = new Ptr[T5](elemRawPtr(rawptr, tag.offset(4.toUSize).rawSize))
     ptr.unary_!(tag._5)
   }
 
   /** Store a value to a field number 5. */
-<<<<<<< HEAD
-  @alwaysinline def _5_=(
-      value: T5
-  )(implicit tag: Tag.CStruct9[T1, T2, T3, T4, T5, T6, T7, T8, T9]): Unit = {
+  @alwaysinline def _5_=(value: T5)(implicit tag: Tag.CStruct9[T1, T2, T3, T4, T5, T6, T7, T8, T9]): Unit = {
     val ptr = new Ptr[T5](elemRawPtr(rawptr, tag.offset(4.toUSize).rawSize))
-=======
-  @alwaysinline def _5_=(value: T5)(implicit tag: Tag.CStruct9[T1, T2, T3, T4, T5, T6, T7, T8, T9]): Unit = {
-    val ptr = new Ptr[T5](elemRawPtr(rawptr, tag.offset(4.toULong).toLong))
->>>>>>> 69749b9f
     ptr.`unary_!_=`(value)(tag._5)
   }
 
   /** Load a value of a field number 6. */
-<<<<<<< HEAD
-  @alwaysinline def at6(implicit
-      tag: Tag.CStruct9[T1, T2, T3, T4, T5, T6, T7, T8, T9]
-  ): Ptr[T6] =
+  @alwaysinline def at6(implicit tag: Tag.CStruct9[T1, T2, T3, T4, T5, T6, T7, T8, T9]): Ptr[T6] = 
     new Ptr[T6](elemRawPtr(rawptr, tag.offset(5.toUSize).rawSize))
-
-  /** Load a value of a field number 6. */
-  @alwaysinline def _6(implicit
-      tag: Tag.CStruct9[T1, T2, T3, T4, T5, T6, T7, T8, T9]
-  ): T6 = {
-    val ptr = new Ptr[T6](elemRawPtr(rawptr, tag.offset(5.toUSize).rawSize))
-=======
-  @alwaysinline def at6(implicit tag: Tag.CStruct9[T1, T2, T3, T4, T5, T6, T7, T8, T9]): Ptr[T6] = 
-    new Ptr[T6](elemRawPtr(rawptr, tag.offset(5.toULong).toLong))
 
   /** Load a value of a field number 6. */
   @alwaysinline def _6(implicit tag: Tag.CStruct9[T1, T2, T3, T4, T5, T6, T7, T8, T9]): T6 = {
-    val ptr = new Ptr[T6](elemRawPtr(rawptr, tag.offset(5.toULong).toLong))
->>>>>>> 69749b9f
+    val ptr = new Ptr[T6](elemRawPtr(rawptr, tag.offset(5.toUSize).rawSize))
     ptr.unary_!(tag._6)
   }
 
   /** Store a value to a field number 6. */
-<<<<<<< HEAD
-  @alwaysinline def _6_=(
-      value: T6
-  )(implicit tag: Tag.CStruct9[T1, T2, T3, T4, T5, T6, T7, T8, T9]): Unit = {
+  @alwaysinline def _6_=(value: T6)(implicit tag: Tag.CStruct9[T1, T2, T3, T4, T5, T6, T7, T8, T9]): Unit = {
     val ptr = new Ptr[T6](elemRawPtr(rawptr, tag.offset(5.toUSize).rawSize))
-=======
-  @alwaysinline def _6_=(value: T6)(implicit tag: Tag.CStruct9[T1, T2, T3, T4, T5, T6, T7, T8, T9]): Unit = {
-    val ptr = new Ptr[T6](elemRawPtr(rawptr, tag.offset(5.toULong).toLong))
->>>>>>> 69749b9f
     ptr.`unary_!_=`(value)(tag._6)
   }
 
   /** Load a value of a field number 7. */
-<<<<<<< HEAD
-  @alwaysinline def at7(implicit
-      tag: Tag.CStruct9[T1, T2, T3, T4, T5, T6, T7, T8, T9]
-  ): Ptr[T7] =
+  @alwaysinline def at7(implicit tag: Tag.CStruct9[T1, T2, T3, T4, T5, T6, T7, T8, T9]): Ptr[T7] = 
     new Ptr[T7](elemRawPtr(rawptr, tag.offset(6.toUSize).rawSize))
-
-  /** Load a value of a field number 7. */
-  @alwaysinline def _7(implicit
-      tag: Tag.CStruct9[T1, T2, T3, T4, T5, T6, T7, T8, T9]
-  ): T7 = {
-    val ptr = new Ptr[T7](elemRawPtr(rawptr, tag.offset(6.toUSize).rawSize))
-=======
-  @alwaysinline def at7(implicit tag: Tag.CStruct9[T1, T2, T3, T4, T5, T6, T7, T8, T9]): Ptr[T7] = 
-    new Ptr[T7](elemRawPtr(rawptr, tag.offset(6.toULong).toLong))
 
   /** Load a value of a field number 7. */
   @alwaysinline def _7(implicit tag: Tag.CStruct9[T1, T2, T3, T4, T5, T6, T7, T8, T9]): T7 = {
-    val ptr = new Ptr[T7](elemRawPtr(rawptr, tag.offset(6.toULong).toLong))
->>>>>>> 69749b9f
+    val ptr = new Ptr[T7](elemRawPtr(rawptr, tag.offset(6.toUSize).rawSize))
     ptr.unary_!(tag._7)
   }
 
   /** Store a value to a field number 7. */
-<<<<<<< HEAD
-  @alwaysinline def _7_=(
-      value: T7
-  )(implicit tag: Tag.CStruct9[T1, T2, T3, T4, T5, T6, T7, T8, T9]): Unit = {
+  @alwaysinline def _7_=(value: T7)(implicit tag: Tag.CStruct9[T1, T2, T3, T4, T5, T6, T7, T8, T9]): Unit = {
     val ptr = new Ptr[T7](elemRawPtr(rawptr, tag.offset(6.toUSize).rawSize))
-=======
-  @alwaysinline def _7_=(value: T7)(implicit tag: Tag.CStruct9[T1, T2, T3, T4, T5, T6, T7, T8, T9]): Unit = {
-    val ptr = new Ptr[T7](elemRawPtr(rawptr, tag.offset(6.toULong).toLong))
->>>>>>> 69749b9f
     ptr.`unary_!_=`(value)(tag._7)
   }
 
   /** Load a value of a field number 8. */
-<<<<<<< HEAD
-  @alwaysinline def at8(implicit
-      tag: Tag.CStruct9[T1, T2, T3, T4, T5, T6, T7, T8, T9]
-  ): Ptr[T8] =
+  @alwaysinline def at8(implicit tag: Tag.CStruct9[T1, T2, T3, T4, T5, T6, T7, T8, T9]): Ptr[T8] = 
     new Ptr[T8](elemRawPtr(rawptr, tag.offset(7.toUSize).rawSize))
-
-  /** Load a value of a field number 8. */
-  @alwaysinline def _8(implicit
-      tag: Tag.CStruct9[T1, T2, T3, T4, T5, T6, T7, T8, T9]
-  ): T8 = {
-    val ptr = new Ptr[T8](elemRawPtr(rawptr, tag.offset(7.toUSize).rawSize))
-=======
-  @alwaysinline def at8(implicit tag: Tag.CStruct9[T1, T2, T3, T4, T5, T6, T7, T8, T9]): Ptr[T8] = 
-    new Ptr[T8](elemRawPtr(rawptr, tag.offset(7.toULong).toLong))
 
   /** Load a value of a field number 8. */
   @alwaysinline def _8(implicit tag: Tag.CStruct9[T1, T2, T3, T4, T5, T6, T7, T8, T9]): T8 = {
-    val ptr = new Ptr[T8](elemRawPtr(rawptr, tag.offset(7.toULong).toLong))
->>>>>>> 69749b9f
+    val ptr = new Ptr[T8](elemRawPtr(rawptr, tag.offset(7.toUSize).rawSize))
     ptr.unary_!(tag._8)
   }
 
   /** Store a value to a field number 8. */
-<<<<<<< HEAD
-  @alwaysinline def _8_=(
-      value: T8
-  )(implicit tag: Tag.CStruct9[T1, T2, T3, T4, T5, T6, T7, T8, T9]): Unit = {
+  @alwaysinline def _8_=(value: T8)(implicit tag: Tag.CStruct9[T1, T2, T3, T4, T5, T6, T7, T8, T9]): Unit = {
     val ptr = new Ptr[T8](elemRawPtr(rawptr, tag.offset(7.toUSize).rawSize))
-=======
-  @alwaysinline def _8_=(value: T8)(implicit tag: Tag.CStruct9[T1, T2, T3, T4, T5, T6, T7, T8, T9]): Unit = {
-    val ptr = new Ptr[T8](elemRawPtr(rawptr, tag.offset(7.toULong).toLong))
->>>>>>> 69749b9f
     ptr.`unary_!_=`(value)(tag._8)
   }
 
   /** Load a value of a field number 9. */
-<<<<<<< HEAD
-  @alwaysinline def at9(implicit
-      tag: Tag.CStruct9[T1, T2, T3, T4, T5, T6, T7, T8, T9]
-  ): Ptr[T9] =
+  @alwaysinline def at9(implicit tag: Tag.CStruct9[T1, T2, T3, T4, T5, T6, T7, T8, T9]): Ptr[T9] = 
     new Ptr[T9](elemRawPtr(rawptr, tag.offset(8.toUSize).rawSize))
-
-  /** Load a value of a field number 9. */
-  @alwaysinline def _9(implicit
-      tag: Tag.CStruct9[T1, T2, T3, T4, T5, T6, T7, T8, T9]
-  ): T9 = {
-    val ptr = new Ptr[T9](elemRawPtr(rawptr, tag.offset(8.toUSize).rawSize))
-=======
-  @alwaysinline def at9(implicit tag: Tag.CStruct9[T1, T2, T3, T4, T5, T6, T7, T8, T9]): Ptr[T9] = 
-    new Ptr[T9](elemRawPtr(rawptr, tag.offset(8.toULong).toLong))
 
   /** Load a value of a field number 9. */
   @alwaysinline def _9(implicit tag: Tag.CStruct9[T1, T2, T3, T4, T5, T6, T7, T8, T9]): T9 = {
-    val ptr = new Ptr[T9](elemRawPtr(rawptr, tag.offset(8.toULong).toLong))
->>>>>>> 69749b9f
+    val ptr = new Ptr[T9](elemRawPtr(rawptr, tag.offset(8.toUSize).rawSize))
     ptr.unary_!(tag._9)
   }
 
   /** Store a value to a field number 9. */
-<<<<<<< HEAD
-  @alwaysinline def _9_=(
-      value: T9
-  )(implicit tag: Tag.CStruct9[T1, T2, T3, T4, T5, T6, T7, T8, T9]): Unit = {
+  @alwaysinline def _9_=(value: T9)(implicit tag: Tag.CStruct9[T1, T2, T3, T4, T5, T6, T7, T8, T9]): Unit = {
     val ptr = new Ptr[T9](elemRawPtr(rawptr, tag.offset(8.toUSize).rawSize))
-=======
-  @alwaysinline def _9_=(value: T9)(implicit tag: Tag.CStruct9[T1, T2, T3, T4, T5, T6, T7, T8, T9]): Unit = {
-    val ptr = new Ptr[T9](elemRawPtr(rawptr, tag.offset(8.toULong).toLong))
->>>>>>> 69749b9f
     ptr.`unary_!_=`(value)(tag._9)
   }
 
 }
 
-<<<<<<< HEAD
-final class CStruct10[
-    T1,
-    T2,
-    T3,
-    T4,
-    T5,
-    T6,
-    T7,
-    T8,
-    T9,
-    T10
-] private[scalanative] (private[scalanative] val rawptr: RawPtr)
-    extends CStruct {
-=======
 final class CStruct10[T1, T2, T3, T4, T5, T6, T7, T8, T9, T10] private[scalanative] (private[scalanative] val rawptr: RawPtr) extends CStruct {
->>>>>>> 69749b9f
   @alwaysinline override def equals(other: Any): Boolean =
     (this eq other.asInstanceOf[AnyRef]) || (other match {
       case other: CStruct10[_, _, _, _, _, _, _, _, _, _] =>
@@ -1819,385 +957,168 @@
     fromRawPtr[CStruct10[T1, T2, T3, T4, T5, T6, T7, T8, T9, T10]](rawptr)
 
   /** Load a value of a field number 1. */
-<<<<<<< HEAD
-  @alwaysinline def at1(implicit
-      tag: Tag.CStruct10[T1, T2, T3, T4, T5, T6, T7, T8, T9, T10]
-  ): Ptr[T1] =
+  @alwaysinline def at1(implicit tag: Tag.CStruct10[T1, T2, T3, T4, T5, T6, T7, T8, T9, T10]): Ptr[T1] = 
     new Ptr[T1](elemRawPtr(rawptr, tag.offset(0.toUSize).rawSize))
-
-  /** Load a value of a field number 1. */
-  @alwaysinline def _1(implicit
-      tag: Tag.CStruct10[T1, T2, T3, T4, T5, T6, T7, T8, T9, T10]
-  ): T1 = {
-    val ptr = new Ptr[T1](elemRawPtr(rawptr, tag.offset(0.toUSize).rawSize))
-=======
-  @alwaysinline def at1(implicit tag: Tag.CStruct10[T1, T2, T3, T4, T5, T6, T7, T8, T9, T10]): Ptr[T1] = 
-    new Ptr[T1](elemRawPtr(rawptr, tag.offset(0.toULong).toLong))
 
   /** Load a value of a field number 1. */
   @alwaysinline def _1(implicit tag: Tag.CStruct10[T1, T2, T3, T4, T5, T6, T7, T8, T9, T10]): T1 = {
-    val ptr = new Ptr[T1](elemRawPtr(rawptr, tag.offset(0.toULong).toLong))
->>>>>>> 69749b9f
+    val ptr = new Ptr[T1](elemRawPtr(rawptr, tag.offset(0.toUSize).rawSize))
     ptr.unary_!(tag._1)
   }
 
   /** Store a value to a field number 1. */
-<<<<<<< HEAD
-  @alwaysinline def _1_=(value: T1)(implicit
-      tag: Tag.CStruct10[T1, T2, T3, T4, T5, T6, T7, T8, T9, T10]
-  ): Unit = {
+  @alwaysinline def _1_=(value: T1)(implicit tag: Tag.CStruct10[T1, T2, T3, T4, T5, T6, T7, T8, T9, T10]): Unit = {
     val ptr = new Ptr[T1](elemRawPtr(rawptr, tag.offset(0.toUSize).rawSize))
-=======
-  @alwaysinline def _1_=(value: T1)(implicit tag: Tag.CStruct10[T1, T2, T3, T4, T5, T6, T7, T8, T9, T10]): Unit = {
-    val ptr = new Ptr[T1](elemRawPtr(rawptr, tag.offset(0.toULong).toLong))
->>>>>>> 69749b9f
     ptr.`unary_!_=`(value)(tag._1)
   }
 
   /** Load a value of a field number 2. */
-<<<<<<< HEAD
-  @alwaysinline def at2(implicit
-      tag: Tag.CStruct10[T1, T2, T3, T4, T5, T6, T7, T8, T9, T10]
-  ): Ptr[T2] =
+  @alwaysinline def at2(implicit tag: Tag.CStruct10[T1, T2, T3, T4, T5, T6, T7, T8, T9, T10]): Ptr[T2] = 
     new Ptr[T2](elemRawPtr(rawptr, tag.offset(1.toUSize).rawSize))
-
-  /** Load a value of a field number 2. */
-  @alwaysinline def _2(implicit
-      tag: Tag.CStruct10[T1, T2, T3, T4, T5, T6, T7, T8, T9, T10]
-  ): T2 = {
-    val ptr = new Ptr[T2](elemRawPtr(rawptr, tag.offset(1.toUSize).rawSize))
-=======
-  @alwaysinline def at2(implicit tag: Tag.CStruct10[T1, T2, T3, T4, T5, T6, T7, T8, T9, T10]): Ptr[T2] = 
-    new Ptr[T2](elemRawPtr(rawptr, tag.offset(1.toULong).toLong))
 
   /** Load a value of a field number 2. */
   @alwaysinline def _2(implicit tag: Tag.CStruct10[T1, T2, T3, T4, T5, T6, T7, T8, T9, T10]): T2 = {
-    val ptr = new Ptr[T2](elemRawPtr(rawptr, tag.offset(1.toULong).toLong))
->>>>>>> 69749b9f
+    val ptr = new Ptr[T2](elemRawPtr(rawptr, tag.offset(1.toUSize).rawSize))
     ptr.unary_!(tag._2)
   }
 
   /** Store a value to a field number 2. */
-<<<<<<< HEAD
-  @alwaysinline def _2_=(value: T2)(implicit
-      tag: Tag.CStruct10[T1, T2, T3, T4, T5, T6, T7, T8, T9, T10]
-  ): Unit = {
+  @alwaysinline def _2_=(value: T2)(implicit tag: Tag.CStruct10[T1, T2, T3, T4, T5, T6, T7, T8, T9, T10]): Unit = {
     val ptr = new Ptr[T2](elemRawPtr(rawptr, tag.offset(1.toUSize).rawSize))
-=======
-  @alwaysinline def _2_=(value: T2)(implicit tag: Tag.CStruct10[T1, T2, T3, T4, T5, T6, T7, T8, T9, T10]): Unit = {
-    val ptr = new Ptr[T2](elemRawPtr(rawptr, tag.offset(1.toULong).toLong))
->>>>>>> 69749b9f
     ptr.`unary_!_=`(value)(tag._2)
   }
 
   /** Load a value of a field number 3. */
-<<<<<<< HEAD
-  @alwaysinline def at3(implicit
-      tag: Tag.CStruct10[T1, T2, T3, T4, T5, T6, T7, T8, T9, T10]
-  ): Ptr[T3] =
+  @alwaysinline def at3(implicit tag: Tag.CStruct10[T1, T2, T3, T4, T5, T6, T7, T8, T9, T10]): Ptr[T3] = 
     new Ptr[T3](elemRawPtr(rawptr, tag.offset(2.toUSize).rawSize))
-
-  /** Load a value of a field number 3. */
-  @alwaysinline def _3(implicit
-      tag: Tag.CStruct10[T1, T2, T3, T4, T5, T6, T7, T8, T9, T10]
-  ): T3 = {
-    val ptr = new Ptr[T3](elemRawPtr(rawptr, tag.offset(2.toUSize).rawSize))
-=======
-  @alwaysinline def at3(implicit tag: Tag.CStruct10[T1, T2, T3, T4, T5, T6, T7, T8, T9, T10]): Ptr[T3] = 
-    new Ptr[T3](elemRawPtr(rawptr, tag.offset(2.toULong).toLong))
 
   /** Load a value of a field number 3. */
   @alwaysinline def _3(implicit tag: Tag.CStruct10[T1, T2, T3, T4, T5, T6, T7, T8, T9, T10]): T3 = {
-    val ptr = new Ptr[T3](elemRawPtr(rawptr, tag.offset(2.toULong).toLong))
->>>>>>> 69749b9f
+    val ptr = new Ptr[T3](elemRawPtr(rawptr, tag.offset(2.toUSize).rawSize))
     ptr.unary_!(tag._3)
   }
 
   /** Store a value to a field number 3. */
-<<<<<<< HEAD
-  @alwaysinline def _3_=(value: T3)(implicit
-      tag: Tag.CStruct10[T1, T2, T3, T4, T5, T6, T7, T8, T9, T10]
-  ): Unit = {
+  @alwaysinline def _3_=(value: T3)(implicit tag: Tag.CStruct10[T1, T2, T3, T4, T5, T6, T7, T8, T9, T10]): Unit = {
     val ptr = new Ptr[T3](elemRawPtr(rawptr, tag.offset(2.toUSize).rawSize))
-=======
-  @alwaysinline def _3_=(value: T3)(implicit tag: Tag.CStruct10[T1, T2, T3, T4, T5, T6, T7, T8, T9, T10]): Unit = {
-    val ptr = new Ptr[T3](elemRawPtr(rawptr, tag.offset(2.toULong).toLong))
->>>>>>> 69749b9f
     ptr.`unary_!_=`(value)(tag._3)
   }
 
   /** Load a value of a field number 4. */
-<<<<<<< HEAD
-  @alwaysinline def at4(implicit
-      tag: Tag.CStruct10[T1, T2, T3, T4, T5, T6, T7, T8, T9, T10]
-  ): Ptr[T4] =
+  @alwaysinline def at4(implicit tag: Tag.CStruct10[T1, T2, T3, T4, T5, T6, T7, T8, T9, T10]): Ptr[T4] = 
     new Ptr[T4](elemRawPtr(rawptr, tag.offset(3.toUSize).rawSize))
-
-  /** Load a value of a field number 4. */
-  @alwaysinline def _4(implicit
-      tag: Tag.CStruct10[T1, T2, T3, T4, T5, T6, T7, T8, T9, T10]
-  ): T4 = {
-    val ptr = new Ptr[T4](elemRawPtr(rawptr, tag.offset(3.toUSize).rawSize))
-=======
-  @alwaysinline def at4(implicit tag: Tag.CStruct10[T1, T2, T3, T4, T5, T6, T7, T8, T9, T10]): Ptr[T4] = 
-    new Ptr[T4](elemRawPtr(rawptr, tag.offset(3.toULong).toLong))
 
   /** Load a value of a field number 4. */
   @alwaysinline def _4(implicit tag: Tag.CStruct10[T1, T2, T3, T4, T5, T6, T7, T8, T9, T10]): T4 = {
-    val ptr = new Ptr[T4](elemRawPtr(rawptr, tag.offset(3.toULong).toLong))
->>>>>>> 69749b9f
+    val ptr = new Ptr[T4](elemRawPtr(rawptr, tag.offset(3.toUSize).rawSize))
     ptr.unary_!(tag._4)
   }
 
   /** Store a value to a field number 4. */
-<<<<<<< HEAD
-  @alwaysinline def _4_=(value: T4)(implicit
-      tag: Tag.CStruct10[T1, T2, T3, T4, T5, T6, T7, T8, T9, T10]
-  ): Unit = {
+  @alwaysinline def _4_=(value: T4)(implicit tag: Tag.CStruct10[T1, T2, T3, T4, T5, T6, T7, T8, T9, T10]): Unit = {
     val ptr = new Ptr[T4](elemRawPtr(rawptr, tag.offset(3.toUSize).rawSize))
-=======
-  @alwaysinline def _4_=(value: T4)(implicit tag: Tag.CStruct10[T1, T2, T3, T4, T5, T6, T7, T8, T9, T10]): Unit = {
-    val ptr = new Ptr[T4](elemRawPtr(rawptr, tag.offset(3.toULong).toLong))
->>>>>>> 69749b9f
     ptr.`unary_!_=`(value)(tag._4)
   }
 
   /** Load a value of a field number 5. */
-<<<<<<< HEAD
-  @alwaysinline def at5(implicit
-      tag: Tag.CStruct10[T1, T2, T3, T4, T5, T6, T7, T8, T9, T10]
-  ): Ptr[T5] =
+  @alwaysinline def at5(implicit tag: Tag.CStruct10[T1, T2, T3, T4, T5, T6, T7, T8, T9, T10]): Ptr[T5] = 
     new Ptr[T5](elemRawPtr(rawptr, tag.offset(4.toUSize).rawSize))
-
-  /** Load a value of a field number 5. */
-  @alwaysinline def _5(implicit
-      tag: Tag.CStruct10[T1, T2, T3, T4, T5, T6, T7, T8, T9, T10]
-  ): T5 = {
-    val ptr = new Ptr[T5](elemRawPtr(rawptr, tag.offset(4.toUSize).rawSize))
-=======
-  @alwaysinline def at5(implicit tag: Tag.CStruct10[T1, T2, T3, T4, T5, T6, T7, T8, T9, T10]): Ptr[T5] = 
-    new Ptr[T5](elemRawPtr(rawptr, tag.offset(4.toULong).toLong))
 
   /** Load a value of a field number 5. */
   @alwaysinline def _5(implicit tag: Tag.CStruct10[T1, T2, T3, T4, T5, T6, T7, T8, T9, T10]): T5 = {
-    val ptr = new Ptr[T5](elemRawPtr(rawptr, tag.offset(4.toULong).toLong))
->>>>>>> 69749b9f
+    val ptr = new Ptr[T5](elemRawPtr(rawptr, tag.offset(4.toUSize).rawSize))
     ptr.unary_!(tag._5)
   }
 
   /** Store a value to a field number 5. */
-<<<<<<< HEAD
-  @alwaysinline def _5_=(value: T5)(implicit
-      tag: Tag.CStruct10[T1, T2, T3, T4, T5, T6, T7, T8, T9, T10]
-  ): Unit = {
+  @alwaysinline def _5_=(value: T5)(implicit tag: Tag.CStruct10[T1, T2, T3, T4, T5, T6, T7, T8, T9, T10]): Unit = {
     val ptr = new Ptr[T5](elemRawPtr(rawptr, tag.offset(4.toUSize).rawSize))
-=======
-  @alwaysinline def _5_=(value: T5)(implicit tag: Tag.CStruct10[T1, T2, T3, T4, T5, T6, T7, T8, T9, T10]): Unit = {
-    val ptr = new Ptr[T5](elemRawPtr(rawptr, tag.offset(4.toULong).toLong))
->>>>>>> 69749b9f
     ptr.`unary_!_=`(value)(tag._5)
   }
 
   /** Load a value of a field number 6. */
-<<<<<<< HEAD
-  @alwaysinline def at6(implicit
-      tag: Tag.CStruct10[T1, T2, T3, T4, T5, T6, T7, T8, T9, T10]
-  ): Ptr[T6] =
+  @alwaysinline def at6(implicit tag: Tag.CStruct10[T1, T2, T3, T4, T5, T6, T7, T8, T9, T10]): Ptr[T6] = 
     new Ptr[T6](elemRawPtr(rawptr, tag.offset(5.toUSize).rawSize))
-
-  /** Load a value of a field number 6. */
-  @alwaysinline def _6(implicit
-      tag: Tag.CStruct10[T1, T2, T3, T4, T5, T6, T7, T8, T9, T10]
-  ): T6 = {
-    val ptr = new Ptr[T6](elemRawPtr(rawptr, tag.offset(5.toUSize).rawSize))
-=======
-  @alwaysinline def at6(implicit tag: Tag.CStruct10[T1, T2, T3, T4, T5, T6, T7, T8, T9, T10]): Ptr[T6] = 
-    new Ptr[T6](elemRawPtr(rawptr, tag.offset(5.toULong).toLong))
 
   /** Load a value of a field number 6. */
   @alwaysinline def _6(implicit tag: Tag.CStruct10[T1, T2, T3, T4, T5, T6, T7, T8, T9, T10]): T6 = {
-    val ptr = new Ptr[T6](elemRawPtr(rawptr, tag.offset(5.toULong).toLong))
->>>>>>> 69749b9f
+    val ptr = new Ptr[T6](elemRawPtr(rawptr, tag.offset(5.toUSize).rawSize))
     ptr.unary_!(tag._6)
   }
 
   /** Store a value to a field number 6. */
-<<<<<<< HEAD
-  @alwaysinline def _6_=(value: T6)(implicit
-      tag: Tag.CStruct10[T1, T2, T3, T4, T5, T6, T7, T8, T9, T10]
-  ): Unit = {
+  @alwaysinline def _6_=(value: T6)(implicit tag: Tag.CStruct10[T1, T2, T3, T4, T5, T6, T7, T8, T9, T10]): Unit = {
     val ptr = new Ptr[T6](elemRawPtr(rawptr, tag.offset(5.toUSize).rawSize))
-=======
-  @alwaysinline def _6_=(value: T6)(implicit tag: Tag.CStruct10[T1, T2, T3, T4, T5, T6, T7, T8, T9, T10]): Unit = {
-    val ptr = new Ptr[T6](elemRawPtr(rawptr, tag.offset(5.toULong).toLong))
->>>>>>> 69749b9f
     ptr.`unary_!_=`(value)(tag._6)
   }
 
   /** Load a value of a field number 7. */
-<<<<<<< HEAD
-  @alwaysinline def at7(implicit
-      tag: Tag.CStruct10[T1, T2, T3, T4, T5, T6, T7, T8, T9, T10]
-  ): Ptr[T7] =
+  @alwaysinline def at7(implicit tag: Tag.CStruct10[T1, T2, T3, T4, T5, T6, T7, T8, T9, T10]): Ptr[T7] = 
     new Ptr[T7](elemRawPtr(rawptr, tag.offset(6.toUSize).rawSize))
-
-  /** Load a value of a field number 7. */
-  @alwaysinline def _7(implicit
-      tag: Tag.CStruct10[T1, T2, T3, T4, T5, T6, T7, T8, T9, T10]
-  ): T7 = {
-    val ptr = new Ptr[T7](elemRawPtr(rawptr, tag.offset(6.toUSize).rawSize))
-=======
-  @alwaysinline def at7(implicit tag: Tag.CStruct10[T1, T2, T3, T4, T5, T6, T7, T8, T9, T10]): Ptr[T7] = 
-    new Ptr[T7](elemRawPtr(rawptr, tag.offset(6.toULong).toLong))
 
   /** Load a value of a field number 7. */
   @alwaysinline def _7(implicit tag: Tag.CStruct10[T1, T2, T3, T4, T5, T6, T7, T8, T9, T10]): T7 = {
-    val ptr = new Ptr[T7](elemRawPtr(rawptr, tag.offset(6.toULong).toLong))
->>>>>>> 69749b9f
+    val ptr = new Ptr[T7](elemRawPtr(rawptr, tag.offset(6.toUSize).rawSize))
     ptr.unary_!(tag._7)
   }
 
   /** Store a value to a field number 7. */
-<<<<<<< HEAD
-  @alwaysinline def _7_=(value: T7)(implicit
-      tag: Tag.CStruct10[T1, T2, T3, T4, T5, T6, T7, T8, T9, T10]
-  ): Unit = {
+  @alwaysinline def _7_=(value: T7)(implicit tag: Tag.CStruct10[T1, T2, T3, T4, T5, T6, T7, T8, T9, T10]): Unit = {
     val ptr = new Ptr[T7](elemRawPtr(rawptr, tag.offset(6.toUSize).rawSize))
-=======
-  @alwaysinline def _7_=(value: T7)(implicit tag: Tag.CStruct10[T1, T2, T3, T4, T5, T6, T7, T8, T9, T10]): Unit = {
-    val ptr = new Ptr[T7](elemRawPtr(rawptr, tag.offset(6.toULong).toLong))
->>>>>>> 69749b9f
     ptr.`unary_!_=`(value)(tag._7)
   }
 
   /** Load a value of a field number 8. */
-<<<<<<< HEAD
-  @alwaysinline def at8(implicit
-      tag: Tag.CStruct10[T1, T2, T3, T4, T5, T6, T7, T8, T9, T10]
-  ): Ptr[T8] =
+  @alwaysinline def at8(implicit tag: Tag.CStruct10[T1, T2, T3, T4, T5, T6, T7, T8, T9, T10]): Ptr[T8] = 
     new Ptr[T8](elemRawPtr(rawptr, tag.offset(7.toUSize).rawSize))
-
-  /** Load a value of a field number 8. */
-  @alwaysinline def _8(implicit
-      tag: Tag.CStruct10[T1, T2, T3, T4, T5, T6, T7, T8, T9, T10]
-  ): T8 = {
-    val ptr = new Ptr[T8](elemRawPtr(rawptr, tag.offset(7.toUSize).rawSize))
-=======
-  @alwaysinline def at8(implicit tag: Tag.CStruct10[T1, T2, T3, T4, T5, T6, T7, T8, T9, T10]): Ptr[T8] = 
-    new Ptr[T8](elemRawPtr(rawptr, tag.offset(7.toULong).toLong))
 
   /** Load a value of a field number 8. */
   @alwaysinline def _8(implicit tag: Tag.CStruct10[T1, T2, T3, T4, T5, T6, T7, T8, T9, T10]): T8 = {
-    val ptr = new Ptr[T8](elemRawPtr(rawptr, tag.offset(7.toULong).toLong))
->>>>>>> 69749b9f
+    val ptr = new Ptr[T8](elemRawPtr(rawptr, tag.offset(7.toUSize).rawSize))
     ptr.unary_!(tag._8)
   }
 
   /** Store a value to a field number 8. */
-<<<<<<< HEAD
-  @alwaysinline def _8_=(value: T8)(implicit
-      tag: Tag.CStruct10[T1, T2, T3, T4, T5, T6, T7, T8, T9, T10]
-  ): Unit = {
+  @alwaysinline def _8_=(value: T8)(implicit tag: Tag.CStruct10[T1, T2, T3, T4, T5, T6, T7, T8, T9, T10]): Unit = {
     val ptr = new Ptr[T8](elemRawPtr(rawptr, tag.offset(7.toUSize).rawSize))
-=======
-  @alwaysinline def _8_=(value: T8)(implicit tag: Tag.CStruct10[T1, T2, T3, T4, T5, T6, T7, T8, T9, T10]): Unit = {
-    val ptr = new Ptr[T8](elemRawPtr(rawptr, tag.offset(7.toULong).toLong))
->>>>>>> 69749b9f
     ptr.`unary_!_=`(value)(tag._8)
   }
 
   /** Load a value of a field number 9. */
-<<<<<<< HEAD
-  @alwaysinline def at9(implicit
-      tag: Tag.CStruct10[T1, T2, T3, T4, T5, T6, T7, T8, T9, T10]
-  ): Ptr[T9] =
+  @alwaysinline def at9(implicit tag: Tag.CStruct10[T1, T2, T3, T4, T5, T6, T7, T8, T9, T10]): Ptr[T9] = 
     new Ptr[T9](elemRawPtr(rawptr, tag.offset(8.toUSize).rawSize))
-
-  /** Load a value of a field number 9. */
-  @alwaysinline def _9(implicit
-      tag: Tag.CStruct10[T1, T2, T3, T4, T5, T6, T7, T8, T9, T10]
-  ): T9 = {
-    val ptr = new Ptr[T9](elemRawPtr(rawptr, tag.offset(8.toUSize).rawSize))
-=======
-  @alwaysinline def at9(implicit tag: Tag.CStruct10[T1, T2, T3, T4, T5, T6, T7, T8, T9, T10]): Ptr[T9] = 
-    new Ptr[T9](elemRawPtr(rawptr, tag.offset(8.toULong).toLong))
 
   /** Load a value of a field number 9. */
   @alwaysinline def _9(implicit tag: Tag.CStruct10[T1, T2, T3, T4, T5, T6, T7, T8, T9, T10]): T9 = {
-    val ptr = new Ptr[T9](elemRawPtr(rawptr, tag.offset(8.toULong).toLong))
->>>>>>> 69749b9f
+    val ptr = new Ptr[T9](elemRawPtr(rawptr, tag.offset(8.toUSize).rawSize))
     ptr.unary_!(tag._9)
   }
 
   /** Store a value to a field number 9. */
-<<<<<<< HEAD
-  @alwaysinline def _9_=(value: T9)(implicit
-      tag: Tag.CStruct10[T1, T2, T3, T4, T5, T6, T7, T8, T9, T10]
-  ): Unit = {
+  @alwaysinline def _9_=(value: T9)(implicit tag: Tag.CStruct10[T1, T2, T3, T4, T5, T6, T7, T8, T9, T10]): Unit = {
     val ptr = new Ptr[T9](elemRawPtr(rawptr, tag.offset(8.toUSize).rawSize))
-=======
-  @alwaysinline def _9_=(value: T9)(implicit tag: Tag.CStruct10[T1, T2, T3, T4, T5, T6, T7, T8, T9, T10]): Unit = {
-    val ptr = new Ptr[T9](elemRawPtr(rawptr, tag.offset(8.toULong).toLong))
->>>>>>> 69749b9f
     ptr.`unary_!_=`(value)(tag._9)
   }
 
   /** Load a value of a field number 10. */
-<<<<<<< HEAD
-  @alwaysinline def at10(implicit
-      tag: Tag.CStruct10[T1, T2, T3, T4, T5, T6, T7, T8, T9, T10]
-  ): Ptr[T10] =
+  @alwaysinline def at10(implicit tag: Tag.CStruct10[T1, T2, T3, T4, T5, T6, T7, T8, T9, T10]): Ptr[T10] = 
     new Ptr[T10](elemRawPtr(rawptr, tag.offset(9.toUSize).rawSize))
-
-  /** Load a value of a field number 10. */
-  @alwaysinline def _10(implicit
-      tag: Tag.CStruct10[T1, T2, T3, T4, T5, T6, T7, T8, T9, T10]
-  ): T10 = {
-    val ptr = new Ptr[T10](elemRawPtr(rawptr, tag.offset(9.toUSize).rawSize))
-=======
-  @alwaysinline def at10(implicit tag: Tag.CStruct10[T1, T2, T3, T4, T5, T6, T7, T8, T9, T10]): Ptr[T10] = 
-    new Ptr[T10](elemRawPtr(rawptr, tag.offset(9.toULong).toLong))
 
   /** Load a value of a field number 10. */
   @alwaysinline def _10(implicit tag: Tag.CStruct10[T1, T2, T3, T4, T5, T6, T7, T8, T9, T10]): T10 = {
-    val ptr = new Ptr[T10](elemRawPtr(rawptr, tag.offset(9.toULong).toLong))
->>>>>>> 69749b9f
+    val ptr = new Ptr[T10](elemRawPtr(rawptr, tag.offset(9.toUSize).rawSize))
     ptr.unary_!(tag._10)
   }
 
   /** Store a value to a field number 10. */
-<<<<<<< HEAD
-  @alwaysinline def _10_=(value: T10)(implicit
-      tag: Tag.CStruct10[T1, T2, T3, T4, T5, T6, T7, T8, T9, T10]
-  ): Unit = {
+  @alwaysinline def _10_=(value: T10)(implicit tag: Tag.CStruct10[T1, T2, T3, T4, T5, T6, T7, T8, T9, T10]): Unit = {
     val ptr = new Ptr[T10](elemRawPtr(rawptr, tag.offset(9.toUSize).rawSize))
-=======
-  @alwaysinline def _10_=(value: T10)(implicit tag: Tag.CStruct10[T1, T2, T3, T4, T5, T6, T7, T8, T9, T10]): Unit = {
-    val ptr = new Ptr[T10](elemRawPtr(rawptr, tag.offset(9.toULong).toLong))
->>>>>>> 69749b9f
     ptr.`unary_!_=`(value)(tag._10)
   }
 
 }
 
-<<<<<<< HEAD
-final class CStruct11[
-    T1,
-    T2,
-    T3,
-    T4,
-    T5,
-    T6,
-    T7,
-    T8,
-    T9,
-    T10,
-    T11
-] private[scalanative] (private[scalanative] val rawptr: RawPtr)
-    extends CStruct {
-=======
 final class CStruct11[T1, T2, T3, T4, T5, T6, T7, T8, T9, T10, T11] private[scalanative] (private[scalanative] val rawptr: RawPtr) extends CStruct {
->>>>>>> 69749b9f
   @alwaysinline override def equals(other: Any): Boolean =
     (this eq other.asInstanceOf[AnyRef]) || (other match {
       case other: CStruct11[_, _, _, _, _, _, _, _, _, _, _] =>
@@ -2216,422 +1137,184 @@
     fromRawPtr[CStruct11[T1, T2, T3, T4, T5, T6, T7, T8, T9, T10, T11]](rawptr)
 
   /** Load a value of a field number 1. */
-<<<<<<< HEAD
-  @alwaysinline def at1(implicit
-      tag: Tag.CStruct11[T1, T2, T3, T4, T5, T6, T7, T8, T9, T10, T11]
-  ): Ptr[T1] =
+  @alwaysinline def at1(implicit tag: Tag.CStruct11[T1, T2, T3, T4, T5, T6, T7, T8, T9, T10, T11]): Ptr[T1] = 
     new Ptr[T1](elemRawPtr(rawptr, tag.offset(0.toUSize).rawSize))
-
-  /** Load a value of a field number 1. */
-  @alwaysinline def _1(implicit
-      tag: Tag.CStruct11[T1, T2, T3, T4, T5, T6, T7, T8, T9, T10, T11]
-  ): T1 = {
-    val ptr = new Ptr[T1](elemRawPtr(rawptr, tag.offset(0.toUSize).rawSize))
-=======
-  @alwaysinline def at1(implicit tag: Tag.CStruct11[T1, T2, T3, T4, T5, T6, T7, T8, T9, T10, T11]): Ptr[T1] = 
-    new Ptr[T1](elemRawPtr(rawptr, tag.offset(0.toULong).toLong))
 
   /** Load a value of a field number 1. */
   @alwaysinline def _1(implicit tag: Tag.CStruct11[T1, T2, T3, T4, T5, T6, T7, T8, T9, T10, T11]): T1 = {
-    val ptr = new Ptr[T1](elemRawPtr(rawptr, tag.offset(0.toULong).toLong))
->>>>>>> 69749b9f
+    val ptr = new Ptr[T1](elemRawPtr(rawptr, tag.offset(0.toUSize).rawSize))
     ptr.unary_!(tag._1)
   }
 
   /** Store a value to a field number 1. */
-<<<<<<< HEAD
-  @alwaysinline def _1_=(value: T1)(implicit
-      tag: Tag.CStruct11[T1, T2, T3, T4, T5, T6, T7, T8, T9, T10, T11]
-  ): Unit = {
+  @alwaysinline def _1_=(value: T1)(implicit tag: Tag.CStruct11[T1, T2, T3, T4, T5, T6, T7, T8, T9, T10, T11]): Unit = {
     val ptr = new Ptr[T1](elemRawPtr(rawptr, tag.offset(0.toUSize).rawSize))
-=======
-  @alwaysinline def _1_=(value: T1)(implicit tag: Tag.CStruct11[T1, T2, T3, T4, T5, T6, T7, T8, T9, T10, T11]): Unit = {
-    val ptr = new Ptr[T1](elemRawPtr(rawptr, tag.offset(0.toULong).toLong))
->>>>>>> 69749b9f
     ptr.`unary_!_=`(value)(tag._1)
   }
 
   /** Load a value of a field number 2. */
-<<<<<<< HEAD
-  @alwaysinline def at2(implicit
-      tag: Tag.CStruct11[T1, T2, T3, T4, T5, T6, T7, T8, T9, T10, T11]
-  ): Ptr[T2] =
+  @alwaysinline def at2(implicit tag: Tag.CStruct11[T1, T2, T3, T4, T5, T6, T7, T8, T9, T10, T11]): Ptr[T2] = 
     new Ptr[T2](elemRawPtr(rawptr, tag.offset(1.toUSize).rawSize))
-
-  /** Load a value of a field number 2. */
-  @alwaysinline def _2(implicit
-      tag: Tag.CStruct11[T1, T2, T3, T4, T5, T6, T7, T8, T9, T10, T11]
-  ): T2 = {
-    val ptr = new Ptr[T2](elemRawPtr(rawptr, tag.offset(1.toUSize).rawSize))
-=======
-  @alwaysinline def at2(implicit tag: Tag.CStruct11[T1, T2, T3, T4, T5, T6, T7, T8, T9, T10, T11]): Ptr[T2] = 
-    new Ptr[T2](elemRawPtr(rawptr, tag.offset(1.toULong).toLong))
 
   /** Load a value of a field number 2. */
   @alwaysinline def _2(implicit tag: Tag.CStruct11[T1, T2, T3, T4, T5, T6, T7, T8, T9, T10, T11]): T2 = {
-    val ptr = new Ptr[T2](elemRawPtr(rawptr, tag.offset(1.toULong).toLong))
->>>>>>> 69749b9f
+    val ptr = new Ptr[T2](elemRawPtr(rawptr, tag.offset(1.toUSize).rawSize))
     ptr.unary_!(tag._2)
   }
 
   /** Store a value to a field number 2. */
-<<<<<<< HEAD
-  @alwaysinline def _2_=(value: T2)(implicit
-      tag: Tag.CStruct11[T1, T2, T3, T4, T5, T6, T7, T8, T9, T10, T11]
-  ): Unit = {
+  @alwaysinline def _2_=(value: T2)(implicit tag: Tag.CStruct11[T1, T2, T3, T4, T5, T6, T7, T8, T9, T10, T11]): Unit = {
     val ptr = new Ptr[T2](elemRawPtr(rawptr, tag.offset(1.toUSize).rawSize))
-=======
-  @alwaysinline def _2_=(value: T2)(implicit tag: Tag.CStruct11[T1, T2, T3, T4, T5, T6, T7, T8, T9, T10, T11]): Unit = {
-    val ptr = new Ptr[T2](elemRawPtr(rawptr, tag.offset(1.toULong).toLong))
->>>>>>> 69749b9f
     ptr.`unary_!_=`(value)(tag._2)
   }
 
   /** Load a value of a field number 3. */
-<<<<<<< HEAD
-  @alwaysinline def at3(implicit
-      tag: Tag.CStruct11[T1, T2, T3, T4, T5, T6, T7, T8, T9, T10, T11]
-  ): Ptr[T3] =
+  @alwaysinline def at3(implicit tag: Tag.CStruct11[T1, T2, T3, T4, T5, T6, T7, T8, T9, T10, T11]): Ptr[T3] = 
     new Ptr[T3](elemRawPtr(rawptr, tag.offset(2.toUSize).rawSize))
-
-  /** Load a value of a field number 3. */
-  @alwaysinline def _3(implicit
-      tag: Tag.CStruct11[T1, T2, T3, T4, T5, T6, T7, T8, T9, T10, T11]
-  ): T3 = {
-    val ptr = new Ptr[T3](elemRawPtr(rawptr, tag.offset(2.toUSize).rawSize))
-=======
-  @alwaysinline def at3(implicit tag: Tag.CStruct11[T1, T2, T3, T4, T5, T6, T7, T8, T9, T10, T11]): Ptr[T3] = 
-    new Ptr[T3](elemRawPtr(rawptr, tag.offset(2.toULong).toLong))
 
   /** Load a value of a field number 3. */
   @alwaysinline def _3(implicit tag: Tag.CStruct11[T1, T2, T3, T4, T5, T6, T7, T8, T9, T10, T11]): T3 = {
-    val ptr = new Ptr[T3](elemRawPtr(rawptr, tag.offset(2.toULong).toLong))
->>>>>>> 69749b9f
+    val ptr = new Ptr[T3](elemRawPtr(rawptr, tag.offset(2.toUSize).rawSize))
     ptr.unary_!(tag._3)
   }
 
   /** Store a value to a field number 3. */
-<<<<<<< HEAD
-  @alwaysinline def _3_=(value: T3)(implicit
-      tag: Tag.CStruct11[T1, T2, T3, T4, T5, T6, T7, T8, T9, T10, T11]
-  ): Unit = {
+  @alwaysinline def _3_=(value: T3)(implicit tag: Tag.CStruct11[T1, T2, T3, T4, T5, T6, T7, T8, T9, T10, T11]): Unit = {
     val ptr = new Ptr[T3](elemRawPtr(rawptr, tag.offset(2.toUSize).rawSize))
-=======
-  @alwaysinline def _3_=(value: T3)(implicit tag: Tag.CStruct11[T1, T2, T3, T4, T5, T6, T7, T8, T9, T10, T11]): Unit = {
-    val ptr = new Ptr[T3](elemRawPtr(rawptr, tag.offset(2.toULong).toLong))
->>>>>>> 69749b9f
     ptr.`unary_!_=`(value)(tag._3)
   }
 
   /** Load a value of a field number 4. */
-<<<<<<< HEAD
-  @alwaysinline def at4(implicit
-      tag: Tag.CStruct11[T1, T2, T3, T4, T5, T6, T7, T8, T9, T10, T11]
-  ): Ptr[T4] =
+  @alwaysinline def at4(implicit tag: Tag.CStruct11[T1, T2, T3, T4, T5, T6, T7, T8, T9, T10, T11]): Ptr[T4] = 
     new Ptr[T4](elemRawPtr(rawptr, tag.offset(3.toUSize).rawSize))
-
-  /** Load a value of a field number 4. */
-  @alwaysinline def _4(implicit
-      tag: Tag.CStruct11[T1, T2, T3, T4, T5, T6, T7, T8, T9, T10, T11]
-  ): T4 = {
-    val ptr = new Ptr[T4](elemRawPtr(rawptr, tag.offset(3.toUSize).rawSize))
-=======
-  @alwaysinline def at4(implicit tag: Tag.CStruct11[T1, T2, T3, T4, T5, T6, T7, T8, T9, T10, T11]): Ptr[T4] = 
-    new Ptr[T4](elemRawPtr(rawptr, tag.offset(3.toULong).toLong))
 
   /** Load a value of a field number 4. */
   @alwaysinline def _4(implicit tag: Tag.CStruct11[T1, T2, T3, T4, T5, T6, T7, T8, T9, T10, T11]): T4 = {
-    val ptr = new Ptr[T4](elemRawPtr(rawptr, tag.offset(3.toULong).toLong))
->>>>>>> 69749b9f
+    val ptr = new Ptr[T4](elemRawPtr(rawptr, tag.offset(3.toUSize).rawSize))
     ptr.unary_!(tag._4)
   }
 
   /** Store a value to a field number 4. */
-<<<<<<< HEAD
-  @alwaysinline def _4_=(value: T4)(implicit
-      tag: Tag.CStruct11[T1, T2, T3, T4, T5, T6, T7, T8, T9, T10, T11]
-  ): Unit = {
+  @alwaysinline def _4_=(value: T4)(implicit tag: Tag.CStruct11[T1, T2, T3, T4, T5, T6, T7, T8, T9, T10, T11]): Unit = {
     val ptr = new Ptr[T4](elemRawPtr(rawptr, tag.offset(3.toUSize).rawSize))
-=======
-  @alwaysinline def _4_=(value: T4)(implicit tag: Tag.CStruct11[T1, T2, T3, T4, T5, T6, T7, T8, T9, T10, T11]): Unit = {
-    val ptr = new Ptr[T4](elemRawPtr(rawptr, tag.offset(3.toULong).toLong))
->>>>>>> 69749b9f
     ptr.`unary_!_=`(value)(tag._4)
   }
 
   /** Load a value of a field number 5. */
-<<<<<<< HEAD
-  @alwaysinline def at5(implicit
-      tag: Tag.CStruct11[T1, T2, T3, T4, T5, T6, T7, T8, T9, T10, T11]
-  ): Ptr[T5] =
+  @alwaysinline def at5(implicit tag: Tag.CStruct11[T1, T2, T3, T4, T5, T6, T7, T8, T9, T10, T11]): Ptr[T5] = 
     new Ptr[T5](elemRawPtr(rawptr, tag.offset(4.toUSize).rawSize))
-
-  /** Load a value of a field number 5. */
-  @alwaysinline def _5(implicit
-      tag: Tag.CStruct11[T1, T2, T3, T4, T5, T6, T7, T8, T9, T10, T11]
-  ): T5 = {
-    val ptr = new Ptr[T5](elemRawPtr(rawptr, tag.offset(4.toUSize).rawSize))
-=======
-  @alwaysinline def at5(implicit tag: Tag.CStruct11[T1, T2, T3, T4, T5, T6, T7, T8, T9, T10, T11]): Ptr[T5] = 
-    new Ptr[T5](elemRawPtr(rawptr, tag.offset(4.toULong).toLong))
 
   /** Load a value of a field number 5. */
   @alwaysinline def _5(implicit tag: Tag.CStruct11[T1, T2, T3, T4, T5, T6, T7, T8, T9, T10, T11]): T5 = {
-    val ptr = new Ptr[T5](elemRawPtr(rawptr, tag.offset(4.toULong).toLong))
->>>>>>> 69749b9f
+    val ptr = new Ptr[T5](elemRawPtr(rawptr, tag.offset(4.toUSize).rawSize))
     ptr.unary_!(tag._5)
   }
 
   /** Store a value to a field number 5. */
-<<<<<<< HEAD
-  @alwaysinline def _5_=(value: T5)(implicit
-      tag: Tag.CStruct11[T1, T2, T3, T4, T5, T6, T7, T8, T9, T10, T11]
-  ): Unit = {
+  @alwaysinline def _5_=(value: T5)(implicit tag: Tag.CStruct11[T1, T2, T3, T4, T5, T6, T7, T8, T9, T10, T11]): Unit = {
     val ptr = new Ptr[T5](elemRawPtr(rawptr, tag.offset(4.toUSize).rawSize))
-=======
-  @alwaysinline def _5_=(value: T5)(implicit tag: Tag.CStruct11[T1, T2, T3, T4, T5, T6, T7, T8, T9, T10, T11]): Unit = {
-    val ptr = new Ptr[T5](elemRawPtr(rawptr, tag.offset(4.toULong).toLong))
->>>>>>> 69749b9f
     ptr.`unary_!_=`(value)(tag._5)
   }
 
   /** Load a value of a field number 6. */
-<<<<<<< HEAD
-  @alwaysinline def at6(implicit
-      tag: Tag.CStruct11[T1, T2, T3, T4, T5, T6, T7, T8, T9, T10, T11]
-  ): Ptr[T6] =
+  @alwaysinline def at6(implicit tag: Tag.CStruct11[T1, T2, T3, T4, T5, T6, T7, T8, T9, T10, T11]): Ptr[T6] = 
     new Ptr[T6](elemRawPtr(rawptr, tag.offset(5.toUSize).rawSize))
-
-  /** Load a value of a field number 6. */
-  @alwaysinline def _6(implicit
-      tag: Tag.CStruct11[T1, T2, T3, T4, T5, T6, T7, T8, T9, T10, T11]
-  ): T6 = {
-    val ptr = new Ptr[T6](elemRawPtr(rawptr, tag.offset(5.toUSize).rawSize))
-=======
-  @alwaysinline def at6(implicit tag: Tag.CStruct11[T1, T2, T3, T4, T5, T6, T7, T8, T9, T10, T11]): Ptr[T6] = 
-    new Ptr[T6](elemRawPtr(rawptr, tag.offset(5.toULong).toLong))
 
   /** Load a value of a field number 6. */
   @alwaysinline def _6(implicit tag: Tag.CStruct11[T1, T2, T3, T4, T5, T6, T7, T8, T9, T10, T11]): T6 = {
-    val ptr = new Ptr[T6](elemRawPtr(rawptr, tag.offset(5.toULong).toLong))
->>>>>>> 69749b9f
+    val ptr = new Ptr[T6](elemRawPtr(rawptr, tag.offset(5.toUSize).rawSize))
     ptr.unary_!(tag._6)
   }
 
   /** Store a value to a field number 6. */
-<<<<<<< HEAD
-  @alwaysinline def _6_=(value: T6)(implicit
-      tag: Tag.CStruct11[T1, T2, T3, T4, T5, T6, T7, T8, T9, T10, T11]
-  ): Unit = {
+  @alwaysinline def _6_=(value: T6)(implicit tag: Tag.CStruct11[T1, T2, T3, T4, T5, T6, T7, T8, T9, T10, T11]): Unit = {
     val ptr = new Ptr[T6](elemRawPtr(rawptr, tag.offset(5.toUSize).rawSize))
-=======
-  @alwaysinline def _6_=(value: T6)(implicit tag: Tag.CStruct11[T1, T2, T3, T4, T5, T6, T7, T8, T9, T10, T11]): Unit = {
-    val ptr = new Ptr[T6](elemRawPtr(rawptr, tag.offset(5.toULong).toLong))
->>>>>>> 69749b9f
     ptr.`unary_!_=`(value)(tag._6)
   }
 
   /** Load a value of a field number 7. */
-<<<<<<< HEAD
-  @alwaysinline def at7(implicit
-      tag: Tag.CStruct11[T1, T2, T3, T4, T5, T6, T7, T8, T9, T10, T11]
-  ): Ptr[T7] =
+  @alwaysinline def at7(implicit tag: Tag.CStruct11[T1, T2, T3, T4, T5, T6, T7, T8, T9, T10, T11]): Ptr[T7] = 
     new Ptr[T7](elemRawPtr(rawptr, tag.offset(6.toUSize).rawSize))
-
-  /** Load a value of a field number 7. */
-  @alwaysinline def _7(implicit
-      tag: Tag.CStruct11[T1, T2, T3, T4, T5, T6, T7, T8, T9, T10, T11]
-  ): T7 = {
-    val ptr = new Ptr[T7](elemRawPtr(rawptr, tag.offset(6.toUSize).rawSize))
-=======
-  @alwaysinline def at7(implicit tag: Tag.CStruct11[T1, T2, T3, T4, T5, T6, T7, T8, T9, T10, T11]): Ptr[T7] = 
-    new Ptr[T7](elemRawPtr(rawptr, tag.offset(6.toULong).toLong))
 
   /** Load a value of a field number 7. */
   @alwaysinline def _7(implicit tag: Tag.CStruct11[T1, T2, T3, T4, T5, T6, T7, T8, T9, T10, T11]): T7 = {
-    val ptr = new Ptr[T7](elemRawPtr(rawptr, tag.offset(6.toULong).toLong))
->>>>>>> 69749b9f
+    val ptr = new Ptr[T7](elemRawPtr(rawptr, tag.offset(6.toUSize).rawSize))
     ptr.unary_!(tag._7)
   }
 
   /** Store a value to a field number 7. */
-<<<<<<< HEAD
-  @alwaysinline def _7_=(value: T7)(implicit
-      tag: Tag.CStruct11[T1, T2, T3, T4, T5, T6, T7, T8, T9, T10, T11]
-  ): Unit = {
+  @alwaysinline def _7_=(value: T7)(implicit tag: Tag.CStruct11[T1, T2, T3, T4, T5, T6, T7, T8, T9, T10, T11]): Unit = {
     val ptr = new Ptr[T7](elemRawPtr(rawptr, tag.offset(6.toUSize).rawSize))
-=======
-  @alwaysinline def _7_=(value: T7)(implicit tag: Tag.CStruct11[T1, T2, T3, T4, T5, T6, T7, T8, T9, T10, T11]): Unit = {
-    val ptr = new Ptr[T7](elemRawPtr(rawptr, tag.offset(6.toULong).toLong))
->>>>>>> 69749b9f
     ptr.`unary_!_=`(value)(tag._7)
   }
 
   /** Load a value of a field number 8. */
-<<<<<<< HEAD
-  @alwaysinline def at8(implicit
-      tag: Tag.CStruct11[T1, T2, T3, T4, T5, T6, T7, T8, T9, T10, T11]
-  ): Ptr[T8] =
+  @alwaysinline def at8(implicit tag: Tag.CStruct11[T1, T2, T3, T4, T5, T6, T7, T8, T9, T10, T11]): Ptr[T8] = 
     new Ptr[T8](elemRawPtr(rawptr, tag.offset(7.toUSize).rawSize))
-
-  /** Load a value of a field number 8. */
-  @alwaysinline def _8(implicit
-      tag: Tag.CStruct11[T1, T2, T3, T4, T5, T6, T7, T8, T9, T10, T11]
-  ): T8 = {
-    val ptr = new Ptr[T8](elemRawPtr(rawptr, tag.offset(7.toUSize).rawSize))
-=======
-  @alwaysinline def at8(implicit tag: Tag.CStruct11[T1, T2, T3, T4, T5, T6, T7, T8, T9, T10, T11]): Ptr[T8] = 
-    new Ptr[T8](elemRawPtr(rawptr, tag.offset(7.toULong).toLong))
 
   /** Load a value of a field number 8. */
   @alwaysinline def _8(implicit tag: Tag.CStruct11[T1, T2, T3, T4, T5, T6, T7, T8, T9, T10, T11]): T8 = {
-    val ptr = new Ptr[T8](elemRawPtr(rawptr, tag.offset(7.toULong).toLong))
->>>>>>> 69749b9f
+    val ptr = new Ptr[T8](elemRawPtr(rawptr, tag.offset(7.toUSize).rawSize))
     ptr.unary_!(tag._8)
   }
 
   /** Store a value to a field number 8. */
-<<<<<<< HEAD
-  @alwaysinline def _8_=(value: T8)(implicit
-      tag: Tag.CStruct11[T1, T2, T3, T4, T5, T6, T7, T8, T9, T10, T11]
-  ): Unit = {
+  @alwaysinline def _8_=(value: T8)(implicit tag: Tag.CStruct11[T1, T2, T3, T4, T5, T6, T7, T8, T9, T10, T11]): Unit = {
     val ptr = new Ptr[T8](elemRawPtr(rawptr, tag.offset(7.toUSize).rawSize))
-=======
-  @alwaysinline def _8_=(value: T8)(implicit tag: Tag.CStruct11[T1, T2, T3, T4, T5, T6, T7, T8, T9, T10, T11]): Unit = {
-    val ptr = new Ptr[T8](elemRawPtr(rawptr, tag.offset(7.toULong).toLong))
->>>>>>> 69749b9f
     ptr.`unary_!_=`(value)(tag._8)
   }
 
   /** Load a value of a field number 9. */
-<<<<<<< HEAD
-  @alwaysinline def at9(implicit
-      tag: Tag.CStruct11[T1, T2, T3, T4, T5, T6, T7, T8, T9, T10, T11]
-  ): Ptr[T9] =
+  @alwaysinline def at9(implicit tag: Tag.CStruct11[T1, T2, T3, T4, T5, T6, T7, T8, T9, T10, T11]): Ptr[T9] = 
     new Ptr[T9](elemRawPtr(rawptr, tag.offset(8.toUSize).rawSize))
-
-  /** Load a value of a field number 9. */
-  @alwaysinline def _9(implicit
-      tag: Tag.CStruct11[T1, T2, T3, T4, T5, T6, T7, T8, T9, T10, T11]
-  ): T9 = {
-    val ptr = new Ptr[T9](elemRawPtr(rawptr, tag.offset(8.toUSize).rawSize))
-=======
-  @alwaysinline def at9(implicit tag: Tag.CStruct11[T1, T2, T3, T4, T5, T6, T7, T8, T9, T10, T11]): Ptr[T9] = 
-    new Ptr[T9](elemRawPtr(rawptr, tag.offset(8.toULong).toLong))
 
   /** Load a value of a field number 9. */
   @alwaysinline def _9(implicit tag: Tag.CStruct11[T1, T2, T3, T4, T5, T6, T7, T8, T9, T10, T11]): T9 = {
-    val ptr = new Ptr[T9](elemRawPtr(rawptr, tag.offset(8.toULong).toLong))
->>>>>>> 69749b9f
+    val ptr = new Ptr[T9](elemRawPtr(rawptr, tag.offset(8.toUSize).rawSize))
     ptr.unary_!(tag._9)
   }
 
   /** Store a value to a field number 9. */
-<<<<<<< HEAD
-  @alwaysinline def _9_=(value: T9)(implicit
-      tag: Tag.CStruct11[T1, T2, T3, T4, T5, T6, T7, T8, T9, T10, T11]
-  ): Unit = {
+  @alwaysinline def _9_=(value: T9)(implicit tag: Tag.CStruct11[T1, T2, T3, T4, T5, T6, T7, T8, T9, T10, T11]): Unit = {
     val ptr = new Ptr[T9](elemRawPtr(rawptr, tag.offset(8.toUSize).rawSize))
-=======
-  @alwaysinline def _9_=(value: T9)(implicit tag: Tag.CStruct11[T1, T2, T3, T4, T5, T6, T7, T8, T9, T10, T11]): Unit = {
-    val ptr = new Ptr[T9](elemRawPtr(rawptr, tag.offset(8.toULong).toLong))
->>>>>>> 69749b9f
     ptr.`unary_!_=`(value)(tag._9)
   }
 
   /** Load a value of a field number 10. */
-<<<<<<< HEAD
-  @alwaysinline def at10(implicit
-      tag: Tag.CStruct11[T1, T2, T3, T4, T5, T6, T7, T8, T9, T10, T11]
-  ): Ptr[T10] =
+  @alwaysinline def at10(implicit tag: Tag.CStruct11[T1, T2, T3, T4, T5, T6, T7, T8, T9, T10, T11]): Ptr[T10] = 
     new Ptr[T10](elemRawPtr(rawptr, tag.offset(9.toUSize).rawSize))
-
-  /** Load a value of a field number 10. */
-  @alwaysinline def _10(implicit
-      tag: Tag.CStruct11[T1, T2, T3, T4, T5, T6, T7, T8, T9, T10, T11]
-  ): T10 = {
-    val ptr = new Ptr[T10](elemRawPtr(rawptr, tag.offset(9.toUSize).rawSize))
-=======
-  @alwaysinline def at10(implicit tag: Tag.CStruct11[T1, T2, T3, T4, T5, T6, T7, T8, T9, T10, T11]): Ptr[T10] = 
-    new Ptr[T10](elemRawPtr(rawptr, tag.offset(9.toULong).toLong))
 
   /** Load a value of a field number 10. */
   @alwaysinline def _10(implicit tag: Tag.CStruct11[T1, T2, T3, T4, T5, T6, T7, T8, T9, T10, T11]): T10 = {
-    val ptr = new Ptr[T10](elemRawPtr(rawptr, tag.offset(9.toULong).toLong))
->>>>>>> 69749b9f
+    val ptr = new Ptr[T10](elemRawPtr(rawptr, tag.offset(9.toUSize).rawSize))
     ptr.unary_!(tag._10)
   }
 
   /** Store a value to a field number 10. */
-<<<<<<< HEAD
-  @alwaysinline def _10_=(value: T10)(implicit
-      tag: Tag.CStruct11[T1, T2, T3, T4, T5, T6, T7, T8, T9, T10, T11]
-  ): Unit = {
+  @alwaysinline def _10_=(value: T10)(implicit tag: Tag.CStruct11[T1, T2, T3, T4, T5, T6, T7, T8, T9, T10, T11]): Unit = {
     val ptr = new Ptr[T10](elemRawPtr(rawptr, tag.offset(9.toUSize).rawSize))
-=======
-  @alwaysinline def _10_=(value: T10)(implicit tag: Tag.CStruct11[T1, T2, T3, T4, T5, T6, T7, T8, T9, T10, T11]): Unit = {
-    val ptr = new Ptr[T10](elemRawPtr(rawptr, tag.offset(9.toULong).toLong))
->>>>>>> 69749b9f
     ptr.`unary_!_=`(value)(tag._10)
   }
 
   /** Load a value of a field number 11. */
-<<<<<<< HEAD
-  @alwaysinline def at11(implicit
-      tag: Tag.CStruct11[T1, T2, T3, T4, T5, T6, T7, T8, T9, T10, T11]
-  ): Ptr[T11] =
+  @alwaysinline def at11(implicit tag: Tag.CStruct11[T1, T2, T3, T4, T5, T6, T7, T8, T9, T10, T11]): Ptr[T11] = 
     new Ptr[T11](elemRawPtr(rawptr, tag.offset(10.toUSize).rawSize))
-
-  /** Load a value of a field number 11. */
-  @alwaysinline def _11(implicit
-      tag: Tag.CStruct11[T1, T2, T3, T4, T5, T6, T7, T8, T9, T10, T11]
-  ): T11 = {
-    val ptr = new Ptr[T11](elemRawPtr(rawptr, tag.offset(10.toUSize).rawSize))
-=======
-  @alwaysinline def at11(implicit tag: Tag.CStruct11[T1, T2, T3, T4, T5, T6, T7, T8, T9, T10, T11]): Ptr[T11] = 
-    new Ptr[T11](elemRawPtr(rawptr, tag.offset(10.toULong).toLong))
 
   /** Load a value of a field number 11. */
   @alwaysinline def _11(implicit tag: Tag.CStruct11[T1, T2, T3, T4, T5, T6, T7, T8, T9, T10, T11]): T11 = {
-    val ptr = new Ptr[T11](elemRawPtr(rawptr, tag.offset(10.toULong).toLong))
->>>>>>> 69749b9f
+    val ptr = new Ptr[T11](elemRawPtr(rawptr, tag.offset(10.toUSize).rawSize))
     ptr.unary_!(tag._11)
   }
 
   /** Store a value to a field number 11. */
-<<<<<<< HEAD
-  @alwaysinline def _11_=(value: T11)(implicit
-      tag: Tag.CStruct11[T1, T2, T3, T4, T5, T6, T7, T8, T9, T10, T11]
-  ): Unit = {
+  @alwaysinline def _11_=(value: T11)(implicit tag: Tag.CStruct11[T1, T2, T3, T4, T5, T6, T7, T8, T9, T10, T11]): Unit = {
     val ptr = new Ptr[T11](elemRawPtr(rawptr, tag.offset(10.toUSize).rawSize))
-=======
-  @alwaysinline def _11_=(value: T11)(implicit tag: Tag.CStruct11[T1, T2, T3, T4, T5, T6, T7, T8, T9, T10, T11]): Unit = {
-    val ptr = new Ptr[T11](elemRawPtr(rawptr, tag.offset(10.toULong).toLong))
->>>>>>> 69749b9f
     ptr.`unary_!_=`(value)(tag._11)
   }
 
 }
 
-<<<<<<< HEAD
-final class CStruct12[
-    T1,
-    T2,
-    T3,
-    T4,
-    T5,
-    T6,
-    T7,
-    T8,
-    T9,
-    T10,
-    T11,
-    T12
-] private[scalanative] (private[scalanative] val rawptr: RawPtr)
-    extends CStruct {
-=======
 final class CStruct12[T1, T2, T3, T4, T5, T6, T7, T8, T9, T10, T11, T12] private[scalanative] (private[scalanative] val rawptr: RawPtr) extends CStruct {
->>>>>>> 69749b9f
   @alwaysinline override def equals(other: Any): Boolean =
     (this eq other.asInstanceOf[AnyRef]) || (other match {
       case other: CStruct12[_, _, _, _, _, _, _, _, _, _, _, _] =>
@@ -2646,470 +1329,204 @@
   @alwaysinline override def toString: String =
     "CStruct12@" + java.lang.Long.toHexString(castRawPtrToLong(rawptr))
 
-<<<<<<< HEAD
-  @alwaysinline def toPtr
-      : Ptr[CStruct12[T1, T2, T3, T4, T5, T6, T7, T8, T9, T10, T11, T12]] =
-    fromRawPtr[CStruct12[T1, T2, T3, T4, T5, T6, T7, T8, T9, T10, T11, T12]](
-      rawptr
-    )
-
-  /** Load a value of a field number 1. */
-  @alwaysinline def at1(implicit
-      tag: Tag.CStruct12[T1, T2, T3, T4, T5, T6, T7, T8, T9, T10, T11, T12]
-  ): Ptr[T1] =
-    new Ptr[T1](elemRawPtr(rawptr, tag.offset(0.toUSize).rawSize))
-
-  /** Load a value of a field number 1. */
-  @alwaysinline def _1(implicit
-      tag: Tag.CStruct12[T1, T2, T3, T4, T5, T6, T7, T8, T9, T10, T11, T12]
-  ): T1 = {
-    val ptr = new Ptr[T1](elemRawPtr(rawptr, tag.offset(0.toUSize).rawSize))
-=======
   @alwaysinline def toPtr: Ptr[CStruct12[T1, T2, T3, T4, T5, T6, T7, T8, T9, T10, T11, T12]] =
     fromRawPtr[CStruct12[T1, T2, T3, T4, T5, T6, T7, T8, T9, T10, T11, T12]](rawptr)
 
   /** Load a value of a field number 1. */
   @alwaysinline def at1(implicit tag: Tag.CStruct12[T1, T2, T3, T4, T5, T6, T7, T8, T9, T10, T11, T12]): Ptr[T1] = 
-    new Ptr[T1](elemRawPtr(rawptr, tag.offset(0.toULong).toLong))
+    new Ptr[T1](elemRawPtr(rawptr, tag.offset(0.toUSize).rawSize))
 
   /** Load a value of a field number 1. */
   @alwaysinline def _1(implicit tag: Tag.CStruct12[T1, T2, T3, T4, T5, T6, T7, T8, T9, T10, T11, T12]): T1 = {
-    val ptr = new Ptr[T1](elemRawPtr(rawptr, tag.offset(0.toULong).toLong))
->>>>>>> 69749b9f
+    val ptr = new Ptr[T1](elemRawPtr(rawptr, tag.offset(0.toUSize).rawSize))
     ptr.unary_!(tag._1)
   }
 
   /** Store a value to a field number 1. */
-<<<<<<< HEAD
-  @alwaysinline def _1_=(value: T1)(implicit
-      tag: Tag.CStruct12[T1, T2, T3, T4, T5, T6, T7, T8, T9, T10, T11, T12]
-  ): Unit = {
+  @alwaysinline def _1_=(value: T1)(implicit tag: Tag.CStruct12[T1, T2, T3, T4, T5, T6, T7, T8, T9, T10, T11, T12]): Unit = {
     val ptr = new Ptr[T1](elemRawPtr(rawptr, tag.offset(0.toUSize).rawSize))
-=======
-  @alwaysinline def _1_=(value: T1)(implicit tag: Tag.CStruct12[T1, T2, T3, T4, T5, T6, T7, T8, T9, T10, T11, T12]): Unit = {
-    val ptr = new Ptr[T1](elemRawPtr(rawptr, tag.offset(0.toULong).toLong))
->>>>>>> 69749b9f
     ptr.`unary_!_=`(value)(tag._1)
   }
 
   /** Load a value of a field number 2. */
-<<<<<<< HEAD
-  @alwaysinline def at2(implicit
-      tag: Tag.CStruct12[T1, T2, T3, T4, T5, T6, T7, T8, T9, T10, T11, T12]
-  ): Ptr[T2] =
+  @alwaysinline def at2(implicit tag: Tag.CStruct12[T1, T2, T3, T4, T5, T6, T7, T8, T9, T10, T11, T12]): Ptr[T2] = 
     new Ptr[T2](elemRawPtr(rawptr, tag.offset(1.toUSize).rawSize))
-
-  /** Load a value of a field number 2. */
-  @alwaysinline def _2(implicit
-      tag: Tag.CStruct12[T1, T2, T3, T4, T5, T6, T7, T8, T9, T10, T11, T12]
-  ): T2 = {
-    val ptr = new Ptr[T2](elemRawPtr(rawptr, tag.offset(1.toUSize).rawSize))
-=======
-  @alwaysinline def at2(implicit tag: Tag.CStruct12[T1, T2, T3, T4, T5, T6, T7, T8, T9, T10, T11, T12]): Ptr[T2] = 
-    new Ptr[T2](elemRawPtr(rawptr, tag.offset(1.toULong).toLong))
 
   /** Load a value of a field number 2. */
   @alwaysinline def _2(implicit tag: Tag.CStruct12[T1, T2, T3, T4, T5, T6, T7, T8, T9, T10, T11, T12]): T2 = {
-    val ptr = new Ptr[T2](elemRawPtr(rawptr, tag.offset(1.toULong).toLong))
->>>>>>> 69749b9f
+    val ptr = new Ptr[T2](elemRawPtr(rawptr, tag.offset(1.toUSize).rawSize))
     ptr.unary_!(tag._2)
   }
 
   /** Store a value to a field number 2. */
-<<<<<<< HEAD
-  @alwaysinline def _2_=(value: T2)(implicit
-      tag: Tag.CStruct12[T1, T2, T3, T4, T5, T6, T7, T8, T9, T10, T11, T12]
-  ): Unit = {
+  @alwaysinline def _2_=(value: T2)(implicit tag: Tag.CStruct12[T1, T2, T3, T4, T5, T6, T7, T8, T9, T10, T11, T12]): Unit = {
     val ptr = new Ptr[T2](elemRawPtr(rawptr, tag.offset(1.toUSize).rawSize))
-=======
-  @alwaysinline def _2_=(value: T2)(implicit tag: Tag.CStruct12[T1, T2, T3, T4, T5, T6, T7, T8, T9, T10, T11, T12]): Unit = {
-    val ptr = new Ptr[T2](elemRawPtr(rawptr, tag.offset(1.toULong).toLong))
->>>>>>> 69749b9f
     ptr.`unary_!_=`(value)(tag._2)
   }
 
   /** Load a value of a field number 3. */
-<<<<<<< HEAD
-  @alwaysinline def at3(implicit
-      tag: Tag.CStruct12[T1, T2, T3, T4, T5, T6, T7, T8, T9, T10, T11, T12]
-  ): Ptr[T3] =
+  @alwaysinline def at3(implicit tag: Tag.CStruct12[T1, T2, T3, T4, T5, T6, T7, T8, T9, T10, T11, T12]): Ptr[T3] = 
     new Ptr[T3](elemRawPtr(rawptr, tag.offset(2.toUSize).rawSize))
-
-  /** Load a value of a field number 3. */
-  @alwaysinline def _3(implicit
-      tag: Tag.CStruct12[T1, T2, T3, T4, T5, T6, T7, T8, T9, T10, T11, T12]
-  ): T3 = {
-    val ptr = new Ptr[T3](elemRawPtr(rawptr, tag.offset(2.toUSize).rawSize))
-=======
-  @alwaysinline def at3(implicit tag: Tag.CStruct12[T1, T2, T3, T4, T5, T6, T7, T8, T9, T10, T11, T12]): Ptr[T3] = 
-    new Ptr[T3](elemRawPtr(rawptr, tag.offset(2.toULong).toLong))
 
   /** Load a value of a field number 3. */
   @alwaysinline def _3(implicit tag: Tag.CStruct12[T1, T2, T3, T4, T5, T6, T7, T8, T9, T10, T11, T12]): T3 = {
-    val ptr = new Ptr[T3](elemRawPtr(rawptr, tag.offset(2.toULong).toLong))
->>>>>>> 69749b9f
+    val ptr = new Ptr[T3](elemRawPtr(rawptr, tag.offset(2.toUSize).rawSize))
     ptr.unary_!(tag._3)
   }
 
   /** Store a value to a field number 3. */
-<<<<<<< HEAD
-  @alwaysinline def _3_=(value: T3)(implicit
-      tag: Tag.CStruct12[T1, T2, T3, T4, T5, T6, T7, T8, T9, T10, T11, T12]
-  ): Unit = {
+  @alwaysinline def _3_=(value: T3)(implicit tag: Tag.CStruct12[T1, T2, T3, T4, T5, T6, T7, T8, T9, T10, T11, T12]): Unit = {
     val ptr = new Ptr[T3](elemRawPtr(rawptr, tag.offset(2.toUSize).rawSize))
-=======
-  @alwaysinline def _3_=(value: T3)(implicit tag: Tag.CStruct12[T1, T2, T3, T4, T5, T6, T7, T8, T9, T10, T11, T12]): Unit = {
-    val ptr = new Ptr[T3](elemRawPtr(rawptr, tag.offset(2.toULong).toLong))
->>>>>>> 69749b9f
     ptr.`unary_!_=`(value)(tag._3)
   }
 
   /** Load a value of a field number 4. */
-<<<<<<< HEAD
-  @alwaysinline def at4(implicit
-      tag: Tag.CStruct12[T1, T2, T3, T4, T5, T6, T7, T8, T9, T10, T11, T12]
-  ): Ptr[T4] =
+  @alwaysinline def at4(implicit tag: Tag.CStruct12[T1, T2, T3, T4, T5, T6, T7, T8, T9, T10, T11, T12]): Ptr[T4] = 
     new Ptr[T4](elemRawPtr(rawptr, tag.offset(3.toUSize).rawSize))
-
-  /** Load a value of a field number 4. */
-  @alwaysinline def _4(implicit
-      tag: Tag.CStruct12[T1, T2, T3, T4, T5, T6, T7, T8, T9, T10, T11, T12]
-  ): T4 = {
-    val ptr = new Ptr[T4](elemRawPtr(rawptr, tag.offset(3.toUSize).rawSize))
-=======
-  @alwaysinline def at4(implicit tag: Tag.CStruct12[T1, T2, T3, T4, T5, T6, T7, T8, T9, T10, T11, T12]): Ptr[T4] = 
-    new Ptr[T4](elemRawPtr(rawptr, tag.offset(3.toULong).toLong))
 
   /** Load a value of a field number 4. */
   @alwaysinline def _4(implicit tag: Tag.CStruct12[T1, T2, T3, T4, T5, T6, T7, T8, T9, T10, T11, T12]): T4 = {
-    val ptr = new Ptr[T4](elemRawPtr(rawptr, tag.offset(3.toULong).toLong))
->>>>>>> 69749b9f
+    val ptr = new Ptr[T4](elemRawPtr(rawptr, tag.offset(3.toUSize).rawSize))
     ptr.unary_!(tag._4)
   }
 
   /** Store a value to a field number 4. */
-<<<<<<< HEAD
-  @alwaysinline def _4_=(value: T4)(implicit
-      tag: Tag.CStruct12[T1, T2, T3, T4, T5, T6, T7, T8, T9, T10, T11, T12]
-  ): Unit = {
+  @alwaysinline def _4_=(value: T4)(implicit tag: Tag.CStruct12[T1, T2, T3, T4, T5, T6, T7, T8, T9, T10, T11, T12]): Unit = {
     val ptr = new Ptr[T4](elemRawPtr(rawptr, tag.offset(3.toUSize).rawSize))
-=======
-  @alwaysinline def _4_=(value: T4)(implicit tag: Tag.CStruct12[T1, T2, T3, T4, T5, T6, T7, T8, T9, T10, T11, T12]): Unit = {
-    val ptr = new Ptr[T4](elemRawPtr(rawptr, tag.offset(3.toULong).toLong))
->>>>>>> 69749b9f
     ptr.`unary_!_=`(value)(tag._4)
   }
 
   /** Load a value of a field number 5. */
-<<<<<<< HEAD
-  @alwaysinline def at5(implicit
-      tag: Tag.CStruct12[T1, T2, T3, T4, T5, T6, T7, T8, T9, T10, T11, T12]
-  ): Ptr[T5] =
+  @alwaysinline def at5(implicit tag: Tag.CStruct12[T1, T2, T3, T4, T5, T6, T7, T8, T9, T10, T11, T12]): Ptr[T5] = 
     new Ptr[T5](elemRawPtr(rawptr, tag.offset(4.toUSize).rawSize))
-
-  /** Load a value of a field number 5. */
-  @alwaysinline def _5(implicit
-      tag: Tag.CStruct12[T1, T2, T3, T4, T5, T6, T7, T8, T9, T10, T11, T12]
-  ): T5 = {
-    val ptr = new Ptr[T5](elemRawPtr(rawptr, tag.offset(4.toUSize).rawSize))
-=======
-  @alwaysinline def at5(implicit tag: Tag.CStruct12[T1, T2, T3, T4, T5, T6, T7, T8, T9, T10, T11, T12]): Ptr[T5] = 
-    new Ptr[T5](elemRawPtr(rawptr, tag.offset(4.toULong).toLong))
 
   /** Load a value of a field number 5. */
   @alwaysinline def _5(implicit tag: Tag.CStruct12[T1, T2, T3, T4, T5, T6, T7, T8, T9, T10, T11, T12]): T5 = {
-    val ptr = new Ptr[T5](elemRawPtr(rawptr, tag.offset(4.toULong).toLong))
->>>>>>> 69749b9f
+    val ptr = new Ptr[T5](elemRawPtr(rawptr, tag.offset(4.toUSize).rawSize))
     ptr.unary_!(tag._5)
   }
 
   /** Store a value to a field number 5. */
-<<<<<<< HEAD
-  @alwaysinline def _5_=(value: T5)(implicit
-      tag: Tag.CStruct12[T1, T2, T3, T4, T5, T6, T7, T8, T9, T10, T11, T12]
-  ): Unit = {
+  @alwaysinline def _5_=(value: T5)(implicit tag: Tag.CStruct12[T1, T2, T3, T4, T5, T6, T7, T8, T9, T10, T11, T12]): Unit = {
     val ptr = new Ptr[T5](elemRawPtr(rawptr, tag.offset(4.toUSize).rawSize))
-=======
-  @alwaysinline def _5_=(value: T5)(implicit tag: Tag.CStruct12[T1, T2, T3, T4, T5, T6, T7, T8, T9, T10, T11, T12]): Unit = {
-    val ptr = new Ptr[T5](elemRawPtr(rawptr, tag.offset(4.toULong).toLong))
->>>>>>> 69749b9f
     ptr.`unary_!_=`(value)(tag._5)
   }
 
   /** Load a value of a field number 6. */
-<<<<<<< HEAD
-  @alwaysinline def at6(implicit
-      tag: Tag.CStruct12[T1, T2, T3, T4, T5, T6, T7, T8, T9, T10, T11, T12]
-  ): Ptr[T6] =
+  @alwaysinline def at6(implicit tag: Tag.CStruct12[T1, T2, T3, T4, T5, T6, T7, T8, T9, T10, T11, T12]): Ptr[T6] = 
     new Ptr[T6](elemRawPtr(rawptr, tag.offset(5.toUSize).rawSize))
-
-  /** Load a value of a field number 6. */
-  @alwaysinline def _6(implicit
-      tag: Tag.CStruct12[T1, T2, T3, T4, T5, T6, T7, T8, T9, T10, T11, T12]
-  ): T6 = {
-    val ptr = new Ptr[T6](elemRawPtr(rawptr, tag.offset(5.toUSize).rawSize))
-=======
-  @alwaysinline def at6(implicit tag: Tag.CStruct12[T1, T2, T3, T4, T5, T6, T7, T8, T9, T10, T11, T12]): Ptr[T6] = 
-    new Ptr[T6](elemRawPtr(rawptr, tag.offset(5.toULong).toLong))
 
   /** Load a value of a field number 6. */
   @alwaysinline def _6(implicit tag: Tag.CStruct12[T1, T2, T3, T4, T5, T6, T7, T8, T9, T10, T11, T12]): T6 = {
-    val ptr = new Ptr[T6](elemRawPtr(rawptr, tag.offset(5.toULong).toLong))
->>>>>>> 69749b9f
+    val ptr = new Ptr[T6](elemRawPtr(rawptr, tag.offset(5.toUSize).rawSize))
     ptr.unary_!(tag._6)
   }
 
   /** Store a value to a field number 6. */
-<<<<<<< HEAD
-  @alwaysinline def _6_=(value: T6)(implicit
-      tag: Tag.CStruct12[T1, T2, T3, T4, T5, T6, T7, T8, T9, T10, T11, T12]
-  ): Unit = {
+  @alwaysinline def _6_=(value: T6)(implicit tag: Tag.CStruct12[T1, T2, T3, T4, T5, T6, T7, T8, T9, T10, T11, T12]): Unit = {
     val ptr = new Ptr[T6](elemRawPtr(rawptr, tag.offset(5.toUSize).rawSize))
-=======
-  @alwaysinline def _6_=(value: T6)(implicit tag: Tag.CStruct12[T1, T2, T3, T4, T5, T6, T7, T8, T9, T10, T11, T12]): Unit = {
-    val ptr = new Ptr[T6](elemRawPtr(rawptr, tag.offset(5.toULong).toLong))
->>>>>>> 69749b9f
     ptr.`unary_!_=`(value)(tag._6)
   }
 
   /** Load a value of a field number 7. */
-<<<<<<< HEAD
-  @alwaysinline def at7(implicit
-      tag: Tag.CStruct12[T1, T2, T3, T4, T5, T6, T7, T8, T9, T10, T11, T12]
-  ): Ptr[T7] =
+  @alwaysinline def at7(implicit tag: Tag.CStruct12[T1, T2, T3, T4, T5, T6, T7, T8, T9, T10, T11, T12]): Ptr[T7] = 
     new Ptr[T7](elemRawPtr(rawptr, tag.offset(6.toUSize).rawSize))
-
-  /** Load a value of a field number 7. */
-  @alwaysinline def _7(implicit
-      tag: Tag.CStruct12[T1, T2, T3, T4, T5, T6, T7, T8, T9, T10, T11, T12]
-  ): T7 = {
-    val ptr = new Ptr[T7](elemRawPtr(rawptr, tag.offset(6.toUSize).rawSize))
-=======
-  @alwaysinline def at7(implicit tag: Tag.CStruct12[T1, T2, T3, T4, T5, T6, T7, T8, T9, T10, T11, T12]): Ptr[T7] = 
-    new Ptr[T7](elemRawPtr(rawptr, tag.offset(6.toULong).toLong))
 
   /** Load a value of a field number 7. */
   @alwaysinline def _7(implicit tag: Tag.CStruct12[T1, T2, T3, T4, T5, T6, T7, T8, T9, T10, T11, T12]): T7 = {
-    val ptr = new Ptr[T7](elemRawPtr(rawptr, tag.offset(6.toULong).toLong))
->>>>>>> 69749b9f
+    val ptr = new Ptr[T7](elemRawPtr(rawptr, tag.offset(6.toUSize).rawSize))
     ptr.unary_!(tag._7)
   }
 
   /** Store a value to a field number 7. */
-<<<<<<< HEAD
-  @alwaysinline def _7_=(value: T7)(implicit
-      tag: Tag.CStruct12[T1, T2, T3, T4, T5, T6, T7, T8, T9, T10, T11, T12]
-  ): Unit = {
+  @alwaysinline def _7_=(value: T7)(implicit tag: Tag.CStruct12[T1, T2, T3, T4, T5, T6, T7, T8, T9, T10, T11, T12]): Unit = {
     val ptr = new Ptr[T7](elemRawPtr(rawptr, tag.offset(6.toUSize).rawSize))
-=======
-  @alwaysinline def _7_=(value: T7)(implicit tag: Tag.CStruct12[T1, T2, T3, T4, T5, T6, T7, T8, T9, T10, T11, T12]): Unit = {
-    val ptr = new Ptr[T7](elemRawPtr(rawptr, tag.offset(6.toULong).toLong))
->>>>>>> 69749b9f
     ptr.`unary_!_=`(value)(tag._7)
   }
 
   /** Load a value of a field number 8. */
-<<<<<<< HEAD
-  @alwaysinline def at8(implicit
-      tag: Tag.CStruct12[T1, T2, T3, T4, T5, T6, T7, T8, T9, T10, T11, T12]
-  ): Ptr[T8] =
+  @alwaysinline def at8(implicit tag: Tag.CStruct12[T1, T2, T3, T4, T5, T6, T7, T8, T9, T10, T11, T12]): Ptr[T8] = 
     new Ptr[T8](elemRawPtr(rawptr, tag.offset(7.toUSize).rawSize))
-
-  /** Load a value of a field number 8. */
-  @alwaysinline def _8(implicit
-      tag: Tag.CStruct12[T1, T2, T3, T4, T5, T6, T7, T8, T9, T10, T11, T12]
-  ): T8 = {
-    val ptr = new Ptr[T8](elemRawPtr(rawptr, tag.offset(7.toUSize).rawSize))
-=======
-  @alwaysinline def at8(implicit tag: Tag.CStruct12[T1, T2, T3, T4, T5, T6, T7, T8, T9, T10, T11, T12]): Ptr[T8] = 
-    new Ptr[T8](elemRawPtr(rawptr, tag.offset(7.toULong).toLong))
 
   /** Load a value of a field number 8. */
   @alwaysinline def _8(implicit tag: Tag.CStruct12[T1, T2, T3, T4, T5, T6, T7, T8, T9, T10, T11, T12]): T8 = {
-    val ptr = new Ptr[T8](elemRawPtr(rawptr, tag.offset(7.toULong).toLong))
->>>>>>> 69749b9f
+    val ptr = new Ptr[T8](elemRawPtr(rawptr, tag.offset(7.toUSize).rawSize))
     ptr.unary_!(tag._8)
   }
 
   /** Store a value to a field number 8. */
-<<<<<<< HEAD
-  @alwaysinline def _8_=(value: T8)(implicit
-      tag: Tag.CStruct12[T1, T2, T3, T4, T5, T6, T7, T8, T9, T10, T11, T12]
-  ): Unit = {
+  @alwaysinline def _8_=(value: T8)(implicit tag: Tag.CStruct12[T1, T2, T3, T4, T5, T6, T7, T8, T9, T10, T11, T12]): Unit = {
     val ptr = new Ptr[T8](elemRawPtr(rawptr, tag.offset(7.toUSize).rawSize))
-=======
-  @alwaysinline def _8_=(value: T8)(implicit tag: Tag.CStruct12[T1, T2, T3, T4, T5, T6, T7, T8, T9, T10, T11, T12]): Unit = {
-    val ptr = new Ptr[T8](elemRawPtr(rawptr, tag.offset(7.toULong).toLong))
->>>>>>> 69749b9f
     ptr.`unary_!_=`(value)(tag._8)
   }
 
   /** Load a value of a field number 9. */
-<<<<<<< HEAD
-  @alwaysinline def at9(implicit
-      tag: Tag.CStruct12[T1, T2, T3, T4, T5, T6, T7, T8, T9, T10, T11, T12]
-  ): Ptr[T9] =
+  @alwaysinline def at9(implicit tag: Tag.CStruct12[T1, T2, T3, T4, T5, T6, T7, T8, T9, T10, T11, T12]): Ptr[T9] = 
     new Ptr[T9](elemRawPtr(rawptr, tag.offset(8.toUSize).rawSize))
-
-  /** Load a value of a field number 9. */
-  @alwaysinline def _9(implicit
-      tag: Tag.CStruct12[T1, T2, T3, T4, T5, T6, T7, T8, T9, T10, T11, T12]
-  ): T9 = {
-    val ptr = new Ptr[T9](elemRawPtr(rawptr, tag.offset(8.toUSize).rawSize))
-=======
-  @alwaysinline def at9(implicit tag: Tag.CStruct12[T1, T2, T3, T4, T5, T6, T7, T8, T9, T10, T11, T12]): Ptr[T9] = 
-    new Ptr[T9](elemRawPtr(rawptr, tag.offset(8.toULong).toLong))
 
   /** Load a value of a field number 9. */
   @alwaysinline def _9(implicit tag: Tag.CStruct12[T1, T2, T3, T4, T5, T6, T7, T8, T9, T10, T11, T12]): T9 = {
-    val ptr = new Ptr[T9](elemRawPtr(rawptr, tag.offset(8.toULong).toLong))
->>>>>>> 69749b9f
+    val ptr = new Ptr[T9](elemRawPtr(rawptr, tag.offset(8.toUSize).rawSize))
     ptr.unary_!(tag._9)
   }
 
   /** Store a value to a field number 9. */
-<<<<<<< HEAD
-  @alwaysinline def _9_=(value: T9)(implicit
-      tag: Tag.CStruct12[T1, T2, T3, T4, T5, T6, T7, T8, T9, T10, T11, T12]
-  ): Unit = {
+  @alwaysinline def _9_=(value: T9)(implicit tag: Tag.CStruct12[T1, T2, T3, T4, T5, T6, T7, T8, T9, T10, T11, T12]): Unit = {
     val ptr = new Ptr[T9](elemRawPtr(rawptr, tag.offset(8.toUSize).rawSize))
-=======
-  @alwaysinline def _9_=(value: T9)(implicit tag: Tag.CStruct12[T1, T2, T3, T4, T5, T6, T7, T8, T9, T10, T11, T12]): Unit = {
-    val ptr = new Ptr[T9](elemRawPtr(rawptr, tag.offset(8.toULong).toLong))
->>>>>>> 69749b9f
     ptr.`unary_!_=`(value)(tag._9)
   }
 
   /** Load a value of a field number 10. */
-<<<<<<< HEAD
-  @alwaysinline def at10(implicit
-      tag: Tag.CStruct12[T1, T2, T3, T4, T5, T6, T7, T8, T9, T10, T11, T12]
-  ): Ptr[T10] =
+  @alwaysinline def at10(implicit tag: Tag.CStruct12[T1, T2, T3, T4, T5, T6, T7, T8, T9, T10, T11, T12]): Ptr[T10] = 
     new Ptr[T10](elemRawPtr(rawptr, tag.offset(9.toUSize).rawSize))
-
-  /** Load a value of a field number 10. */
-  @alwaysinline def _10(implicit
-      tag: Tag.CStruct12[T1, T2, T3, T4, T5, T6, T7, T8, T9, T10, T11, T12]
-  ): T10 = {
-    val ptr = new Ptr[T10](elemRawPtr(rawptr, tag.offset(9.toUSize).rawSize))
-=======
-  @alwaysinline def at10(implicit tag: Tag.CStruct12[T1, T2, T3, T4, T5, T6, T7, T8, T9, T10, T11, T12]): Ptr[T10] = 
-    new Ptr[T10](elemRawPtr(rawptr, tag.offset(9.toULong).toLong))
 
   /** Load a value of a field number 10. */
   @alwaysinline def _10(implicit tag: Tag.CStruct12[T1, T2, T3, T4, T5, T6, T7, T8, T9, T10, T11, T12]): T10 = {
-    val ptr = new Ptr[T10](elemRawPtr(rawptr, tag.offset(9.toULong).toLong))
->>>>>>> 69749b9f
+    val ptr = new Ptr[T10](elemRawPtr(rawptr, tag.offset(9.toUSize).rawSize))
     ptr.unary_!(tag._10)
   }
 
   /** Store a value to a field number 10. */
-<<<<<<< HEAD
-  @alwaysinline def _10_=(value: T10)(implicit
-      tag: Tag.CStruct12[T1, T2, T3, T4, T5, T6, T7, T8, T9, T10, T11, T12]
-  ): Unit = {
+  @alwaysinline def _10_=(value: T10)(implicit tag: Tag.CStruct12[T1, T2, T3, T4, T5, T6, T7, T8, T9, T10, T11, T12]): Unit = {
     val ptr = new Ptr[T10](elemRawPtr(rawptr, tag.offset(9.toUSize).rawSize))
-=======
-  @alwaysinline def _10_=(value: T10)(implicit tag: Tag.CStruct12[T1, T2, T3, T4, T5, T6, T7, T8, T9, T10, T11, T12]): Unit = {
-    val ptr = new Ptr[T10](elemRawPtr(rawptr, tag.offset(9.toULong).toLong))
->>>>>>> 69749b9f
     ptr.`unary_!_=`(value)(tag._10)
   }
 
   /** Load a value of a field number 11. */
-<<<<<<< HEAD
-  @alwaysinline def at11(implicit
-      tag: Tag.CStruct12[T1, T2, T3, T4, T5, T6, T7, T8, T9, T10, T11, T12]
-  ): Ptr[T11] =
+  @alwaysinline def at11(implicit tag: Tag.CStruct12[T1, T2, T3, T4, T5, T6, T7, T8, T9, T10, T11, T12]): Ptr[T11] = 
     new Ptr[T11](elemRawPtr(rawptr, tag.offset(10.toUSize).rawSize))
-
-  /** Load a value of a field number 11. */
-  @alwaysinline def _11(implicit
-      tag: Tag.CStruct12[T1, T2, T3, T4, T5, T6, T7, T8, T9, T10, T11, T12]
-  ): T11 = {
-    val ptr = new Ptr[T11](elemRawPtr(rawptr, tag.offset(10.toUSize).rawSize))
-=======
-  @alwaysinline def at11(implicit tag: Tag.CStruct12[T1, T2, T3, T4, T5, T6, T7, T8, T9, T10, T11, T12]): Ptr[T11] = 
-    new Ptr[T11](elemRawPtr(rawptr, tag.offset(10.toULong).toLong))
 
   /** Load a value of a field number 11. */
   @alwaysinline def _11(implicit tag: Tag.CStruct12[T1, T2, T3, T4, T5, T6, T7, T8, T9, T10, T11, T12]): T11 = {
-    val ptr = new Ptr[T11](elemRawPtr(rawptr, tag.offset(10.toULong).toLong))
->>>>>>> 69749b9f
+    val ptr = new Ptr[T11](elemRawPtr(rawptr, tag.offset(10.toUSize).rawSize))
     ptr.unary_!(tag._11)
   }
 
   /** Store a value to a field number 11. */
-<<<<<<< HEAD
-  @alwaysinline def _11_=(value: T11)(implicit
-      tag: Tag.CStruct12[T1, T2, T3, T4, T5, T6, T7, T8, T9, T10, T11, T12]
-  ): Unit = {
+  @alwaysinline def _11_=(value: T11)(implicit tag: Tag.CStruct12[T1, T2, T3, T4, T5, T6, T7, T8, T9, T10, T11, T12]): Unit = {
     val ptr = new Ptr[T11](elemRawPtr(rawptr, tag.offset(10.toUSize).rawSize))
-=======
-  @alwaysinline def _11_=(value: T11)(implicit tag: Tag.CStruct12[T1, T2, T3, T4, T5, T6, T7, T8, T9, T10, T11, T12]): Unit = {
-    val ptr = new Ptr[T11](elemRawPtr(rawptr, tag.offset(10.toULong).toLong))
->>>>>>> 69749b9f
     ptr.`unary_!_=`(value)(tag._11)
   }
 
   /** Load a value of a field number 12. */
-<<<<<<< HEAD
-  @alwaysinline def at12(implicit
-      tag: Tag.CStruct12[T1, T2, T3, T4, T5, T6, T7, T8, T9, T10, T11, T12]
-  ): Ptr[T12] =
+  @alwaysinline def at12(implicit tag: Tag.CStruct12[T1, T2, T3, T4, T5, T6, T7, T8, T9, T10, T11, T12]): Ptr[T12] = 
     new Ptr[T12](elemRawPtr(rawptr, tag.offset(11.toUSize).rawSize))
-
-  /** Load a value of a field number 12. */
-  @alwaysinline def _12(implicit
-      tag: Tag.CStruct12[T1, T2, T3, T4, T5, T6, T7, T8, T9, T10, T11, T12]
-  ): T12 = {
-    val ptr = new Ptr[T12](elemRawPtr(rawptr, tag.offset(11.toUSize).rawSize))
-=======
-  @alwaysinline def at12(implicit tag: Tag.CStruct12[T1, T2, T3, T4, T5, T6, T7, T8, T9, T10, T11, T12]): Ptr[T12] = 
-    new Ptr[T12](elemRawPtr(rawptr, tag.offset(11.toULong).toLong))
 
   /** Load a value of a field number 12. */
   @alwaysinline def _12(implicit tag: Tag.CStruct12[T1, T2, T3, T4, T5, T6, T7, T8, T9, T10, T11, T12]): T12 = {
-    val ptr = new Ptr[T12](elemRawPtr(rawptr, tag.offset(11.toULong).toLong))
->>>>>>> 69749b9f
+    val ptr = new Ptr[T12](elemRawPtr(rawptr, tag.offset(11.toUSize).rawSize))
     ptr.unary_!(tag._12)
   }
 
   /** Store a value to a field number 12. */
-<<<<<<< HEAD
-  @alwaysinline def _12_=(value: T12)(implicit
-      tag: Tag.CStruct12[T1, T2, T3, T4, T5, T6, T7, T8, T9, T10, T11, T12]
-  ): Unit = {
+  @alwaysinline def _12_=(value: T12)(implicit tag: Tag.CStruct12[T1, T2, T3, T4, T5, T6, T7, T8, T9, T10, T11, T12]): Unit = {
     val ptr = new Ptr[T12](elemRawPtr(rawptr, tag.offset(11.toUSize).rawSize))
-=======
-  @alwaysinline def _12_=(value: T12)(implicit tag: Tag.CStruct12[T1, T2, T3, T4, T5, T6, T7, T8, T9, T10, T11, T12]): Unit = {
-    val ptr = new Ptr[T12](elemRawPtr(rawptr, tag.offset(11.toULong).toLong))
->>>>>>> 69749b9f
     ptr.`unary_!_=`(value)(tag._12)
   }
 
 }
 
-<<<<<<< HEAD
-final class CStruct13[
-    T1,
-    T2,
-    T3,
-    T4,
-    T5,
-    T6,
-    T7,
-    T8,
-    T9,
-    T10,
-    T11,
-    T12,
-    T13
-] private[scalanative] (private[scalanative] val rawptr: RawPtr)
-    extends CStruct {
-=======
 final class CStruct13[T1, T2, T3, T4, T5, T6, T7, T8, T9, T10, T11, T12, T13] private[scalanative] (private[scalanative] val rawptr: RawPtr) extends CStruct {
->>>>>>> 69749b9f
   @alwaysinline override def equals(other: Any): Boolean =
     (this eq other.asInstanceOf[AnyRef]) || (other match {
       case other: CStruct13[_, _, _, _, _, _, _, _, _, _, _, _, _] =>
@@ -3124,507 +1541,220 @@
   @alwaysinline override def toString: String =
     "CStruct13@" + java.lang.Long.toHexString(castRawPtrToLong(rawptr))
 
-<<<<<<< HEAD
-  @alwaysinline def toPtr
-      : Ptr[CStruct13[T1, T2, T3, T4, T5, T6, T7, T8, T9, T10, T11, T12, T13]] =
-    fromRawPtr[
-      CStruct13[T1, T2, T3, T4, T5, T6, T7, T8, T9, T10, T11, T12, T13]
-    ](rawptr)
-
-  /** Load a value of a field number 1. */
-  @alwaysinline def at1(implicit
-      tag: Tag.CStruct13[T1, T2, T3, T4, T5, T6, T7, T8, T9, T10, T11, T12, T13]
-  ): Ptr[T1] =
-    new Ptr[T1](elemRawPtr(rawptr, tag.offset(0.toUSize).rawSize))
-
-  /** Load a value of a field number 1. */
-  @alwaysinline def _1(implicit
-      tag: Tag.CStruct13[T1, T2, T3, T4, T5, T6, T7, T8, T9, T10, T11, T12, T13]
-  ): T1 = {
-    val ptr = new Ptr[T1](elemRawPtr(rawptr, tag.offset(0.toUSize).rawSize))
-=======
   @alwaysinline def toPtr: Ptr[CStruct13[T1, T2, T3, T4, T5, T6, T7, T8, T9, T10, T11, T12, T13]] =
     fromRawPtr[CStruct13[T1, T2, T3, T4, T5, T6, T7, T8, T9, T10, T11, T12, T13]](rawptr)
 
   /** Load a value of a field number 1. */
   @alwaysinline def at1(implicit tag: Tag.CStruct13[T1, T2, T3, T4, T5, T6, T7, T8, T9, T10, T11, T12, T13]): Ptr[T1] = 
-    new Ptr[T1](elemRawPtr(rawptr, tag.offset(0.toULong).toLong))
+    new Ptr[T1](elemRawPtr(rawptr, tag.offset(0.toUSize).rawSize))
 
   /** Load a value of a field number 1. */
   @alwaysinline def _1(implicit tag: Tag.CStruct13[T1, T2, T3, T4, T5, T6, T7, T8, T9, T10, T11, T12, T13]): T1 = {
-    val ptr = new Ptr[T1](elemRawPtr(rawptr, tag.offset(0.toULong).toLong))
->>>>>>> 69749b9f
+    val ptr = new Ptr[T1](elemRawPtr(rawptr, tag.offset(0.toUSize).rawSize))
     ptr.unary_!(tag._1)
   }
 
   /** Store a value to a field number 1. */
-<<<<<<< HEAD
-  @alwaysinline def _1_=(value: T1)(implicit
-      tag: Tag.CStruct13[T1, T2, T3, T4, T5, T6, T7, T8, T9, T10, T11, T12, T13]
-  ): Unit = {
+  @alwaysinline def _1_=(value: T1)(implicit tag: Tag.CStruct13[T1, T2, T3, T4, T5, T6, T7, T8, T9, T10, T11, T12, T13]): Unit = {
     val ptr = new Ptr[T1](elemRawPtr(rawptr, tag.offset(0.toUSize).rawSize))
-=======
-  @alwaysinline def _1_=(value: T1)(implicit tag: Tag.CStruct13[T1, T2, T3, T4, T5, T6, T7, T8, T9, T10, T11, T12, T13]): Unit = {
-    val ptr = new Ptr[T1](elemRawPtr(rawptr, tag.offset(0.toULong).toLong))
->>>>>>> 69749b9f
     ptr.`unary_!_=`(value)(tag._1)
   }
 
   /** Load a value of a field number 2. */
-<<<<<<< HEAD
-  @alwaysinline def at2(implicit
-      tag: Tag.CStruct13[T1, T2, T3, T4, T5, T6, T7, T8, T9, T10, T11, T12, T13]
-  ): Ptr[T2] =
+  @alwaysinline def at2(implicit tag: Tag.CStruct13[T1, T2, T3, T4, T5, T6, T7, T8, T9, T10, T11, T12, T13]): Ptr[T2] = 
     new Ptr[T2](elemRawPtr(rawptr, tag.offset(1.toUSize).rawSize))
-
-  /** Load a value of a field number 2. */
-  @alwaysinline def _2(implicit
-      tag: Tag.CStruct13[T1, T2, T3, T4, T5, T6, T7, T8, T9, T10, T11, T12, T13]
-  ): T2 = {
-    val ptr = new Ptr[T2](elemRawPtr(rawptr, tag.offset(1.toUSize).rawSize))
-=======
-  @alwaysinline def at2(implicit tag: Tag.CStruct13[T1, T2, T3, T4, T5, T6, T7, T8, T9, T10, T11, T12, T13]): Ptr[T2] = 
-    new Ptr[T2](elemRawPtr(rawptr, tag.offset(1.toULong).toLong))
 
   /** Load a value of a field number 2. */
   @alwaysinline def _2(implicit tag: Tag.CStruct13[T1, T2, T3, T4, T5, T6, T7, T8, T9, T10, T11, T12, T13]): T2 = {
-    val ptr = new Ptr[T2](elemRawPtr(rawptr, tag.offset(1.toULong).toLong))
->>>>>>> 69749b9f
+    val ptr = new Ptr[T2](elemRawPtr(rawptr, tag.offset(1.toUSize).rawSize))
     ptr.unary_!(tag._2)
   }
 
   /** Store a value to a field number 2. */
-<<<<<<< HEAD
-  @alwaysinline def _2_=(value: T2)(implicit
-      tag: Tag.CStruct13[T1, T2, T3, T4, T5, T6, T7, T8, T9, T10, T11, T12, T13]
-  ): Unit = {
+  @alwaysinline def _2_=(value: T2)(implicit tag: Tag.CStruct13[T1, T2, T3, T4, T5, T6, T7, T8, T9, T10, T11, T12, T13]): Unit = {
     val ptr = new Ptr[T2](elemRawPtr(rawptr, tag.offset(1.toUSize).rawSize))
-=======
-  @alwaysinline def _2_=(value: T2)(implicit tag: Tag.CStruct13[T1, T2, T3, T4, T5, T6, T7, T8, T9, T10, T11, T12, T13]): Unit = {
-    val ptr = new Ptr[T2](elemRawPtr(rawptr, tag.offset(1.toULong).toLong))
->>>>>>> 69749b9f
     ptr.`unary_!_=`(value)(tag._2)
   }
 
   /** Load a value of a field number 3. */
-<<<<<<< HEAD
-  @alwaysinline def at3(implicit
-      tag: Tag.CStruct13[T1, T2, T3, T4, T5, T6, T7, T8, T9, T10, T11, T12, T13]
-  ): Ptr[T3] =
+  @alwaysinline def at3(implicit tag: Tag.CStruct13[T1, T2, T3, T4, T5, T6, T7, T8, T9, T10, T11, T12, T13]): Ptr[T3] = 
     new Ptr[T3](elemRawPtr(rawptr, tag.offset(2.toUSize).rawSize))
-
-  /** Load a value of a field number 3. */
-  @alwaysinline def _3(implicit
-      tag: Tag.CStruct13[T1, T2, T3, T4, T5, T6, T7, T8, T9, T10, T11, T12, T13]
-  ): T3 = {
-    val ptr = new Ptr[T3](elemRawPtr(rawptr, tag.offset(2.toUSize).rawSize))
-=======
-  @alwaysinline def at3(implicit tag: Tag.CStruct13[T1, T2, T3, T4, T5, T6, T7, T8, T9, T10, T11, T12, T13]): Ptr[T3] = 
-    new Ptr[T3](elemRawPtr(rawptr, tag.offset(2.toULong).toLong))
 
   /** Load a value of a field number 3. */
   @alwaysinline def _3(implicit tag: Tag.CStruct13[T1, T2, T3, T4, T5, T6, T7, T8, T9, T10, T11, T12, T13]): T3 = {
-    val ptr = new Ptr[T3](elemRawPtr(rawptr, tag.offset(2.toULong).toLong))
->>>>>>> 69749b9f
+    val ptr = new Ptr[T3](elemRawPtr(rawptr, tag.offset(2.toUSize).rawSize))
     ptr.unary_!(tag._3)
   }
 
   /** Store a value to a field number 3. */
-<<<<<<< HEAD
-  @alwaysinline def _3_=(value: T3)(implicit
-      tag: Tag.CStruct13[T1, T2, T3, T4, T5, T6, T7, T8, T9, T10, T11, T12, T13]
-  ): Unit = {
+  @alwaysinline def _3_=(value: T3)(implicit tag: Tag.CStruct13[T1, T2, T3, T4, T5, T6, T7, T8, T9, T10, T11, T12, T13]): Unit = {
     val ptr = new Ptr[T3](elemRawPtr(rawptr, tag.offset(2.toUSize).rawSize))
-=======
-  @alwaysinline def _3_=(value: T3)(implicit tag: Tag.CStruct13[T1, T2, T3, T4, T5, T6, T7, T8, T9, T10, T11, T12, T13]): Unit = {
-    val ptr = new Ptr[T3](elemRawPtr(rawptr, tag.offset(2.toULong).toLong))
->>>>>>> 69749b9f
     ptr.`unary_!_=`(value)(tag._3)
   }
 
   /** Load a value of a field number 4. */
-<<<<<<< HEAD
-  @alwaysinline def at4(implicit
-      tag: Tag.CStruct13[T1, T2, T3, T4, T5, T6, T7, T8, T9, T10, T11, T12, T13]
-  ): Ptr[T4] =
+  @alwaysinline def at4(implicit tag: Tag.CStruct13[T1, T2, T3, T4, T5, T6, T7, T8, T9, T10, T11, T12, T13]): Ptr[T4] = 
     new Ptr[T4](elemRawPtr(rawptr, tag.offset(3.toUSize).rawSize))
-
-  /** Load a value of a field number 4. */
-  @alwaysinline def _4(implicit
-      tag: Tag.CStruct13[T1, T2, T3, T4, T5, T6, T7, T8, T9, T10, T11, T12, T13]
-  ): T4 = {
-    val ptr = new Ptr[T4](elemRawPtr(rawptr, tag.offset(3.toUSize).rawSize))
-=======
-  @alwaysinline def at4(implicit tag: Tag.CStruct13[T1, T2, T3, T4, T5, T6, T7, T8, T9, T10, T11, T12, T13]): Ptr[T4] = 
-    new Ptr[T4](elemRawPtr(rawptr, tag.offset(3.toULong).toLong))
 
   /** Load a value of a field number 4. */
   @alwaysinline def _4(implicit tag: Tag.CStruct13[T1, T2, T3, T4, T5, T6, T7, T8, T9, T10, T11, T12, T13]): T4 = {
-    val ptr = new Ptr[T4](elemRawPtr(rawptr, tag.offset(3.toULong).toLong))
->>>>>>> 69749b9f
+    val ptr = new Ptr[T4](elemRawPtr(rawptr, tag.offset(3.toUSize).rawSize))
     ptr.unary_!(tag._4)
   }
 
   /** Store a value to a field number 4. */
-<<<<<<< HEAD
-  @alwaysinline def _4_=(value: T4)(implicit
-      tag: Tag.CStruct13[T1, T2, T3, T4, T5, T6, T7, T8, T9, T10, T11, T12, T13]
-  ): Unit = {
+  @alwaysinline def _4_=(value: T4)(implicit tag: Tag.CStruct13[T1, T2, T3, T4, T5, T6, T7, T8, T9, T10, T11, T12, T13]): Unit = {
     val ptr = new Ptr[T4](elemRawPtr(rawptr, tag.offset(3.toUSize).rawSize))
-=======
-  @alwaysinline def _4_=(value: T4)(implicit tag: Tag.CStruct13[T1, T2, T3, T4, T5, T6, T7, T8, T9, T10, T11, T12, T13]): Unit = {
-    val ptr = new Ptr[T4](elemRawPtr(rawptr, tag.offset(3.toULong).toLong))
->>>>>>> 69749b9f
     ptr.`unary_!_=`(value)(tag._4)
   }
 
   /** Load a value of a field number 5. */
-<<<<<<< HEAD
-  @alwaysinline def at5(implicit
-      tag: Tag.CStruct13[T1, T2, T3, T4, T5, T6, T7, T8, T9, T10, T11, T12, T13]
-  ): Ptr[T5] =
+  @alwaysinline def at5(implicit tag: Tag.CStruct13[T1, T2, T3, T4, T5, T6, T7, T8, T9, T10, T11, T12, T13]): Ptr[T5] = 
     new Ptr[T5](elemRawPtr(rawptr, tag.offset(4.toUSize).rawSize))
-
-  /** Load a value of a field number 5. */
-  @alwaysinline def _5(implicit
-      tag: Tag.CStruct13[T1, T2, T3, T4, T5, T6, T7, T8, T9, T10, T11, T12, T13]
-  ): T5 = {
-    val ptr = new Ptr[T5](elemRawPtr(rawptr, tag.offset(4.toUSize).rawSize))
-=======
-  @alwaysinline def at5(implicit tag: Tag.CStruct13[T1, T2, T3, T4, T5, T6, T7, T8, T9, T10, T11, T12, T13]): Ptr[T5] = 
-    new Ptr[T5](elemRawPtr(rawptr, tag.offset(4.toULong).toLong))
 
   /** Load a value of a field number 5. */
   @alwaysinline def _5(implicit tag: Tag.CStruct13[T1, T2, T3, T4, T5, T6, T7, T8, T9, T10, T11, T12, T13]): T5 = {
-    val ptr = new Ptr[T5](elemRawPtr(rawptr, tag.offset(4.toULong).toLong))
->>>>>>> 69749b9f
+    val ptr = new Ptr[T5](elemRawPtr(rawptr, tag.offset(4.toUSize).rawSize))
     ptr.unary_!(tag._5)
   }
 
   /** Store a value to a field number 5. */
-<<<<<<< HEAD
-  @alwaysinline def _5_=(value: T5)(implicit
-      tag: Tag.CStruct13[T1, T2, T3, T4, T5, T6, T7, T8, T9, T10, T11, T12, T13]
-  ): Unit = {
+  @alwaysinline def _5_=(value: T5)(implicit tag: Tag.CStruct13[T1, T2, T3, T4, T5, T6, T7, T8, T9, T10, T11, T12, T13]): Unit = {
     val ptr = new Ptr[T5](elemRawPtr(rawptr, tag.offset(4.toUSize).rawSize))
-=======
-  @alwaysinline def _5_=(value: T5)(implicit tag: Tag.CStruct13[T1, T2, T3, T4, T5, T6, T7, T8, T9, T10, T11, T12, T13]): Unit = {
-    val ptr = new Ptr[T5](elemRawPtr(rawptr, tag.offset(4.toULong).toLong))
->>>>>>> 69749b9f
     ptr.`unary_!_=`(value)(tag._5)
   }
 
   /** Load a value of a field number 6. */
-<<<<<<< HEAD
-  @alwaysinline def at6(implicit
-      tag: Tag.CStruct13[T1, T2, T3, T4, T5, T6, T7, T8, T9, T10, T11, T12, T13]
-  ): Ptr[T6] =
+  @alwaysinline def at6(implicit tag: Tag.CStruct13[T1, T2, T3, T4, T5, T6, T7, T8, T9, T10, T11, T12, T13]): Ptr[T6] = 
     new Ptr[T6](elemRawPtr(rawptr, tag.offset(5.toUSize).rawSize))
-
-  /** Load a value of a field number 6. */
-  @alwaysinline def _6(implicit
-      tag: Tag.CStruct13[T1, T2, T3, T4, T5, T6, T7, T8, T9, T10, T11, T12, T13]
-  ): T6 = {
-    val ptr = new Ptr[T6](elemRawPtr(rawptr, tag.offset(5.toUSize).rawSize))
-=======
-  @alwaysinline def at6(implicit tag: Tag.CStruct13[T1, T2, T3, T4, T5, T6, T7, T8, T9, T10, T11, T12, T13]): Ptr[T6] = 
-    new Ptr[T6](elemRawPtr(rawptr, tag.offset(5.toULong).toLong))
 
   /** Load a value of a field number 6. */
   @alwaysinline def _6(implicit tag: Tag.CStruct13[T1, T2, T3, T4, T5, T6, T7, T8, T9, T10, T11, T12, T13]): T6 = {
-    val ptr = new Ptr[T6](elemRawPtr(rawptr, tag.offset(5.toULong).toLong))
->>>>>>> 69749b9f
+    val ptr = new Ptr[T6](elemRawPtr(rawptr, tag.offset(5.toUSize).rawSize))
     ptr.unary_!(tag._6)
   }
 
   /** Store a value to a field number 6. */
-<<<<<<< HEAD
-  @alwaysinline def _6_=(value: T6)(implicit
-      tag: Tag.CStruct13[T1, T2, T3, T4, T5, T6, T7, T8, T9, T10, T11, T12, T13]
-  ): Unit = {
+  @alwaysinline def _6_=(value: T6)(implicit tag: Tag.CStruct13[T1, T2, T3, T4, T5, T6, T7, T8, T9, T10, T11, T12, T13]): Unit = {
     val ptr = new Ptr[T6](elemRawPtr(rawptr, tag.offset(5.toUSize).rawSize))
-=======
-  @alwaysinline def _6_=(value: T6)(implicit tag: Tag.CStruct13[T1, T2, T3, T4, T5, T6, T7, T8, T9, T10, T11, T12, T13]): Unit = {
-    val ptr = new Ptr[T6](elemRawPtr(rawptr, tag.offset(5.toULong).toLong))
->>>>>>> 69749b9f
     ptr.`unary_!_=`(value)(tag._6)
   }
 
   /** Load a value of a field number 7. */
-<<<<<<< HEAD
-  @alwaysinline def at7(implicit
-      tag: Tag.CStruct13[T1, T2, T3, T4, T5, T6, T7, T8, T9, T10, T11, T12, T13]
-  ): Ptr[T7] =
+  @alwaysinline def at7(implicit tag: Tag.CStruct13[T1, T2, T3, T4, T5, T6, T7, T8, T9, T10, T11, T12, T13]): Ptr[T7] = 
     new Ptr[T7](elemRawPtr(rawptr, tag.offset(6.toUSize).rawSize))
-
-  /** Load a value of a field number 7. */
-  @alwaysinline def _7(implicit
-      tag: Tag.CStruct13[T1, T2, T3, T4, T5, T6, T7, T8, T9, T10, T11, T12, T13]
-  ): T7 = {
-    val ptr = new Ptr[T7](elemRawPtr(rawptr, tag.offset(6.toUSize).rawSize))
-=======
-  @alwaysinline def at7(implicit tag: Tag.CStruct13[T1, T2, T3, T4, T5, T6, T7, T8, T9, T10, T11, T12, T13]): Ptr[T7] = 
-    new Ptr[T7](elemRawPtr(rawptr, tag.offset(6.toULong).toLong))
 
   /** Load a value of a field number 7. */
   @alwaysinline def _7(implicit tag: Tag.CStruct13[T1, T2, T3, T4, T5, T6, T7, T8, T9, T10, T11, T12, T13]): T7 = {
-    val ptr = new Ptr[T7](elemRawPtr(rawptr, tag.offset(6.toULong).toLong))
->>>>>>> 69749b9f
+    val ptr = new Ptr[T7](elemRawPtr(rawptr, tag.offset(6.toUSize).rawSize))
     ptr.unary_!(tag._7)
   }
 
   /** Store a value to a field number 7. */
-<<<<<<< HEAD
-  @alwaysinline def _7_=(value: T7)(implicit
-      tag: Tag.CStruct13[T1, T2, T3, T4, T5, T6, T7, T8, T9, T10, T11, T12, T13]
-  ): Unit = {
+  @alwaysinline def _7_=(value: T7)(implicit tag: Tag.CStruct13[T1, T2, T3, T4, T5, T6, T7, T8, T9, T10, T11, T12, T13]): Unit = {
     val ptr = new Ptr[T7](elemRawPtr(rawptr, tag.offset(6.toUSize).rawSize))
-=======
-  @alwaysinline def _7_=(value: T7)(implicit tag: Tag.CStruct13[T1, T2, T3, T4, T5, T6, T7, T8, T9, T10, T11, T12, T13]): Unit = {
-    val ptr = new Ptr[T7](elemRawPtr(rawptr, tag.offset(6.toULong).toLong))
->>>>>>> 69749b9f
     ptr.`unary_!_=`(value)(tag._7)
   }
 
   /** Load a value of a field number 8. */
-<<<<<<< HEAD
-  @alwaysinline def at8(implicit
-      tag: Tag.CStruct13[T1, T2, T3, T4, T5, T6, T7, T8, T9, T10, T11, T12, T13]
-  ): Ptr[T8] =
+  @alwaysinline def at8(implicit tag: Tag.CStruct13[T1, T2, T3, T4, T5, T6, T7, T8, T9, T10, T11, T12, T13]): Ptr[T8] = 
     new Ptr[T8](elemRawPtr(rawptr, tag.offset(7.toUSize).rawSize))
-
-  /** Load a value of a field number 8. */
-  @alwaysinline def _8(implicit
-      tag: Tag.CStruct13[T1, T2, T3, T4, T5, T6, T7, T8, T9, T10, T11, T12, T13]
-  ): T8 = {
-    val ptr = new Ptr[T8](elemRawPtr(rawptr, tag.offset(7.toUSize).rawSize))
-=======
-  @alwaysinline def at8(implicit tag: Tag.CStruct13[T1, T2, T3, T4, T5, T6, T7, T8, T9, T10, T11, T12, T13]): Ptr[T8] = 
-    new Ptr[T8](elemRawPtr(rawptr, tag.offset(7.toULong).toLong))
 
   /** Load a value of a field number 8. */
   @alwaysinline def _8(implicit tag: Tag.CStruct13[T1, T2, T3, T4, T5, T6, T7, T8, T9, T10, T11, T12, T13]): T8 = {
-    val ptr = new Ptr[T8](elemRawPtr(rawptr, tag.offset(7.toULong).toLong))
->>>>>>> 69749b9f
+    val ptr = new Ptr[T8](elemRawPtr(rawptr, tag.offset(7.toUSize).rawSize))
     ptr.unary_!(tag._8)
   }
 
   /** Store a value to a field number 8. */
-<<<<<<< HEAD
-  @alwaysinline def _8_=(value: T8)(implicit
-      tag: Tag.CStruct13[T1, T2, T3, T4, T5, T6, T7, T8, T9, T10, T11, T12, T13]
-  ): Unit = {
+  @alwaysinline def _8_=(value: T8)(implicit tag: Tag.CStruct13[T1, T2, T3, T4, T5, T6, T7, T8, T9, T10, T11, T12, T13]): Unit = {
     val ptr = new Ptr[T8](elemRawPtr(rawptr, tag.offset(7.toUSize).rawSize))
-=======
-  @alwaysinline def _8_=(value: T8)(implicit tag: Tag.CStruct13[T1, T2, T3, T4, T5, T6, T7, T8, T9, T10, T11, T12, T13]): Unit = {
-    val ptr = new Ptr[T8](elemRawPtr(rawptr, tag.offset(7.toULong).toLong))
->>>>>>> 69749b9f
     ptr.`unary_!_=`(value)(tag._8)
   }
 
   /** Load a value of a field number 9. */
-<<<<<<< HEAD
-  @alwaysinline def at9(implicit
-      tag: Tag.CStruct13[T1, T2, T3, T4, T5, T6, T7, T8, T9, T10, T11, T12, T13]
-  ): Ptr[T9] =
+  @alwaysinline def at9(implicit tag: Tag.CStruct13[T1, T2, T3, T4, T5, T6, T7, T8, T9, T10, T11, T12, T13]): Ptr[T9] = 
     new Ptr[T9](elemRawPtr(rawptr, tag.offset(8.toUSize).rawSize))
-
-  /** Load a value of a field number 9. */
-  @alwaysinline def _9(implicit
-      tag: Tag.CStruct13[T1, T2, T3, T4, T5, T6, T7, T8, T9, T10, T11, T12, T13]
-  ): T9 = {
-    val ptr = new Ptr[T9](elemRawPtr(rawptr, tag.offset(8.toUSize).rawSize))
-=======
-  @alwaysinline def at9(implicit tag: Tag.CStruct13[T1, T2, T3, T4, T5, T6, T7, T8, T9, T10, T11, T12, T13]): Ptr[T9] = 
-    new Ptr[T9](elemRawPtr(rawptr, tag.offset(8.toULong).toLong))
 
   /** Load a value of a field number 9. */
   @alwaysinline def _9(implicit tag: Tag.CStruct13[T1, T2, T3, T4, T5, T6, T7, T8, T9, T10, T11, T12, T13]): T9 = {
-    val ptr = new Ptr[T9](elemRawPtr(rawptr, tag.offset(8.toULong).toLong))
->>>>>>> 69749b9f
+    val ptr = new Ptr[T9](elemRawPtr(rawptr, tag.offset(8.toUSize).rawSize))
     ptr.unary_!(tag._9)
   }
 
   /** Store a value to a field number 9. */
-<<<<<<< HEAD
-  @alwaysinline def _9_=(value: T9)(implicit
-      tag: Tag.CStruct13[T1, T2, T3, T4, T5, T6, T7, T8, T9, T10, T11, T12, T13]
-  ): Unit = {
+  @alwaysinline def _9_=(value: T9)(implicit tag: Tag.CStruct13[T1, T2, T3, T4, T5, T6, T7, T8, T9, T10, T11, T12, T13]): Unit = {
     val ptr = new Ptr[T9](elemRawPtr(rawptr, tag.offset(8.toUSize).rawSize))
-=======
-  @alwaysinline def _9_=(value: T9)(implicit tag: Tag.CStruct13[T1, T2, T3, T4, T5, T6, T7, T8, T9, T10, T11, T12, T13]): Unit = {
-    val ptr = new Ptr[T9](elemRawPtr(rawptr, tag.offset(8.toULong).toLong))
->>>>>>> 69749b9f
     ptr.`unary_!_=`(value)(tag._9)
   }
 
   /** Load a value of a field number 10. */
-<<<<<<< HEAD
-  @alwaysinline def at10(implicit
-      tag: Tag.CStruct13[T1, T2, T3, T4, T5, T6, T7, T8, T9, T10, T11, T12, T13]
-  ): Ptr[T10] =
+  @alwaysinline def at10(implicit tag: Tag.CStruct13[T1, T2, T3, T4, T5, T6, T7, T8, T9, T10, T11, T12, T13]): Ptr[T10] = 
     new Ptr[T10](elemRawPtr(rawptr, tag.offset(9.toUSize).rawSize))
-
-  /** Load a value of a field number 10. */
-  @alwaysinline def _10(implicit
-      tag: Tag.CStruct13[T1, T2, T3, T4, T5, T6, T7, T8, T9, T10, T11, T12, T13]
-  ): T10 = {
-    val ptr = new Ptr[T10](elemRawPtr(rawptr, tag.offset(9.toUSize).rawSize))
-=======
-  @alwaysinline def at10(implicit tag: Tag.CStruct13[T1, T2, T3, T4, T5, T6, T7, T8, T9, T10, T11, T12, T13]): Ptr[T10] = 
-    new Ptr[T10](elemRawPtr(rawptr, tag.offset(9.toULong).toLong))
 
   /** Load a value of a field number 10. */
   @alwaysinline def _10(implicit tag: Tag.CStruct13[T1, T2, T3, T4, T5, T6, T7, T8, T9, T10, T11, T12, T13]): T10 = {
-    val ptr = new Ptr[T10](elemRawPtr(rawptr, tag.offset(9.toULong).toLong))
->>>>>>> 69749b9f
+    val ptr = new Ptr[T10](elemRawPtr(rawptr, tag.offset(9.toUSize).rawSize))
     ptr.unary_!(tag._10)
   }
 
   /** Store a value to a field number 10. */
-<<<<<<< HEAD
-  @alwaysinline def _10_=(value: T10)(implicit
-      tag: Tag.CStruct13[T1, T2, T3, T4, T5, T6, T7, T8, T9, T10, T11, T12, T13]
-  ): Unit = {
+  @alwaysinline def _10_=(value: T10)(implicit tag: Tag.CStruct13[T1, T2, T3, T4, T5, T6, T7, T8, T9, T10, T11, T12, T13]): Unit = {
     val ptr = new Ptr[T10](elemRawPtr(rawptr, tag.offset(9.toUSize).rawSize))
-=======
-  @alwaysinline def _10_=(value: T10)(implicit tag: Tag.CStruct13[T1, T2, T3, T4, T5, T6, T7, T8, T9, T10, T11, T12, T13]): Unit = {
-    val ptr = new Ptr[T10](elemRawPtr(rawptr, tag.offset(9.toULong).toLong))
->>>>>>> 69749b9f
     ptr.`unary_!_=`(value)(tag._10)
   }
 
   /** Load a value of a field number 11. */
-<<<<<<< HEAD
-  @alwaysinline def at11(implicit
-      tag: Tag.CStruct13[T1, T2, T3, T4, T5, T6, T7, T8, T9, T10, T11, T12, T13]
-  ): Ptr[T11] =
+  @alwaysinline def at11(implicit tag: Tag.CStruct13[T1, T2, T3, T4, T5, T6, T7, T8, T9, T10, T11, T12, T13]): Ptr[T11] = 
     new Ptr[T11](elemRawPtr(rawptr, tag.offset(10.toUSize).rawSize))
-
-  /** Load a value of a field number 11. */
-  @alwaysinline def _11(implicit
-      tag: Tag.CStruct13[T1, T2, T3, T4, T5, T6, T7, T8, T9, T10, T11, T12, T13]
-  ): T11 = {
-    val ptr = new Ptr[T11](elemRawPtr(rawptr, tag.offset(10.toUSize).rawSize))
-=======
-  @alwaysinline def at11(implicit tag: Tag.CStruct13[T1, T2, T3, T4, T5, T6, T7, T8, T9, T10, T11, T12, T13]): Ptr[T11] = 
-    new Ptr[T11](elemRawPtr(rawptr, tag.offset(10.toULong).toLong))
 
   /** Load a value of a field number 11. */
   @alwaysinline def _11(implicit tag: Tag.CStruct13[T1, T2, T3, T4, T5, T6, T7, T8, T9, T10, T11, T12, T13]): T11 = {
-    val ptr = new Ptr[T11](elemRawPtr(rawptr, tag.offset(10.toULong).toLong))
->>>>>>> 69749b9f
+    val ptr = new Ptr[T11](elemRawPtr(rawptr, tag.offset(10.toUSize).rawSize))
     ptr.unary_!(tag._11)
   }
 
   /** Store a value to a field number 11. */
-<<<<<<< HEAD
-  @alwaysinline def _11_=(value: T11)(implicit
-      tag: Tag.CStruct13[T1, T2, T3, T4, T5, T6, T7, T8, T9, T10, T11, T12, T13]
-  ): Unit = {
+  @alwaysinline def _11_=(value: T11)(implicit tag: Tag.CStruct13[T1, T2, T3, T4, T5, T6, T7, T8, T9, T10, T11, T12, T13]): Unit = {
     val ptr = new Ptr[T11](elemRawPtr(rawptr, tag.offset(10.toUSize).rawSize))
-=======
-  @alwaysinline def _11_=(value: T11)(implicit tag: Tag.CStruct13[T1, T2, T3, T4, T5, T6, T7, T8, T9, T10, T11, T12, T13]): Unit = {
-    val ptr = new Ptr[T11](elemRawPtr(rawptr, tag.offset(10.toULong).toLong))
->>>>>>> 69749b9f
     ptr.`unary_!_=`(value)(tag._11)
   }
 
   /** Load a value of a field number 12. */
-<<<<<<< HEAD
-  @alwaysinline def at12(implicit
-      tag: Tag.CStruct13[T1, T2, T3, T4, T5, T6, T7, T8, T9, T10, T11, T12, T13]
-  ): Ptr[T12] =
+  @alwaysinline def at12(implicit tag: Tag.CStruct13[T1, T2, T3, T4, T5, T6, T7, T8, T9, T10, T11, T12, T13]): Ptr[T12] = 
     new Ptr[T12](elemRawPtr(rawptr, tag.offset(11.toUSize).rawSize))
-
-  /** Load a value of a field number 12. */
-  @alwaysinline def _12(implicit
-      tag: Tag.CStruct13[T1, T2, T3, T4, T5, T6, T7, T8, T9, T10, T11, T12, T13]
-  ): T12 = {
-    val ptr = new Ptr[T12](elemRawPtr(rawptr, tag.offset(11.toUSize).rawSize))
-=======
-  @alwaysinline def at12(implicit tag: Tag.CStruct13[T1, T2, T3, T4, T5, T6, T7, T8, T9, T10, T11, T12, T13]): Ptr[T12] = 
-    new Ptr[T12](elemRawPtr(rawptr, tag.offset(11.toULong).toLong))
 
   /** Load a value of a field number 12. */
   @alwaysinline def _12(implicit tag: Tag.CStruct13[T1, T2, T3, T4, T5, T6, T7, T8, T9, T10, T11, T12, T13]): T12 = {
-    val ptr = new Ptr[T12](elemRawPtr(rawptr, tag.offset(11.toULong).toLong))
->>>>>>> 69749b9f
+    val ptr = new Ptr[T12](elemRawPtr(rawptr, tag.offset(11.toUSize).rawSize))
     ptr.unary_!(tag._12)
   }
 
   /** Store a value to a field number 12. */
-<<<<<<< HEAD
-  @alwaysinline def _12_=(value: T12)(implicit
-      tag: Tag.CStruct13[T1, T2, T3, T4, T5, T6, T7, T8, T9, T10, T11, T12, T13]
-  ): Unit = {
+  @alwaysinline def _12_=(value: T12)(implicit tag: Tag.CStruct13[T1, T2, T3, T4, T5, T6, T7, T8, T9, T10, T11, T12, T13]): Unit = {
     val ptr = new Ptr[T12](elemRawPtr(rawptr, tag.offset(11.toUSize).rawSize))
-=======
-  @alwaysinline def _12_=(value: T12)(implicit tag: Tag.CStruct13[T1, T2, T3, T4, T5, T6, T7, T8, T9, T10, T11, T12, T13]): Unit = {
-    val ptr = new Ptr[T12](elemRawPtr(rawptr, tag.offset(11.toULong).toLong))
->>>>>>> 69749b9f
     ptr.`unary_!_=`(value)(tag._12)
   }
 
   /** Load a value of a field number 13. */
-<<<<<<< HEAD
-  @alwaysinline def at13(implicit
-      tag: Tag.CStruct13[T1, T2, T3, T4, T5, T6, T7, T8, T9, T10, T11, T12, T13]
-  ): Ptr[T13] =
+  @alwaysinline def at13(implicit tag: Tag.CStruct13[T1, T2, T3, T4, T5, T6, T7, T8, T9, T10, T11, T12, T13]): Ptr[T13] = 
     new Ptr[T13](elemRawPtr(rawptr, tag.offset(12.toUSize).rawSize))
-
-  /** Load a value of a field number 13. */
-  @alwaysinline def _13(implicit
-      tag: Tag.CStruct13[T1, T2, T3, T4, T5, T6, T7, T8, T9, T10, T11, T12, T13]
-  ): T13 = {
-    val ptr = new Ptr[T13](elemRawPtr(rawptr, tag.offset(12.toUSize).rawSize))
-=======
-  @alwaysinline def at13(implicit tag: Tag.CStruct13[T1, T2, T3, T4, T5, T6, T7, T8, T9, T10, T11, T12, T13]): Ptr[T13] = 
-    new Ptr[T13](elemRawPtr(rawptr, tag.offset(12.toULong).toLong))
 
   /** Load a value of a field number 13. */
   @alwaysinline def _13(implicit tag: Tag.CStruct13[T1, T2, T3, T4, T5, T6, T7, T8, T9, T10, T11, T12, T13]): T13 = {
-    val ptr = new Ptr[T13](elemRawPtr(rawptr, tag.offset(12.toULong).toLong))
->>>>>>> 69749b9f
+    val ptr = new Ptr[T13](elemRawPtr(rawptr, tag.offset(12.toUSize).rawSize))
     ptr.unary_!(tag._13)
   }
 
   /** Store a value to a field number 13. */
-<<<<<<< HEAD
-  @alwaysinline def _13_=(value: T13)(implicit
-      tag: Tag.CStruct13[T1, T2, T3, T4, T5, T6, T7, T8, T9, T10, T11, T12, T13]
-  ): Unit = {
+  @alwaysinline def _13_=(value: T13)(implicit tag: Tag.CStruct13[T1, T2, T3, T4, T5, T6, T7, T8, T9, T10, T11, T12, T13]): Unit = {
     val ptr = new Ptr[T13](elemRawPtr(rawptr, tag.offset(12.toUSize).rawSize))
-=======
-  @alwaysinline def _13_=(value: T13)(implicit tag: Tag.CStruct13[T1, T2, T3, T4, T5, T6, T7, T8, T9, T10, T11, T12, T13]): Unit = {
-    val ptr = new Ptr[T13](elemRawPtr(rawptr, tag.offset(12.toULong).toLong))
->>>>>>> 69749b9f
     ptr.`unary_!_=`(value)(tag._13)
   }
 
 }
 
-<<<<<<< HEAD
-final class CStruct14[
-    T1,
-    T2,
-    T3,
-    T4,
-    T5,
-    T6,
-    T7,
-    T8,
-    T9,
-    T10,
-    T11,
-    T12,
-    T13,
-    T14
-] private[scalanative] (private[scalanative] val rawptr: RawPtr)
-    extends CStruct {
-=======
 final class CStruct14[T1, T2, T3, T4, T5, T6, T7, T8, T9, T10, T11, T12, T13, T14] private[scalanative] (private[scalanative] val rawptr: RawPtr) extends CStruct {
->>>>>>> 69749b9f
   @alwaysinline override def equals(other: Any): Boolean =
     (this eq other.asInstanceOf[AnyRef]) || (other match {
       case other: CStruct14[_, _, _, _, _, _, _, _, _, _, _, _, _, _] =>
@@ -3639,1175 +1769,236 @@
   @alwaysinline override def toString: String =
     "CStruct14@" + java.lang.Long.toHexString(castRawPtrToLong(rawptr))
 
-<<<<<<< HEAD
-  @alwaysinline def toPtr: Ptr[
-    CStruct14[T1, T2, T3, T4, T5, T6, T7, T8, T9, T10, T11, T12, T13, T14]
-  ] =
-    fromRawPtr[
-      CStruct14[T1, T2, T3, T4, T5, T6, T7, T8, T9, T10, T11, T12, T13, T14]
-    ](rawptr)
-
-  /** Load a value of a field number 1. */
-  @alwaysinline def at1(implicit
-      tag: Tag.CStruct14[
-        T1,
-        T2,
-        T3,
-        T4,
-        T5,
-        T6,
-        T7,
-        T8,
-        T9,
-        T10,
-        T11,
-        T12,
-        T13,
-        T14
-      ]
-  ): Ptr[T1] =
-    new Ptr[T1](elemRawPtr(rawptr, tag.offset(0.toUSize).rawSize))
-
-  /** Load a value of a field number 1. */
-  @alwaysinline def _1(implicit
-      tag: Tag.CStruct14[
-        T1,
-        T2,
-        T3,
-        T4,
-        T5,
-        T6,
-        T7,
-        T8,
-        T9,
-        T10,
-        T11,
-        T12,
-        T13,
-        T14
-      ]
-  ): T1 = {
-    val ptr = new Ptr[T1](elemRawPtr(rawptr, tag.offset(0.toUSize).rawSize))
-=======
   @alwaysinline def toPtr: Ptr[CStruct14[T1, T2, T3, T4, T5, T6, T7, T8, T9, T10, T11, T12, T13, T14]] =
     fromRawPtr[CStruct14[T1, T2, T3, T4, T5, T6, T7, T8, T9, T10, T11, T12, T13, T14]](rawptr)
 
   /** Load a value of a field number 1. */
   @alwaysinline def at1(implicit tag: Tag.CStruct14[T1, T2, T3, T4, T5, T6, T7, T8, T9, T10, T11, T12, T13, T14]): Ptr[T1] = 
-    new Ptr[T1](elemRawPtr(rawptr, tag.offset(0.toULong).toLong))
+    new Ptr[T1](elemRawPtr(rawptr, tag.offset(0.toUSize).rawSize))
 
   /** Load a value of a field number 1. */
   @alwaysinline def _1(implicit tag: Tag.CStruct14[T1, T2, T3, T4, T5, T6, T7, T8, T9, T10, T11, T12, T13, T14]): T1 = {
-    val ptr = new Ptr[T1](elemRawPtr(rawptr, tag.offset(0.toULong).toLong))
->>>>>>> 69749b9f
+    val ptr = new Ptr[T1](elemRawPtr(rawptr, tag.offset(0.toUSize).rawSize))
     ptr.unary_!(tag._1)
   }
 
   /** Store a value to a field number 1. */
-<<<<<<< HEAD
-  @alwaysinline def _1_=(value: T1)(implicit
-      tag: Tag.CStruct14[
-        T1,
-        T2,
-        T3,
-        T4,
-        T5,
-        T6,
-        T7,
-        T8,
-        T9,
-        T10,
-        T11,
-        T12,
-        T13,
-        T14
-      ]
-  ): Unit = {
+  @alwaysinline def _1_=(value: T1)(implicit tag: Tag.CStruct14[T1, T2, T3, T4, T5, T6, T7, T8, T9, T10, T11, T12, T13, T14]): Unit = {
     val ptr = new Ptr[T1](elemRawPtr(rawptr, tag.offset(0.toUSize).rawSize))
-=======
-  @alwaysinline def _1_=(value: T1)(implicit tag: Tag.CStruct14[T1, T2, T3, T4, T5, T6, T7, T8, T9, T10, T11, T12, T13, T14]): Unit = {
-    val ptr = new Ptr[T1](elemRawPtr(rawptr, tag.offset(0.toULong).toLong))
->>>>>>> 69749b9f
     ptr.`unary_!_=`(value)(tag._1)
   }
 
   /** Load a value of a field number 2. */
-<<<<<<< HEAD
-  @alwaysinline def at2(implicit
-      tag: Tag.CStruct14[
-        T1,
-        T2,
-        T3,
-        T4,
-        T5,
-        T6,
-        T7,
-        T8,
-        T9,
-        T10,
-        T11,
-        T12,
-        T13,
-        T14
-      ]
-  ): Ptr[T2] =
+  @alwaysinline def at2(implicit tag: Tag.CStruct14[T1, T2, T3, T4, T5, T6, T7, T8, T9, T10, T11, T12, T13, T14]): Ptr[T2] = 
     new Ptr[T2](elemRawPtr(rawptr, tag.offset(1.toUSize).rawSize))
-
-  /** Load a value of a field number 2. */
-  @alwaysinline def _2(implicit
-      tag: Tag.CStruct14[
-        T1,
-        T2,
-        T3,
-        T4,
-        T5,
-        T6,
-        T7,
-        T8,
-        T9,
-        T10,
-        T11,
-        T12,
-        T13,
-        T14
-      ]
-  ): T2 = {
-    val ptr = new Ptr[T2](elemRawPtr(rawptr, tag.offset(1.toUSize).rawSize))
-=======
-  @alwaysinline def at2(implicit tag: Tag.CStruct14[T1, T2, T3, T4, T5, T6, T7, T8, T9, T10, T11, T12, T13, T14]): Ptr[T2] = 
-    new Ptr[T2](elemRawPtr(rawptr, tag.offset(1.toULong).toLong))
 
   /** Load a value of a field number 2. */
   @alwaysinline def _2(implicit tag: Tag.CStruct14[T1, T2, T3, T4, T5, T6, T7, T8, T9, T10, T11, T12, T13, T14]): T2 = {
-    val ptr = new Ptr[T2](elemRawPtr(rawptr, tag.offset(1.toULong).toLong))
->>>>>>> 69749b9f
+    val ptr = new Ptr[T2](elemRawPtr(rawptr, tag.offset(1.toUSize).rawSize))
     ptr.unary_!(tag._2)
   }
 
   /** Store a value to a field number 2. */
-<<<<<<< HEAD
-  @alwaysinline def _2_=(value: T2)(implicit
-      tag: Tag.CStruct14[
-        T1,
-        T2,
-        T3,
-        T4,
-        T5,
-        T6,
-        T7,
-        T8,
-        T9,
-        T10,
-        T11,
-        T12,
-        T13,
-        T14
-      ]
-  ): Unit = {
+  @alwaysinline def _2_=(value: T2)(implicit tag: Tag.CStruct14[T1, T2, T3, T4, T5, T6, T7, T8, T9, T10, T11, T12, T13, T14]): Unit = {
     val ptr = new Ptr[T2](elemRawPtr(rawptr, tag.offset(1.toUSize).rawSize))
-=======
-  @alwaysinline def _2_=(value: T2)(implicit tag: Tag.CStruct14[T1, T2, T3, T4, T5, T6, T7, T8, T9, T10, T11, T12, T13, T14]): Unit = {
-    val ptr = new Ptr[T2](elemRawPtr(rawptr, tag.offset(1.toULong).toLong))
->>>>>>> 69749b9f
     ptr.`unary_!_=`(value)(tag._2)
   }
 
   /** Load a value of a field number 3. */
-<<<<<<< HEAD
-  @alwaysinline def at3(implicit
-      tag: Tag.CStruct14[
-        T1,
-        T2,
-        T3,
-        T4,
-        T5,
-        T6,
-        T7,
-        T8,
-        T9,
-        T10,
-        T11,
-        T12,
-        T13,
-        T14
-      ]
-  ): Ptr[T3] =
+  @alwaysinline def at3(implicit tag: Tag.CStruct14[T1, T2, T3, T4, T5, T6, T7, T8, T9, T10, T11, T12, T13, T14]): Ptr[T3] = 
     new Ptr[T3](elemRawPtr(rawptr, tag.offset(2.toUSize).rawSize))
-
-  /** Load a value of a field number 3. */
-  @alwaysinline def _3(implicit
-      tag: Tag.CStruct14[
-        T1,
-        T2,
-        T3,
-        T4,
-        T5,
-        T6,
-        T7,
-        T8,
-        T9,
-        T10,
-        T11,
-        T12,
-        T13,
-        T14
-      ]
-  ): T3 = {
-    val ptr = new Ptr[T3](elemRawPtr(rawptr, tag.offset(2.toUSize).rawSize))
-=======
-  @alwaysinline def at3(implicit tag: Tag.CStruct14[T1, T2, T3, T4, T5, T6, T7, T8, T9, T10, T11, T12, T13, T14]): Ptr[T3] = 
-    new Ptr[T3](elemRawPtr(rawptr, tag.offset(2.toULong).toLong))
 
   /** Load a value of a field number 3. */
   @alwaysinline def _3(implicit tag: Tag.CStruct14[T1, T2, T3, T4, T5, T6, T7, T8, T9, T10, T11, T12, T13, T14]): T3 = {
-    val ptr = new Ptr[T3](elemRawPtr(rawptr, tag.offset(2.toULong).toLong))
->>>>>>> 69749b9f
+    val ptr = new Ptr[T3](elemRawPtr(rawptr, tag.offset(2.toUSize).rawSize))
     ptr.unary_!(tag._3)
   }
 
   /** Store a value to a field number 3. */
-<<<<<<< HEAD
-  @alwaysinline def _3_=(value: T3)(implicit
-      tag: Tag.CStruct14[
-        T1,
-        T2,
-        T3,
-        T4,
-        T5,
-        T6,
-        T7,
-        T8,
-        T9,
-        T10,
-        T11,
-        T12,
-        T13,
-        T14
-      ]
-  ): Unit = {
+  @alwaysinline def _3_=(value: T3)(implicit tag: Tag.CStruct14[T1, T2, T3, T4, T5, T6, T7, T8, T9, T10, T11, T12, T13, T14]): Unit = {
     val ptr = new Ptr[T3](elemRawPtr(rawptr, tag.offset(2.toUSize).rawSize))
-=======
-  @alwaysinline def _3_=(value: T3)(implicit tag: Tag.CStruct14[T1, T2, T3, T4, T5, T6, T7, T8, T9, T10, T11, T12, T13, T14]): Unit = {
-    val ptr = new Ptr[T3](elemRawPtr(rawptr, tag.offset(2.toULong).toLong))
->>>>>>> 69749b9f
     ptr.`unary_!_=`(value)(tag._3)
   }
 
   /** Load a value of a field number 4. */
-<<<<<<< HEAD
-  @alwaysinline def at4(implicit
-      tag: Tag.CStruct14[
-        T1,
-        T2,
-        T3,
-        T4,
-        T5,
-        T6,
-        T7,
-        T8,
-        T9,
-        T10,
-        T11,
-        T12,
-        T13,
-        T14
-      ]
-  ): Ptr[T4] =
+  @alwaysinline def at4(implicit tag: Tag.CStruct14[T1, T2, T3, T4, T5, T6, T7, T8, T9, T10, T11, T12, T13, T14]): Ptr[T4] = 
     new Ptr[T4](elemRawPtr(rawptr, tag.offset(3.toUSize).rawSize))
-
-  /** Load a value of a field number 4. */
-  @alwaysinline def _4(implicit
-      tag: Tag.CStruct14[
-        T1,
-        T2,
-        T3,
-        T4,
-        T5,
-        T6,
-        T7,
-        T8,
-        T9,
-        T10,
-        T11,
-        T12,
-        T13,
-        T14
-      ]
-  ): T4 = {
-    val ptr = new Ptr[T4](elemRawPtr(rawptr, tag.offset(3.toUSize).rawSize))
-=======
-  @alwaysinline def at4(implicit tag: Tag.CStruct14[T1, T2, T3, T4, T5, T6, T7, T8, T9, T10, T11, T12, T13, T14]): Ptr[T4] = 
-    new Ptr[T4](elemRawPtr(rawptr, tag.offset(3.toULong).toLong))
 
   /** Load a value of a field number 4. */
   @alwaysinline def _4(implicit tag: Tag.CStruct14[T1, T2, T3, T4, T5, T6, T7, T8, T9, T10, T11, T12, T13, T14]): T4 = {
-    val ptr = new Ptr[T4](elemRawPtr(rawptr, tag.offset(3.toULong).toLong))
->>>>>>> 69749b9f
+    val ptr = new Ptr[T4](elemRawPtr(rawptr, tag.offset(3.toUSize).rawSize))
     ptr.unary_!(tag._4)
   }
 
   /** Store a value to a field number 4. */
-<<<<<<< HEAD
-  @alwaysinline def _4_=(value: T4)(implicit
-      tag: Tag.CStruct14[
-        T1,
-        T2,
-        T3,
-        T4,
-        T5,
-        T6,
-        T7,
-        T8,
-        T9,
-        T10,
-        T11,
-        T12,
-        T13,
-        T14
-      ]
-  ): Unit = {
+  @alwaysinline def _4_=(value: T4)(implicit tag: Tag.CStruct14[T1, T2, T3, T4, T5, T6, T7, T8, T9, T10, T11, T12, T13, T14]): Unit = {
     val ptr = new Ptr[T4](elemRawPtr(rawptr, tag.offset(3.toUSize).rawSize))
-=======
-  @alwaysinline def _4_=(value: T4)(implicit tag: Tag.CStruct14[T1, T2, T3, T4, T5, T6, T7, T8, T9, T10, T11, T12, T13, T14]): Unit = {
-    val ptr = new Ptr[T4](elemRawPtr(rawptr, tag.offset(3.toULong).toLong))
->>>>>>> 69749b9f
     ptr.`unary_!_=`(value)(tag._4)
   }
 
   /** Load a value of a field number 5. */
-<<<<<<< HEAD
-  @alwaysinline def at5(implicit
-      tag: Tag.CStruct14[
-        T1,
-        T2,
-        T3,
-        T4,
-        T5,
-        T6,
-        T7,
-        T8,
-        T9,
-        T10,
-        T11,
-        T12,
-        T13,
-        T14
-      ]
-  ): Ptr[T5] =
+  @alwaysinline def at5(implicit tag: Tag.CStruct14[T1, T2, T3, T4, T5, T6, T7, T8, T9, T10, T11, T12, T13, T14]): Ptr[T5] = 
     new Ptr[T5](elemRawPtr(rawptr, tag.offset(4.toUSize).rawSize))
-
-  /** Load a value of a field number 5. */
-  @alwaysinline def _5(implicit
-      tag: Tag.CStruct14[
-        T1,
-        T2,
-        T3,
-        T4,
-        T5,
-        T6,
-        T7,
-        T8,
-        T9,
-        T10,
-        T11,
-        T12,
-        T13,
-        T14
-      ]
-  ): T5 = {
-    val ptr = new Ptr[T5](elemRawPtr(rawptr, tag.offset(4.toUSize).rawSize))
-=======
-  @alwaysinline def at5(implicit tag: Tag.CStruct14[T1, T2, T3, T4, T5, T6, T7, T8, T9, T10, T11, T12, T13, T14]): Ptr[T5] = 
-    new Ptr[T5](elemRawPtr(rawptr, tag.offset(4.toULong).toLong))
 
   /** Load a value of a field number 5. */
   @alwaysinline def _5(implicit tag: Tag.CStruct14[T1, T2, T3, T4, T5, T6, T7, T8, T9, T10, T11, T12, T13, T14]): T5 = {
-    val ptr = new Ptr[T5](elemRawPtr(rawptr, tag.offset(4.toULong).toLong))
->>>>>>> 69749b9f
+    val ptr = new Ptr[T5](elemRawPtr(rawptr, tag.offset(4.toUSize).rawSize))
     ptr.unary_!(tag._5)
   }
 
   /** Store a value to a field number 5. */
-<<<<<<< HEAD
-  @alwaysinline def _5_=(value: T5)(implicit
-      tag: Tag.CStruct14[
-        T1,
-        T2,
-        T3,
-        T4,
-        T5,
-        T6,
-        T7,
-        T8,
-        T9,
-        T10,
-        T11,
-        T12,
-        T13,
-        T14
-      ]
-  ): Unit = {
+  @alwaysinline def _5_=(value: T5)(implicit tag: Tag.CStruct14[T1, T2, T3, T4, T5, T6, T7, T8, T9, T10, T11, T12, T13, T14]): Unit = {
     val ptr = new Ptr[T5](elemRawPtr(rawptr, tag.offset(4.toUSize).rawSize))
-=======
-  @alwaysinline def _5_=(value: T5)(implicit tag: Tag.CStruct14[T1, T2, T3, T4, T5, T6, T7, T8, T9, T10, T11, T12, T13, T14]): Unit = {
-    val ptr = new Ptr[T5](elemRawPtr(rawptr, tag.offset(4.toULong).toLong))
->>>>>>> 69749b9f
     ptr.`unary_!_=`(value)(tag._5)
   }
 
   /** Load a value of a field number 6. */
-<<<<<<< HEAD
-  @alwaysinline def at6(implicit
-      tag: Tag.CStruct14[
-        T1,
-        T2,
-        T3,
-        T4,
-        T5,
-        T6,
-        T7,
-        T8,
-        T9,
-        T10,
-        T11,
-        T12,
-        T13,
-        T14
-      ]
-  ): Ptr[T6] =
+  @alwaysinline def at6(implicit tag: Tag.CStruct14[T1, T2, T3, T4, T5, T6, T7, T8, T9, T10, T11, T12, T13, T14]): Ptr[T6] = 
     new Ptr[T6](elemRawPtr(rawptr, tag.offset(5.toUSize).rawSize))
-
-  /** Load a value of a field number 6. */
-  @alwaysinline def _6(implicit
-      tag: Tag.CStruct14[
-        T1,
-        T2,
-        T3,
-        T4,
-        T5,
-        T6,
-        T7,
-        T8,
-        T9,
-        T10,
-        T11,
-        T12,
-        T13,
-        T14
-      ]
-  ): T6 = {
-    val ptr = new Ptr[T6](elemRawPtr(rawptr, tag.offset(5.toUSize).rawSize))
-=======
-  @alwaysinline def at6(implicit tag: Tag.CStruct14[T1, T2, T3, T4, T5, T6, T7, T8, T9, T10, T11, T12, T13, T14]): Ptr[T6] = 
-    new Ptr[T6](elemRawPtr(rawptr, tag.offset(5.toULong).toLong))
 
   /** Load a value of a field number 6. */
   @alwaysinline def _6(implicit tag: Tag.CStruct14[T1, T2, T3, T4, T5, T6, T7, T8, T9, T10, T11, T12, T13, T14]): T6 = {
-    val ptr = new Ptr[T6](elemRawPtr(rawptr, tag.offset(5.toULong).toLong))
->>>>>>> 69749b9f
+    val ptr = new Ptr[T6](elemRawPtr(rawptr, tag.offset(5.toUSize).rawSize))
     ptr.unary_!(tag._6)
   }
 
   /** Store a value to a field number 6. */
-<<<<<<< HEAD
-  @alwaysinline def _6_=(value: T6)(implicit
-      tag: Tag.CStruct14[
-        T1,
-        T2,
-        T3,
-        T4,
-        T5,
-        T6,
-        T7,
-        T8,
-        T9,
-        T10,
-        T11,
-        T12,
-        T13,
-        T14
-      ]
-  ): Unit = {
+  @alwaysinline def _6_=(value: T6)(implicit tag: Tag.CStruct14[T1, T2, T3, T4, T5, T6, T7, T8, T9, T10, T11, T12, T13, T14]): Unit = {
     val ptr = new Ptr[T6](elemRawPtr(rawptr, tag.offset(5.toUSize).rawSize))
-=======
-  @alwaysinline def _6_=(value: T6)(implicit tag: Tag.CStruct14[T1, T2, T3, T4, T5, T6, T7, T8, T9, T10, T11, T12, T13, T14]): Unit = {
-    val ptr = new Ptr[T6](elemRawPtr(rawptr, tag.offset(5.toULong).toLong))
->>>>>>> 69749b9f
     ptr.`unary_!_=`(value)(tag._6)
   }
 
   /** Load a value of a field number 7. */
-<<<<<<< HEAD
-  @alwaysinline def at7(implicit
-      tag: Tag.CStruct14[
-        T1,
-        T2,
-        T3,
-        T4,
-        T5,
-        T6,
-        T7,
-        T8,
-        T9,
-        T10,
-        T11,
-        T12,
-        T13,
-        T14
-      ]
-  ): Ptr[T7] =
+  @alwaysinline def at7(implicit tag: Tag.CStruct14[T1, T2, T3, T4, T5, T6, T7, T8, T9, T10, T11, T12, T13, T14]): Ptr[T7] = 
     new Ptr[T7](elemRawPtr(rawptr, tag.offset(6.toUSize).rawSize))
-
-  /** Load a value of a field number 7. */
-  @alwaysinline def _7(implicit
-      tag: Tag.CStruct14[
-        T1,
-        T2,
-        T3,
-        T4,
-        T5,
-        T6,
-        T7,
-        T8,
-        T9,
-        T10,
-        T11,
-        T12,
-        T13,
-        T14
-      ]
-  ): T7 = {
-    val ptr = new Ptr[T7](elemRawPtr(rawptr, tag.offset(6.toUSize).rawSize))
-=======
-  @alwaysinline def at7(implicit tag: Tag.CStruct14[T1, T2, T3, T4, T5, T6, T7, T8, T9, T10, T11, T12, T13, T14]): Ptr[T7] = 
-    new Ptr[T7](elemRawPtr(rawptr, tag.offset(6.toULong).toLong))
 
   /** Load a value of a field number 7. */
   @alwaysinline def _7(implicit tag: Tag.CStruct14[T1, T2, T3, T4, T5, T6, T7, T8, T9, T10, T11, T12, T13, T14]): T7 = {
-    val ptr = new Ptr[T7](elemRawPtr(rawptr, tag.offset(6.toULong).toLong))
->>>>>>> 69749b9f
+    val ptr = new Ptr[T7](elemRawPtr(rawptr, tag.offset(6.toUSize).rawSize))
     ptr.unary_!(tag._7)
   }
 
   /** Store a value to a field number 7. */
-<<<<<<< HEAD
-  @alwaysinline def _7_=(value: T7)(implicit
-      tag: Tag.CStruct14[
-        T1,
-        T2,
-        T3,
-        T4,
-        T5,
-        T6,
-        T7,
-        T8,
-        T9,
-        T10,
-        T11,
-        T12,
-        T13,
-        T14
-      ]
-  ): Unit = {
+  @alwaysinline def _7_=(value: T7)(implicit tag: Tag.CStruct14[T1, T2, T3, T4, T5, T6, T7, T8, T9, T10, T11, T12, T13, T14]): Unit = {
     val ptr = new Ptr[T7](elemRawPtr(rawptr, tag.offset(6.toUSize).rawSize))
-=======
-  @alwaysinline def _7_=(value: T7)(implicit tag: Tag.CStruct14[T1, T2, T3, T4, T5, T6, T7, T8, T9, T10, T11, T12, T13, T14]): Unit = {
-    val ptr = new Ptr[T7](elemRawPtr(rawptr, tag.offset(6.toULong).toLong))
->>>>>>> 69749b9f
     ptr.`unary_!_=`(value)(tag._7)
   }
 
   /** Load a value of a field number 8. */
-<<<<<<< HEAD
-  @alwaysinline def at8(implicit
-      tag: Tag.CStruct14[
-        T1,
-        T2,
-        T3,
-        T4,
-        T5,
-        T6,
-        T7,
-        T8,
-        T9,
-        T10,
-        T11,
-        T12,
-        T13,
-        T14
-      ]
-  ): Ptr[T8] =
+  @alwaysinline def at8(implicit tag: Tag.CStruct14[T1, T2, T3, T4, T5, T6, T7, T8, T9, T10, T11, T12, T13, T14]): Ptr[T8] = 
     new Ptr[T8](elemRawPtr(rawptr, tag.offset(7.toUSize).rawSize))
-
-  /** Load a value of a field number 8. */
-  @alwaysinline def _8(implicit
-      tag: Tag.CStruct14[
-        T1,
-        T2,
-        T3,
-        T4,
-        T5,
-        T6,
-        T7,
-        T8,
-        T9,
-        T10,
-        T11,
-        T12,
-        T13,
-        T14
-      ]
-  ): T8 = {
-    val ptr = new Ptr[T8](elemRawPtr(rawptr, tag.offset(7.toUSize).rawSize))
-=======
-  @alwaysinline def at8(implicit tag: Tag.CStruct14[T1, T2, T3, T4, T5, T6, T7, T8, T9, T10, T11, T12, T13, T14]): Ptr[T8] = 
-    new Ptr[T8](elemRawPtr(rawptr, tag.offset(7.toULong).toLong))
 
   /** Load a value of a field number 8. */
   @alwaysinline def _8(implicit tag: Tag.CStruct14[T1, T2, T3, T4, T5, T6, T7, T8, T9, T10, T11, T12, T13, T14]): T8 = {
-    val ptr = new Ptr[T8](elemRawPtr(rawptr, tag.offset(7.toULong).toLong))
->>>>>>> 69749b9f
+    val ptr = new Ptr[T8](elemRawPtr(rawptr, tag.offset(7.toUSize).rawSize))
     ptr.unary_!(tag._8)
   }
 
   /** Store a value to a field number 8. */
-<<<<<<< HEAD
-  @alwaysinline def _8_=(value: T8)(implicit
-      tag: Tag.CStruct14[
-        T1,
-        T2,
-        T3,
-        T4,
-        T5,
-        T6,
-        T7,
-        T8,
-        T9,
-        T10,
-        T11,
-        T12,
-        T13,
-        T14
-      ]
-  ): Unit = {
+  @alwaysinline def _8_=(value: T8)(implicit tag: Tag.CStruct14[T1, T2, T3, T4, T5, T6, T7, T8, T9, T10, T11, T12, T13, T14]): Unit = {
     val ptr = new Ptr[T8](elemRawPtr(rawptr, tag.offset(7.toUSize).rawSize))
-=======
-  @alwaysinline def _8_=(value: T8)(implicit tag: Tag.CStruct14[T1, T2, T3, T4, T5, T6, T7, T8, T9, T10, T11, T12, T13, T14]): Unit = {
-    val ptr = new Ptr[T8](elemRawPtr(rawptr, tag.offset(7.toULong).toLong))
->>>>>>> 69749b9f
     ptr.`unary_!_=`(value)(tag._8)
   }
 
   /** Load a value of a field number 9. */
-<<<<<<< HEAD
-  @alwaysinline def at9(implicit
-      tag: Tag.CStruct14[
-        T1,
-        T2,
-        T3,
-        T4,
-        T5,
-        T6,
-        T7,
-        T8,
-        T9,
-        T10,
-        T11,
-        T12,
-        T13,
-        T14
-      ]
-  ): Ptr[T9] =
+  @alwaysinline def at9(implicit tag: Tag.CStruct14[T1, T2, T3, T4, T5, T6, T7, T8, T9, T10, T11, T12, T13, T14]): Ptr[T9] = 
     new Ptr[T9](elemRawPtr(rawptr, tag.offset(8.toUSize).rawSize))
-
-  /** Load a value of a field number 9. */
-  @alwaysinline def _9(implicit
-      tag: Tag.CStruct14[
-        T1,
-        T2,
-        T3,
-        T4,
-        T5,
-        T6,
-        T7,
-        T8,
-        T9,
-        T10,
-        T11,
-        T12,
-        T13,
-        T14
-      ]
-  ): T9 = {
-    val ptr = new Ptr[T9](elemRawPtr(rawptr, tag.offset(8.toUSize).rawSize))
-=======
-  @alwaysinline def at9(implicit tag: Tag.CStruct14[T1, T2, T3, T4, T5, T6, T7, T8, T9, T10, T11, T12, T13, T14]): Ptr[T9] = 
-    new Ptr[T9](elemRawPtr(rawptr, tag.offset(8.toULong).toLong))
 
   /** Load a value of a field number 9. */
   @alwaysinline def _9(implicit tag: Tag.CStruct14[T1, T2, T3, T4, T5, T6, T7, T8, T9, T10, T11, T12, T13, T14]): T9 = {
-    val ptr = new Ptr[T9](elemRawPtr(rawptr, tag.offset(8.toULong).toLong))
->>>>>>> 69749b9f
+    val ptr = new Ptr[T9](elemRawPtr(rawptr, tag.offset(8.toUSize).rawSize))
     ptr.unary_!(tag._9)
   }
 
   /** Store a value to a field number 9. */
-<<<<<<< HEAD
-  @alwaysinline def _9_=(value: T9)(implicit
-      tag: Tag.CStruct14[
-        T1,
-        T2,
-        T3,
-        T4,
-        T5,
-        T6,
-        T7,
-        T8,
-        T9,
-        T10,
-        T11,
-        T12,
-        T13,
-        T14
-      ]
-  ): Unit = {
+  @alwaysinline def _9_=(value: T9)(implicit tag: Tag.CStruct14[T1, T2, T3, T4, T5, T6, T7, T8, T9, T10, T11, T12, T13, T14]): Unit = {
     val ptr = new Ptr[T9](elemRawPtr(rawptr, tag.offset(8.toUSize).rawSize))
-=======
-  @alwaysinline def _9_=(value: T9)(implicit tag: Tag.CStruct14[T1, T2, T3, T4, T5, T6, T7, T8, T9, T10, T11, T12, T13, T14]): Unit = {
-    val ptr = new Ptr[T9](elemRawPtr(rawptr, tag.offset(8.toULong).toLong))
->>>>>>> 69749b9f
     ptr.`unary_!_=`(value)(tag._9)
   }
 
   /** Load a value of a field number 10. */
-<<<<<<< HEAD
-  @alwaysinline def at10(implicit
-      tag: Tag.CStruct14[
-        T1,
-        T2,
-        T3,
-        T4,
-        T5,
-        T6,
-        T7,
-        T8,
-        T9,
-        T10,
-        T11,
-        T12,
-        T13,
-        T14
-      ]
-  ): Ptr[T10] =
+  @alwaysinline def at10(implicit tag: Tag.CStruct14[T1, T2, T3, T4, T5, T6, T7, T8, T9, T10, T11, T12, T13, T14]): Ptr[T10] = 
     new Ptr[T10](elemRawPtr(rawptr, tag.offset(9.toUSize).rawSize))
-
-  /** Load a value of a field number 10. */
-  @alwaysinline def _10(implicit
-      tag: Tag.CStruct14[
-        T1,
-        T2,
-        T3,
-        T4,
-        T5,
-        T6,
-        T7,
-        T8,
-        T9,
-        T10,
-        T11,
-        T12,
-        T13,
-        T14
-      ]
-  ): T10 = {
-    val ptr = new Ptr[T10](elemRawPtr(rawptr, tag.offset(9.toUSize).rawSize))
-=======
-  @alwaysinline def at10(implicit tag: Tag.CStruct14[T1, T2, T3, T4, T5, T6, T7, T8, T9, T10, T11, T12, T13, T14]): Ptr[T10] = 
-    new Ptr[T10](elemRawPtr(rawptr, tag.offset(9.toULong).toLong))
 
   /** Load a value of a field number 10. */
   @alwaysinline def _10(implicit tag: Tag.CStruct14[T1, T2, T3, T4, T5, T6, T7, T8, T9, T10, T11, T12, T13, T14]): T10 = {
-    val ptr = new Ptr[T10](elemRawPtr(rawptr, tag.offset(9.toULong).toLong))
->>>>>>> 69749b9f
+    val ptr = new Ptr[T10](elemRawPtr(rawptr, tag.offset(9.toUSize).rawSize))
     ptr.unary_!(tag._10)
   }
 
   /** Store a value to a field number 10. */
-<<<<<<< HEAD
-  @alwaysinline def _10_=(value: T10)(implicit
-      tag: Tag.CStruct14[
-        T1,
-        T2,
-        T3,
-        T4,
-        T5,
-        T6,
-        T7,
-        T8,
-        T9,
-        T10,
-        T11,
-        T12,
-        T13,
-        T14
-      ]
-  ): Unit = {
+  @alwaysinline def _10_=(value: T10)(implicit tag: Tag.CStruct14[T1, T2, T3, T4, T5, T6, T7, T8, T9, T10, T11, T12, T13, T14]): Unit = {
     val ptr = new Ptr[T10](elemRawPtr(rawptr, tag.offset(9.toUSize).rawSize))
-=======
-  @alwaysinline def _10_=(value: T10)(implicit tag: Tag.CStruct14[T1, T2, T3, T4, T5, T6, T7, T8, T9, T10, T11, T12, T13, T14]): Unit = {
-    val ptr = new Ptr[T10](elemRawPtr(rawptr, tag.offset(9.toULong).toLong))
->>>>>>> 69749b9f
     ptr.`unary_!_=`(value)(tag._10)
   }
 
   /** Load a value of a field number 11. */
-<<<<<<< HEAD
-  @alwaysinline def at11(implicit
-      tag: Tag.CStruct14[
-        T1,
-        T2,
-        T3,
-        T4,
-        T5,
-        T6,
-        T7,
-        T8,
-        T9,
-        T10,
-        T11,
-        T12,
-        T13,
-        T14
-      ]
-  ): Ptr[T11] =
+  @alwaysinline def at11(implicit tag: Tag.CStruct14[T1, T2, T3, T4, T5, T6, T7, T8, T9, T10, T11, T12, T13, T14]): Ptr[T11] = 
     new Ptr[T11](elemRawPtr(rawptr, tag.offset(10.toUSize).rawSize))
-
-  /** Load a value of a field number 11. */
-  @alwaysinline def _11(implicit
-      tag: Tag.CStruct14[
-        T1,
-        T2,
-        T3,
-        T4,
-        T5,
-        T6,
-        T7,
-        T8,
-        T9,
-        T10,
-        T11,
-        T12,
-        T13,
-        T14
-      ]
-  ): T11 = {
-    val ptr = new Ptr[T11](elemRawPtr(rawptr, tag.offset(10.toUSize).rawSize))
-=======
-  @alwaysinline def at11(implicit tag: Tag.CStruct14[T1, T2, T3, T4, T5, T6, T7, T8, T9, T10, T11, T12, T13, T14]): Ptr[T11] = 
-    new Ptr[T11](elemRawPtr(rawptr, tag.offset(10.toULong).toLong))
 
   /** Load a value of a field number 11. */
   @alwaysinline def _11(implicit tag: Tag.CStruct14[T1, T2, T3, T4, T5, T6, T7, T8, T9, T10, T11, T12, T13, T14]): T11 = {
-    val ptr = new Ptr[T11](elemRawPtr(rawptr, tag.offset(10.toULong).toLong))
->>>>>>> 69749b9f
+    val ptr = new Ptr[T11](elemRawPtr(rawptr, tag.offset(10.toUSize).rawSize))
     ptr.unary_!(tag._11)
   }
 
   /** Store a value to a field number 11. */
-<<<<<<< HEAD
-  @alwaysinline def _11_=(value: T11)(implicit
-      tag: Tag.CStruct14[
-        T1,
-        T2,
-        T3,
-        T4,
-        T5,
-        T6,
-        T7,
-        T8,
-        T9,
-        T10,
-        T11,
-        T12,
-        T13,
-        T14
-      ]
-  ): Unit = {
+  @alwaysinline def _11_=(value: T11)(implicit tag: Tag.CStruct14[T1, T2, T3, T4, T5, T6, T7, T8, T9, T10, T11, T12, T13, T14]): Unit = {
     val ptr = new Ptr[T11](elemRawPtr(rawptr, tag.offset(10.toUSize).rawSize))
-=======
-  @alwaysinline def _11_=(value: T11)(implicit tag: Tag.CStruct14[T1, T2, T3, T4, T5, T6, T7, T8, T9, T10, T11, T12, T13, T14]): Unit = {
-    val ptr = new Ptr[T11](elemRawPtr(rawptr, tag.offset(10.toULong).toLong))
->>>>>>> 69749b9f
     ptr.`unary_!_=`(value)(tag._11)
   }
 
   /** Load a value of a field number 12. */
-<<<<<<< HEAD
-  @alwaysinline def at12(implicit
-      tag: Tag.CStruct14[
-        T1,
-        T2,
-        T3,
-        T4,
-        T5,
-        T6,
-        T7,
-        T8,
-        T9,
-        T10,
-        T11,
-        T12,
-        T13,
-        T14
-      ]
-  ): Ptr[T12] =
+  @alwaysinline def at12(implicit tag: Tag.CStruct14[T1, T2, T3, T4, T5, T6, T7, T8, T9, T10, T11, T12, T13, T14]): Ptr[T12] = 
     new Ptr[T12](elemRawPtr(rawptr, tag.offset(11.toUSize).rawSize))
-
-  /** Load a value of a field number 12. */
-  @alwaysinline def _12(implicit
-      tag: Tag.CStruct14[
-        T1,
-        T2,
-        T3,
-        T4,
-        T5,
-        T6,
-        T7,
-        T8,
-        T9,
-        T10,
-        T11,
-        T12,
-        T13,
-        T14
-      ]
-  ): T12 = {
-    val ptr = new Ptr[T12](elemRawPtr(rawptr, tag.offset(11.toUSize).rawSize))
-=======
-  @alwaysinline def at12(implicit tag: Tag.CStruct14[T1, T2, T3, T4, T5, T6, T7, T8, T9, T10, T11, T12, T13, T14]): Ptr[T12] = 
-    new Ptr[T12](elemRawPtr(rawptr, tag.offset(11.toULong).toLong))
 
   /** Load a value of a field number 12. */
   @alwaysinline def _12(implicit tag: Tag.CStruct14[T1, T2, T3, T4, T5, T6, T7, T8, T9, T10, T11, T12, T13, T14]): T12 = {
-    val ptr = new Ptr[T12](elemRawPtr(rawptr, tag.offset(11.toULong).toLong))
->>>>>>> 69749b9f
+    val ptr = new Ptr[T12](elemRawPtr(rawptr, tag.offset(11.toUSize).rawSize))
     ptr.unary_!(tag._12)
   }
 
   /** Store a value to a field number 12. */
-<<<<<<< HEAD
-  @alwaysinline def _12_=(value: T12)(implicit
-      tag: Tag.CStruct14[
-        T1,
-        T2,
-        T3,
-        T4,
-        T5,
-        T6,
-        T7,
-        T8,
-        T9,
-        T10,
-        T11,
-        T12,
-        T13,
-        T14
-      ]
-  ): Unit = {
+  @alwaysinline def _12_=(value: T12)(implicit tag: Tag.CStruct14[T1, T2, T3, T4, T5, T6, T7, T8, T9, T10, T11, T12, T13, T14]): Unit = {
     val ptr = new Ptr[T12](elemRawPtr(rawptr, tag.offset(11.toUSize).rawSize))
-=======
-  @alwaysinline def _12_=(value: T12)(implicit tag: Tag.CStruct14[T1, T2, T3, T4, T5, T6, T7, T8, T9, T10, T11, T12, T13, T14]): Unit = {
-    val ptr = new Ptr[T12](elemRawPtr(rawptr, tag.offset(11.toULong).toLong))
->>>>>>> 69749b9f
     ptr.`unary_!_=`(value)(tag._12)
   }
 
   /** Load a value of a field number 13. */
-<<<<<<< HEAD
-  @alwaysinline def at13(implicit
-      tag: Tag.CStruct14[
-        T1,
-        T2,
-        T3,
-        T4,
-        T5,
-        T6,
-        T7,
-        T8,
-        T9,
-        T10,
-        T11,
-        T12,
-        T13,
-        T14
-      ]
-  ): Ptr[T13] =
+  @alwaysinline def at13(implicit tag: Tag.CStruct14[T1, T2, T3, T4, T5, T6, T7, T8, T9, T10, T11, T12, T13, T14]): Ptr[T13] = 
     new Ptr[T13](elemRawPtr(rawptr, tag.offset(12.toUSize).rawSize))
-
-  /** Load a value of a field number 13. */
-  @alwaysinline def _13(implicit
-      tag: Tag.CStruct14[
-        T1,
-        T2,
-        T3,
-        T4,
-        T5,
-        T6,
-        T7,
-        T8,
-        T9,
-        T10,
-        T11,
-        T12,
-        T13,
-        T14
-      ]
-  ): T13 = {
-    val ptr = new Ptr[T13](elemRawPtr(rawptr, tag.offset(12.toUSize).rawSize))
-=======
-  @alwaysinline def at13(implicit tag: Tag.CStruct14[T1, T2, T3, T4, T5, T6, T7, T8, T9, T10, T11, T12, T13, T14]): Ptr[T13] = 
-    new Ptr[T13](elemRawPtr(rawptr, tag.offset(12.toULong).toLong))
 
   /** Load a value of a field number 13. */
   @alwaysinline def _13(implicit tag: Tag.CStruct14[T1, T2, T3, T4, T5, T6, T7, T8, T9, T10, T11, T12, T13, T14]): T13 = {
-    val ptr = new Ptr[T13](elemRawPtr(rawptr, tag.offset(12.toULong).toLong))
->>>>>>> 69749b9f
+    val ptr = new Ptr[T13](elemRawPtr(rawptr, tag.offset(12.toUSize).rawSize))
     ptr.unary_!(tag._13)
   }
 
   /** Store a value to a field number 13. */
-<<<<<<< HEAD
-  @alwaysinline def _13_=(value: T13)(implicit
-      tag: Tag.CStruct14[
-        T1,
-        T2,
-        T3,
-        T4,
-        T5,
-        T6,
-        T7,
-        T8,
-        T9,
-        T10,
-        T11,
-        T12,
-        T13,
-        T14
-      ]
-  ): Unit = {
+  @alwaysinline def _13_=(value: T13)(implicit tag: Tag.CStruct14[T1, T2, T3, T4, T5, T6, T7, T8, T9, T10, T11, T12, T13, T14]): Unit = {
     val ptr = new Ptr[T13](elemRawPtr(rawptr, tag.offset(12.toUSize).rawSize))
-=======
-  @alwaysinline def _13_=(value: T13)(implicit tag: Tag.CStruct14[T1, T2, T3, T4, T5, T6, T7, T8, T9, T10, T11, T12, T13, T14]): Unit = {
-    val ptr = new Ptr[T13](elemRawPtr(rawptr, tag.offset(12.toULong).toLong))
->>>>>>> 69749b9f
     ptr.`unary_!_=`(value)(tag._13)
   }
 
   /** Load a value of a field number 14. */
-<<<<<<< HEAD
-  @alwaysinline def at14(implicit
-      tag: Tag.CStruct14[
-        T1,
-        T2,
-        T3,
-        T4,
-        T5,
-        T6,
-        T7,
-        T8,
-        T9,
-        T10,
-        T11,
-        T12,
-        T13,
-        T14
-      ]
-  ): Ptr[T14] =
+  @alwaysinline def at14(implicit tag: Tag.CStruct14[T1, T2, T3, T4, T5, T6, T7, T8, T9, T10, T11, T12, T13, T14]): Ptr[T14] = 
     new Ptr[T14](elemRawPtr(rawptr, tag.offset(13.toUSize).rawSize))
-
-  /** Load a value of a field number 14. */
-  @alwaysinline def _14(implicit
-      tag: Tag.CStruct14[
-        T1,
-        T2,
-        T3,
-        T4,
-        T5,
-        T6,
-        T7,
-        T8,
-        T9,
-        T10,
-        T11,
-        T12,
-        T13,
-        T14
-      ]
-  ): T14 = {
-    val ptr = new Ptr[T14](elemRawPtr(rawptr, tag.offset(13.toUSize).rawSize))
-=======
-  @alwaysinline def at14(implicit tag: Tag.CStruct14[T1, T2, T3, T4, T5, T6, T7, T8, T9, T10, T11, T12, T13, T14]): Ptr[T14] = 
-    new Ptr[T14](elemRawPtr(rawptr, tag.offset(13.toULong).toLong))
 
   /** Load a value of a field number 14. */
   @alwaysinline def _14(implicit tag: Tag.CStruct14[T1, T2, T3, T4, T5, T6, T7, T8, T9, T10, T11, T12, T13, T14]): T14 = {
-    val ptr = new Ptr[T14](elemRawPtr(rawptr, tag.offset(13.toULong).toLong))
->>>>>>> 69749b9f
+    val ptr = new Ptr[T14](elemRawPtr(rawptr, tag.offset(13.toUSize).rawSize))
     ptr.unary_!(tag._14)
   }
 
   /** Store a value to a field number 14. */
-<<<<<<< HEAD
-  @alwaysinline def _14_=(value: T14)(implicit
-      tag: Tag.CStruct14[
-        T1,
-        T2,
-        T3,
-        T4,
-        T5,
-        T6,
-        T7,
-        T8,
-        T9,
-        T10,
-        T11,
-        T12,
-        T13,
-        T14
-      ]
-  ): Unit = {
+  @alwaysinline def _14_=(value: T14)(implicit tag: Tag.CStruct14[T1, T2, T3, T4, T5, T6, T7, T8, T9, T10, T11, T12, T13, T14]): Unit = {
     val ptr = new Ptr[T14](elemRawPtr(rawptr, tag.offset(13.toUSize).rawSize))
-=======
-  @alwaysinline def _14_=(value: T14)(implicit tag: Tag.CStruct14[T1, T2, T3, T4, T5, T6, T7, T8, T9, T10, T11, T12, T13, T14]): Unit = {
-    val ptr = new Ptr[T14](elemRawPtr(rawptr, tag.offset(13.toULong).toLong))
->>>>>>> 69749b9f
     ptr.`unary_!_=`(value)(tag._14)
   }
 
 }
 
-<<<<<<< HEAD
-final class CStruct15[
-    T1,
-    T2,
-    T3,
-    T4,
-    T5,
-    T6,
-    T7,
-    T8,
-    T9,
-    T10,
-    T11,
-    T12,
-    T13,
-    T14,
-    T15
-] private[scalanative] (private[scalanative] val rawptr: RawPtr)
-    extends CStruct {
-=======
 final class CStruct15[T1, T2, T3, T4, T5, T6, T7, T8, T9, T10, T11, T12, T13, T14, T15] private[scalanative] (private[scalanative] val rawptr: RawPtr) extends CStruct {
->>>>>>> 69749b9f
   @alwaysinline override def equals(other: Any): Boolean =
     (this eq other.asInstanceOf[AnyRef]) || (other match {
       case other: CStruct15[_, _, _, _, _, _, _, _, _, _, _, _, _, _, _] =>
@@ -4822,1316 +2013,252 @@
   @alwaysinline override def toString: String =
     "CStruct15@" + java.lang.Long.toHexString(castRawPtrToLong(rawptr))
 
-<<<<<<< HEAD
-  @alwaysinline def toPtr: Ptr[
-    CStruct15[T1, T2, T3, T4, T5, T6, T7, T8, T9, T10, T11, T12, T13, T14, T15]
-  ] =
-    fromRawPtr[CStruct15[
-      T1,
-      T2,
-      T3,
-      T4,
-      T5,
-      T6,
-      T7,
-      T8,
-      T9,
-      T10,
-      T11,
-      T12,
-      T13,
-      T14,
-      T15
-    ]](rawptr)
-
-  /** Load a value of a field number 1. */
-  @alwaysinline def at1(implicit
-      tag: Tag.CStruct15[
-        T1,
-        T2,
-        T3,
-        T4,
-        T5,
-        T6,
-        T7,
-        T8,
-        T9,
-        T10,
-        T11,
-        T12,
-        T13,
-        T14,
-        T15
-      ]
-  ): Ptr[T1] =
-    new Ptr[T1](elemRawPtr(rawptr, tag.offset(0.toUSize).rawSize))
-
-  /** Load a value of a field number 1. */
-  @alwaysinline def _1(implicit
-      tag: Tag.CStruct15[
-        T1,
-        T2,
-        T3,
-        T4,
-        T5,
-        T6,
-        T7,
-        T8,
-        T9,
-        T10,
-        T11,
-        T12,
-        T13,
-        T14,
-        T15
-      ]
-  ): T1 = {
-    val ptr = new Ptr[T1](elemRawPtr(rawptr, tag.offset(0.toUSize).rawSize))
-=======
   @alwaysinline def toPtr: Ptr[CStruct15[T1, T2, T3, T4, T5, T6, T7, T8, T9, T10, T11, T12, T13, T14, T15]] =
     fromRawPtr[CStruct15[T1, T2, T3, T4, T5, T6, T7, T8, T9, T10, T11, T12, T13, T14, T15]](rawptr)
 
   /** Load a value of a field number 1. */
   @alwaysinline def at1(implicit tag: Tag.CStruct15[T1, T2, T3, T4, T5, T6, T7, T8, T9, T10, T11, T12, T13, T14, T15]): Ptr[T1] = 
-    new Ptr[T1](elemRawPtr(rawptr, tag.offset(0.toULong).toLong))
+    new Ptr[T1](elemRawPtr(rawptr, tag.offset(0.toUSize).rawSize))
 
   /** Load a value of a field number 1. */
   @alwaysinline def _1(implicit tag: Tag.CStruct15[T1, T2, T3, T4, T5, T6, T7, T8, T9, T10, T11, T12, T13, T14, T15]): T1 = {
-    val ptr = new Ptr[T1](elemRawPtr(rawptr, tag.offset(0.toULong).toLong))
->>>>>>> 69749b9f
+    val ptr = new Ptr[T1](elemRawPtr(rawptr, tag.offset(0.toUSize).rawSize))
     ptr.unary_!(tag._1)
   }
 
   /** Store a value to a field number 1. */
-<<<<<<< HEAD
-  @alwaysinline def _1_=(value: T1)(implicit
-      tag: Tag.CStruct15[
-        T1,
-        T2,
-        T3,
-        T4,
-        T5,
-        T6,
-        T7,
-        T8,
-        T9,
-        T10,
-        T11,
-        T12,
-        T13,
-        T14,
-        T15
-      ]
-  ): Unit = {
+  @alwaysinline def _1_=(value: T1)(implicit tag: Tag.CStruct15[T1, T2, T3, T4, T5, T6, T7, T8, T9, T10, T11, T12, T13, T14, T15]): Unit = {
     val ptr = new Ptr[T1](elemRawPtr(rawptr, tag.offset(0.toUSize).rawSize))
-=======
-  @alwaysinline def _1_=(value: T1)(implicit tag: Tag.CStruct15[T1, T2, T3, T4, T5, T6, T7, T8, T9, T10, T11, T12, T13, T14, T15]): Unit = {
-    val ptr = new Ptr[T1](elemRawPtr(rawptr, tag.offset(0.toULong).toLong))
->>>>>>> 69749b9f
     ptr.`unary_!_=`(value)(tag._1)
   }
 
   /** Load a value of a field number 2. */
-<<<<<<< HEAD
-  @alwaysinline def at2(implicit
-      tag: Tag.CStruct15[
-        T1,
-        T2,
-        T3,
-        T4,
-        T5,
-        T6,
-        T7,
-        T8,
-        T9,
-        T10,
-        T11,
-        T12,
-        T13,
-        T14,
-        T15
-      ]
-  ): Ptr[T2] =
+  @alwaysinline def at2(implicit tag: Tag.CStruct15[T1, T2, T3, T4, T5, T6, T7, T8, T9, T10, T11, T12, T13, T14, T15]): Ptr[T2] = 
     new Ptr[T2](elemRawPtr(rawptr, tag.offset(1.toUSize).rawSize))
-
-  /** Load a value of a field number 2. */
-  @alwaysinline def _2(implicit
-      tag: Tag.CStruct15[
-        T1,
-        T2,
-        T3,
-        T4,
-        T5,
-        T6,
-        T7,
-        T8,
-        T9,
-        T10,
-        T11,
-        T12,
-        T13,
-        T14,
-        T15
-      ]
-  ): T2 = {
-    val ptr = new Ptr[T2](elemRawPtr(rawptr, tag.offset(1.toUSize).rawSize))
-=======
-  @alwaysinline def at2(implicit tag: Tag.CStruct15[T1, T2, T3, T4, T5, T6, T7, T8, T9, T10, T11, T12, T13, T14, T15]): Ptr[T2] = 
-    new Ptr[T2](elemRawPtr(rawptr, tag.offset(1.toULong).toLong))
 
   /** Load a value of a field number 2. */
   @alwaysinline def _2(implicit tag: Tag.CStruct15[T1, T2, T3, T4, T5, T6, T7, T8, T9, T10, T11, T12, T13, T14, T15]): T2 = {
-    val ptr = new Ptr[T2](elemRawPtr(rawptr, tag.offset(1.toULong).toLong))
->>>>>>> 69749b9f
+    val ptr = new Ptr[T2](elemRawPtr(rawptr, tag.offset(1.toUSize).rawSize))
     ptr.unary_!(tag._2)
   }
 
   /** Store a value to a field number 2. */
-<<<<<<< HEAD
-  @alwaysinline def _2_=(value: T2)(implicit
-      tag: Tag.CStruct15[
-        T1,
-        T2,
-        T3,
-        T4,
-        T5,
-        T6,
-        T7,
-        T8,
-        T9,
-        T10,
-        T11,
-        T12,
-        T13,
-        T14,
-        T15
-      ]
-  ): Unit = {
+  @alwaysinline def _2_=(value: T2)(implicit tag: Tag.CStruct15[T1, T2, T3, T4, T5, T6, T7, T8, T9, T10, T11, T12, T13, T14, T15]): Unit = {
     val ptr = new Ptr[T2](elemRawPtr(rawptr, tag.offset(1.toUSize).rawSize))
-=======
-  @alwaysinline def _2_=(value: T2)(implicit tag: Tag.CStruct15[T1, T2, T3, T4, T5, T6, T7, T8, T9, T10, T11, T12, T13, T14, T15]): Unit = {
-    val ptr = new Ptr[T2](elemRawPtr(rawptr, tag.offset(1.toULong).toLong))
->>>>>>> 69749b9f
     ptr.`unary_!_=`(value)(tag._2)
   }
 
   /** Load a value of a field number 3. */
-<<<<<<< HEAD
-  @alwaysinline def at3(implicit
-      tag: Tag.CStruct15[
-        T1,
-        T2,
-        T3,
-        T4,
-        T5,
-        T6,
-        T7,
-        T8,
-        T9,
-        T10,
-        T11,
-        T12,
-        T13,
-        T14,
-        T15
-      ]
-  ): Ptr[T3] =
+  @alwaysinline def at3(implicit tag: Tag.CStruct15[T1, T2, T3, T4, T5, T6, T7, T8, T9, T10, T11, T12, T13, T14, T15]): Ptr[T3] = 
     new Ptr[T3](elemRawPtr(rawptr, tag.offset(2.toUSize).rawSize))
-
-  /** Load a value of a field number 3. */
-  @alwaysinline def _3(implicit
-      tag: Tag.CStruct15[
-        T1,
-        T2,
-        T3,
-        T4,
-        T5,
-        T6,
-        T7,
-        T8,
-        T9,
-        T10,
-        T11,
-        T12,
-        T13,
-        T14,
-        T15
-      ]
-  ): T3 = {
-    val ptr = new Ptr[T3](elemRawPtr(rawptr, tag.offset(2.toUSize).rawSize))
-=======
-  @alwaysinline def at3(implicit tag: Tag.CStruct15[T1, T2, T3, T4, T5, T6, T7, T8, T9, T10, T11, T12, T13, T14, T15]): Ptr[T3] = 
-    new Ptr[T3](elemRawPtr(rawptr, tag.offset(2.toULong).toLong))
 
   /** Load a value of a field number 3. */
   @alwaysinline def _3(implicit tag: Tag.CStruct15[T1, T2, T3, T4, T5, T6, T7, T8, T9, T10, T11, T12, T13, T14, T15]): T3 = {
-    val ptr = new Ptr[T3](elemRawPtr(rawptr, tag.offset(2.toULong).toLong))
->>>>>>> 69749b9f
+    val ptr = new Ptr[T3](elemRawPtr(rawptr, tag.offset(2.toUSize).rawSize))
     ptr.unary_!(tag._3)
   }
 
   /** Store a value to a field number 3. */
-<<<<<<< HEAD
-  @alwaysinline def _3_=(value: T3)(implicit
-      tag: Tag.CStruct15[
-        T1,
-        T2,
-        T3,
-        T4,
-        T5,
-        T6,
-        T7,
-        T8,
-        T9,
-        T10,
-        T11,
-        T12,
-        T13,
-        T14,
-        T15
-      ]
-  ): Unit = {
+  @alwaysinline def _3_=(value: T3)(implicit tag: Tag.CStruct15[T1, T2, T3, T4, T5, T6, T7, T8, T9, T10, T11, T12, T13, T14, T15]): Unit = {
     val ptr = new Ptr[T3](elemRawPtr(rawptr, tag.offset(2.toUSize).rawSize))
-=======
-  @alwaysinline def _3_=(value: T3)(implicit tag: Tag.CStruct15[T1, T2, T3, T4, T5, T6, T7, T8, T9, T10, T11, T12, T13, T14, T15]): Unit = {
-    val ptr = new Ptr[T3](elemRawPtr(rawptr, tag.offset(2.toULong).toLong))
->>>>>>> 69749b9f
     ptr.`unary_!_=`(value)(tag._3)
   }
 
   /** Load a value of a field number 4. */
-<<<<<<< HEAD
-  @alwaysinline def at4(implicit
-      tag: Tag.CStruct15[
-        T1,
-        T2,
-        T3,
-        T4,
-        T5,
-        T6,
-        T7,
-        T8,
-        T9,
-        T10,
-        T11,
-        T12,
-        T13,
-        T14,
-        T15
-      ]
-  ): Ptr[T4] =
+  @alwaysinline def at4(implicit tag: Tag.CStruct15[T1, T2, T3, T4, T5, T6, T7, T8, T9, T10, T11, T12, T13, T14, T15]): Ptr[T4] = 
     new Ptr[T4](elemRawPtr(rawptr, tag.offset(3.toUSize).rawSize))
-
-  /** Load a value of a field number 4. */
-  @alwaysinline def _4(implicit
-      tag: Tag.CStruct15[
-        T1,
-        T2,
-        T3,
-        T4,
-        T5,
-        T6,
-        T7,
-        T8,
-        T9,
-        T10,
-        T11,
-        T12,
-        T13,
-        T14,
-        T15
-      ]
-  ): T4 = {
-    val ptr = new Ptr[T4](elemRawPtr(rawptr, tag.offset(3.toUSize).rawSize))
-=======
-  @alwaysinline def at4(implicit tag: Tag.CStruct15[T1, T2, T3, T4, T5, T6, T7, T8, T9, T10, T11, T12, T13, T14, T15]): Ptr[T4] = 
-    new Ptr[T4](elemRawPtr(rawptr, tag.offset(3.toULong).toLong))
 
   /** Load a value of a field number 4. */
   @alwaysinline def _4(implicit tag: Tag.CStruct15[T1, T2, T3, T4, T5, T6, T7, T8, T9, T10, T11, T12, T13, T14, T15]): T4 = {
-    val ptr = new Ptr[T4](elemRawPtr(rawptr, tag.offset(3.toULong).toLong))
->>>>>>> 69749b9f
+    val ptr = new Ptr[T4](elemRawPtr(rawptr, tag.offset(3.toUSize).rawSize))
     ptr.unary_!(tag._4)
   }
 
   /** Store a value to a field number 4. */
-<<<<<<< HEAD
-  @alwaysinline def _4_=(value: T4)(implicit
-      tag: Tag.CStruct15[
-        T1,
-        T2,
-        T3,
-        T4,
-        T5,
-        T6,
-        T7,
-        T8,
-        T9,
-        T10,
-        T11,
-        T12,
-        T13,
-        T14,
-        T15
-      ]
-  ): Unit = {
+  @alwaysinline def _4_=(value: T4)(implicit tag: Tag.CStruct15[T1, T2, T3, T4, T5, T6, T7, T8, T9, T10, T11, T12, T13, T14, T15]): Unit = {
     val ptr = new Ptr[T4](elemRawPtr(rawptr, tag.offset(3.toUSize).rawSize))
-=======
-  @alwaysinline def _4_=(value: T4)(implicit tag: Tag.CStruct15[T1, T2, T3, T4, T5, T6, T7, T8, T9, T10, T11, T12, T13, T14, T15]): Unit = {
-    val ptr = new Ptr[T4](elemRawPtr(rawptr, tag.offset(3.toULong).toLong))
->>>>>>> 69749b9f
     ptr.`unary_!_=`(value)(tag._4)
   }
 
   /** Load a value of a field number 5. */
-<<<<<<< HEAD
-  @alwaysinline def at5(implicit
-      tag: Tag.CStruct15[
-        T1,
-        T2,
-        T3,
-        T4,
-        T5,
-        T6,
-        T7,
-        T8,
-        T9,
-        T10,
-        T11,
-        T12,
-        T13,
-        T14,
-        T15
-      ]
-  ): Ptr[T5] =
+  @alwaysinline def at5(implicit tag: Tag.CStruct15[T1, T2, T3, T4, T5, T6, T7, T8, T9, T10, T11, T12, T13, T14, T15]): Ptr[T5] = 
     new Ptr[T5](elemRawPtr(rawptr, tag.offset(4.toUSize).rawSize))
-
-  /** Load a value of a field number 5. */
-  @alwaysinline def _5(implicit
-      tag: Tag.CStruct15[
-        T1,
-        T2,
-        T3,
-        T4,
-        T5,
-        T6,
-        T7,
-        T8,
-        T9,
-        T10,
-        T11,
-        T12,
-        T13,
-        T14,
-        T15
-      ]
-  ): T5 = {
-    val ptr = new Ptr[T5](elemRawPtr(rawptr, tag.offset(4.toUSize).rawSize))
-=======
-  @alwaysinline def at5(implicit tag: Tag.CStruct15[T1, T2, T3, T4, T5, T6, T7, T8, T9, T10, T11, T12, T13, T14, T15]): Ptr[T5] = 
-    new Ptr[T5](elemRawPtr(rawptr, tag.offset(4.toULong).toLong))
 
   /** Load a value of a field number 5. */
   @alwaysinline def _5(implicit tag: Tag.CStruct15[T1, T2, T3, T4, T5, T6, T7, T8, T9, T10, T11, T12, T13, T14, T15]): T5 = {
-    val ptr = new Ptr[T5](elemRawPtr(rawptr, tag.offset(4.toULong).toLong))
->>>>>>> 69749b9f
+    val ptr = new Ptr[T5](elemRawPtr(rawptr, tag.offset(4.toUSize).rawSize))
     ptr.unary_!(tag._5)
   }
 
   /** Store a value to a field number 5. */
-<<<<<<< HEAD
-  @alwaysinline def _5_=(value: T5)(implicit
-      tag: Tag.CStruct15[
-        T1,
-        T2,
-        T3,
-        T4,
-        T5,
-        T6,
-        T7,
-        T8,
-        T9,
-        T10,
-        T11,
-        T12,
-        T13,
-        T14,
-        T15
-      ]
-  ): Unit = {
+  @alwaysinline def _5_=(value: T5)(implicit tag: Tag.CStruct15[T1, T2, T3, T4, T5, T6, T7, T8, T9, T10, T11, T12, T13, T14, T15]): Unit = {
     val ptr = new Ptr[T5](elemRawPtr(rawptr, tag.offset(4.toUSize).rawSize))
-=======
-  @alwaysinline def _5_=(value: T5)(implicit tag: Tag.CStruct15[T1, T2, T3, T4, T5, T6, T7, T8, T9, T10, T11, T12, T13, T14, T15]): Unit = {
-    val ptr = new Ptr[T5](elemRawPtr(rawptr, tag.offset(4.toULong).toLong))
->>>>>>> 69749b9f
     ptr.`unary_!_=`(value)(tag._5)
   }
 
   /** Load a value of a field number 6. */
-<<<<<<< HEAD
-  @alwaysinline def at6(implicit
-      tag: Tag.CStruct15[
-        T1,
-        T2,
-        T3,
-        T4,
-        T5,
-        T6,
-        T7,
-        T8,
-        T9,
-        T10,
-        T11,
-        T12,
-        T13,
-        T14,
-        T15
-      ]
-  ): Ptr[T6] =
+  @alwaysinline def at6(implicit tag: Tag.CStruct15[T1, T2, T3, T4, T5, T6, T7, T8, T9, T10, T11, T12, T13, T14, T15]): Ptr[T6] = 
     new Ptr[T6](elemRawPtr(rawptr, tag.offset(5.toUSize).rawSize))
-
-  /** Load a value of a field number 6. */
-  @alwaysinline def _6(implicit
-      tag: Tag.CStruct15[
-        T1,
-        T2,
-        T3,
-        T4,
-        T5,
-        T6,
-        T7,
-        T8,
-        T9,
-        T10,
-        T11,
-        T12,
-        T13,
-        T14,
-        T15
-      ]
-  ): T6 = {
-    val ptr = new Ptr[T6](elemRawPtr(rawptr, tag.offset(5.toUSize).rawSize))
-=======
-  @alwaysinline def at6(implicit tag: Tag.CStruct15[T1, T2, T3, T4, T5, T6, T7, T8, T9, T10, T11, T12, T13, T14, T15]): Ptr[T6] = 
-    new Ptr[T6](elemRawPtr(rawptr, tag.offset(5.toULong).toLong))
 
   /** Load a value of a field number 6. */
   @alwaysinline def _6(implicit tag: Tag.CStruct15[T1, T2, T3, T4, T5, T6, T7, T8, T9, T10, T11, T12, T13, T14, T15]): T6 = {
-    val ptr = new Ptr[T6](elemRawPtr(rawptr, tag.offset(5.toULong).toLong))
->>>>>>> 69749b9f
+    val ptr = new Ptr[T6](elemRawPtr(rawptr, tag.offset(5.toUSize).rawSize))
     ptr.unary_!(tag._6)
   }
 
   /** Store a value to a field number 6. */
-<<<<<<< HEAD
-  @alwaysinline def _6_=(value: T6)(implicit
-      tag: Tag.CStruct15[
-        T1,
-        T2,
-        T3,
-        T4,
-        T5,
-        T6,
-        T7,
-        T8,
-        T9,
-        T10,
-        T11,
-        T12,
-        T13,
-        T14,
-        T15
-      ]
-  ): Unit = {
+  @alwaysinline def _6_=(value: T6)(implicit tag: Tag.CStruct15[T1, T2, T3, T4, T5, T6, T7, T8, T9, T10, T11, T12, T13, T14, T15]): Unit = {
     val ptr = new Ptr[T6](elemRawPtr(rawptr, tag.offset(5.toUSize).rawSize))
-=======
-  @alwaysinline def _6_=(value: T6)(implicit tag: Tag.CStruct15[T1, T2, T3, T4, T5, T6, T7, T8, T9, T10, T11, T12, T13, T14, T15]): Unit = {
-    val ptr = new Ptr[T6](elemRawPtr(rawptr, tag.offset(5.toULong).toLong))
->>>>>>> 69749b9f
     ptr.`unary_!_=`(value)(tag._6)
   }
 
   /** Load a value of a field number 7. */
-<<<<<<< HEAD
-  @alwaysinline def at7(implicit
-      tag: Tag.CStruct15[
-        T1,
-        T2,
-        T3,
-        T4,
-        T5,
-        T6,
-        T7,
-        T8,
-        T9,
-        T10,
-        T11,
-        T12,
-        T13,
-        T14,
-        T15
-      ]
-  ): Ptr[T7] =
+  @alwaysinline def at7(implicit tag: Tag.CStruct15[T1, T2, T3, T4, T5, T6, T7, T8, T9, T10, T11, T12, T13, T14, T15]): Ptr[T7] = 
     new Ptr[T7](elemRawPtr(rawptr, tag.offset(6.toUSize).rawSize))
-
-  /** Load a value of a field number 7. */
-  @alwaysinline def _7(implicit
-      tag: Tag.CStruct15[
-        T1,
-        T2,
-        T3,
-        T4,
-        T5,
-        T6,
-        T7,
-        T8,
-        T9,
-        T10,
-        T11,
-        T12,
-        T13,
-        T14,
-        T15
-      ]
-  ): T7 = {
-    val ptr = new Ptr[T7](elemRawPtr(rawptr, tag.offset(6.toUSize).rawSize))
-=======
-  @alwaysinline def at7(implicit tag: Tag.CStruct15[T1, T2, T3, T4, T5, T6, T7, T8, T9, T10, T11, T12, T13, T14, T15]): Ptr[T7] = 
-    new Ptr[T7](elemRawPtr(rawptr, tag.offset(6.toULong).toLong))
 
   /** Load a value of a field number 7. */
   @alwaysinline def _7(implicit tag: Tag.CStruct15[T1, T2, T3, T4, T5, T6, T7, T8, T9, T10, T11, T12, T13, T14, T15]): T7 = {
-    val ptr = new Ptr[T7](elemRawPtr(rawptr, tag.offset(6.toULong).toLong))
->>>>>>> 69749b9f
+    val ptr = new Ptr[T7](elemRawPtr(rawptr, tag.offset(6.toUSize).rawSize))
     ptr.unary_!(tag._7)
   }
 
   /** Store a value to a field number 7. */
-<<<<<<< HEAD
-  @alwaysinline def _7_=(value: T7)(implicit
-      tag: Tag.CStruct15[
-        T1,
-        T2,
-        T3,
-        T4,
-        T5,
-        T6,
-        T7,
-        T8,
-        T9,
-        T10,
-        T11,
-        T12,
-        T13,
-        T14,
-        T15
-      ]
-  ): Unit = {
+  @alwaysinline def _7_=(value: T7)(implicit tag: Tag.CStruct15[T1, T2, T3, T4, T5, T6, T7, T8, T9, T10, T11, T12, T13, T14, T15]): Unit = {
     val ptr = new Ptr[T7](elemRawPtr(rawptr, tag.offset(6.toUSize).rawSize))
-=======
-  @alwaysinline def _7_=(value: T7)(implicit tag: Tag.CStruct15[T1, T2, T3, T4, T5, T6, T7, T8, T9, T10, T11, T12, T13, T14, T15]): Unit = {
-    val ptr = new Ptr[T7](elemRawPtr(rawptr, tag.offset(6.toULong).toLong))
->>>>>>> 69749b9f
     ptr.`unary_!_=`(value)(tag._7)
   }
 
   /** Load a value of a field number 8. */
-<<<<<<< HEAD
-  @alwaysinline def at8(implicit
-      tag: Tag.CStruct15[
-        T1,
-        T2,
-        T3,
-        T4,
-        T5,
-        T6,
-        T7,
-        T8,
-        T9,
-        T10,
-        T11,
-        T12,
-        T13,
-        T14,
-        T15
-      ]
-  ): Ptr[T8] =
+  @alwaysinline def at8(implicit tag: Tag.CStruct15[T1, T2, T3, T4, T5, T6, T7, T8, T9, T10, T11, T12, T13, T14, T15]): Ptr[T8] = 
     new Ptr[T8](elemRawPtr(rawptr, tag.offset(7.toUSize).rawSize))
-
-  /** Load a value of a field number 8. */
-  @alwaysinline def _8(implicit
-      tag: Tag.CStruct15[
-        T1,
-        T2,
-        T3,
-        T4,
-        T5,
-        T6,
-        T7,
-        T8,
-        T9,
-        T10,
-        T11,
-        T12,
-        T13,
-        T14,
-        T15
-      ]
-  ): T8 = {
-    val ptr = new Ptr[T8](elemRawPtr(rawptr, tag.offset(7.toUSize).rawSize))
-=======
-  @alwaysinline def at8(implicit tag: Tag.CStruct15[T1, T2, T3, T4, T5, T6, T7, T8, T9, T10, T11, T12, T13, T14, T15]): Ptr[T8] = 
-    new Ptr[T8](elemRawPtr(rawptr, tag.offset(7.toULong).toLong))
 
   /** Load a value of a field number 8. */
   @alwaysinline def _8(implicit tag: Tag.CStruct15[T1, T2, T3, T4, T5, T6, T7, T8, T9, T10, T11, T12, T13, T14, T15]): T8 = {
-    val ptr = new Ptr[T8](elemRawPtr(rawptr, tag.offset(7.toULong).toLong))
->>>>>>> 69749b9f
+    val ptr = new Ptr[T8](elemRawPtr(rawptr, tag.offset(7.toUSize).rawSize))
     ptr.unary_!(tag._8)
   }
 
   /** Store a value to a field number 8. */
-<<<<<<< HEAD
-  @alwaysinline def _8_=(value: T8)(implicit
-      tag: Tag.CStruct15[
-        T1,
-        T2,
-        T3,
-        T4,
-        T5,
-        T6,
-        T7,
-        T8,
-        T9,
-        T10,
-        T11,
-        T12,
-        T13,
-        T14,
-        T15
-      ]
-  ): Unit = {
+  @alwaysinline def _8_=(value: T8)(implicit tag: Tag.CStruct15[T1, T2, T3, T4, T5, T6, T7, T8, T9, T10, T11, T12, T13, T14, T15]): Unit = {
     val ptr = new Ptr[T8](elemRawPtr(rawptr, tag.offset(7.toUSize).rawSize))
-=======
-  @alwaysinline def _8_=(value: T8)(implicit tag: Tag.CStruct15[T1, T2, T3, T4, T5, T6, T7, T8, T9, T10, T11, T12, T13, T14, T15]): Unit = {
-    val ptr = new Ptr[T8](elemRawPtr(rawptr, tag.offset(7.toULong).toLong))
->>>>>>> 69749b9f
     ptr.`unary_!_=`(value)(tag._8)
   }
 
   /** Load a value of a field number 9. */
-<<<<<<< HEAD
-  @alwaysinline def at9(implicit
-      tag: Tag.CStruct15[
-        T1,
-        T2,
-        T3,
-        T4,
-        T5,
-        T6,
-        T7,
-        T8,
-        T9,
-        T10,
-        T11,
-        T12,
-        T13,
-        T14,
-        T15
-      ]
-  ): Ptr[T9] =
+  @alwaysinline def at9(implicit tag: Tag.CStruct15[T1, T2, T3, T4, T5, T6, T7, T8, T9, T10, T11, T12, T13, T14, T15]): Ptr[T9] = 
     new Ptr[T9](elemRawPtr(rawptr, tag.offset(8.toUSize).rawSize))
-
-  /** Load a value of a field number 9. */
-  @alwaysinline def _9(implicit
-      tag: Tag.CStruct15[
-        T1,
-        T2,
-        T3,
-        T4,
-        T5,
-        T6,
-        T7,
-        T8,
-        T9,
-        T10,
-        T11,
-        T12,
-        T13,
-        T14,
-        T15
-      ]
-  ): T9 = {
-    val ptr = new Ptr[T9](elemRawPtr(rawptr, tag.offset(8.toUSize).rawSize))
-=======
-  @alwaysinline def at9(implicit tag: Tag.CStruct15[T1, T2, T3, T4, T5, T6, T7, T8, T9, T10, T11, T12, T13, T14, T15]): Ptr[T9] = 
-    new Ptr[T9](elemRawPtr(rawptr, tag.offset(8.toULong).toLong))
 
   /** Load a value of a field number 9. */
   @alwaysinline def _9(implicit tag: Tag.CStruct15[T1, T2, T3, T4, T5, T6, T7, T8, T9, T10, T11, T12, T13, T14, T15]): T9 = {
-    val ptr = new Ptr[T9](elemRawPtr(rawptr, tag.offset(8.toULong).toLong))
->>>>>>> 69749b9f
+    val ptr = new Ptr[T9](elemRawPtr(rawptr, tag.offset(8.toUSize).rawSize))
     ptr.unary_!(tag._9)
   }
 
   /** Store a value to a field number 9. */
-<<<<<<< HEAD
-  @alwaysinline def _9_=(value: T9)(implicit
-      tag: Tag.CStruct15[
-        T1,
-        T2,
-        T3,
-        T4,
-        T5,
-        T6,
-        T7,
-        T8,
-        T9,
-        T10,
-        T11,
-        T12,
-        T13,
-        T14,
-        T15
-      ]
-  ): Unit = {
+  @alwaysinline def _9_=(value: T9)(implicit tag: Tag.CStruct15[T1, T2, T3, T4, T5, T6, T7, T8, T9, T10, T11, T12, T13, T14, T15]): Unit = {
     val ptr = new Ptr[T9](elemRawPtr(rawptr, tag.offset(8.toUSize).rawSize))
-=======
-  @alwaysinline def _9_=(value: T9)(implicit tag: Tag.CStruct15[T1, T2, T3, T4, T5, T6, T7, T8, T9, T10, T11, T12, T13, T14, T15]): Unit = {
-    val ptr = new Ptr[T9](elemRawPtr(rawptr, tag.offset(8.toULong).toLong))
->>>>>>> 69749b9f
     ptr.`unary_!_=`(value)(tag._9)
   }
 
   /** Load a value of a field number 10. */
-<<<<<<< HEAD
-  @alwaysinline def at10(implicit
-      tag: Tag.CStruct15[
-        T1,
-        T2,
-        T3,
-        T4,
-        T5,
-        T6,
-        T7,
-        T8,
-        T9,
-        T10,
-        T11,
-        T12,
-        T13,
-        T14,
-        T15
-      ]
-  ): Ptr[T10] =
+  @alwaysinline def at10(implicit tag: Tag.CStruct15[T1, T2, T3, T4, T5, T6, T7, T8, T9, T10, T11, T12, T13, T14, T15]): Ptr[T10] = 
     new Ptr[T10](elemRawPtr(rawptr, tag.offset(9.toUSize).rawSize))
-
-  /** Load a value of a field number 10. */
-  @alwaysinline def _10(implicit
-      tag: Tag.CStruct15[
-        T1,
-        T2,
-        T3,
-        T4,
-        T5,
-        T6,
-        T7,
-        T8,
-        T9,
-        T10,
-        T11,
-        T12,
-        T13,
-        T14,
-        T15
-      ]
-  ): T10 = {
-    val ptr = new Ptr[T10](elemRawPtr(rawptr, tag.offset(9.toUSize).rawSize))
-=======
-  @alwaysinline def at10(implicit tag: Tag.CStruct15[T1, T2, T3, T4, T5, T6, T7, T8, T9, T10, T11, T12, T13, T14, T15]): Ptr[T10] = 
-    new Ptr[T10](elemRawPtr(rawptr, tag.offset(9.toULong).toLong))
 
   /** Load a value of a field number 10. */
   @alwaysinline def _10(implicit tag: Tag.CStruct15[T1, T2, T3, T4, T5, T6, T7, T8, T9, T10, T11, T12, T13, T14, T15]): T10 = {
-    val ptr = new Ptr[T10](elemRawPtr(rawptr, tag.offset(9.toULong).toLong))
->>>>>>> 69749b9f
+    val ptr = new Ptr[T10](elemRawPtr(rawptr, tag.offset(9.toUSize).rawSize))
     ptr.unary_!(tag._10)
   }
 
   /** Store a value to a field number 10. */
-<<<<<<< HEAD
-  @alwaysinline def _10_=(value: T10)(implicit
-      tag: Tag.CStruct15[
-        T1,
-        T2,
-        T3,
-        T4,
-        T5,
-        T6,
-        T7,
-        T8,
-        T9,
-        T10,
-        T11,
-        T12,
-        T13,
-        T14,
-        T15
-      ]
-  ): Unit = {
+  @alwaysinline def _10_=(value: T10)(implicit tag: Tag.CStruct15[T1, T2, T3, T4, T5, T6, T7, T8, T9, T10, T11, T12, T13, T14, T15]): Unit = {
     val ptr = new Ptr[T10](elemRawPtr(rawptr, tag.offset(9.toUSize).rawSize))
-=======
-  @alwaysinline def _10_=(value: T10)(implicit tag: Tag.CStruct15[T1, T2, T3, T4, T5, T6, T7, T8, T9, T10, T11, T12, T13, T14, T15]): Unit = {
-    val ptr = new Ptr[T10](elemRawPtr(rawptr, tag.offset(9.toULong).toLong))
->>>>>>> 69749b9f
     ptr.`unary_!_=`(value)(tag._10)
   }
 
   /** Load a value of a field number 11. */
-<<<<<<< HEAD
-  @alwaysinline def at11(implicit
-      tag: Tag.CStruct15[
-        T1,
-        T2,
-        T3,
-        T4,
-        T5,
-        T6,
-        T7,
-        T8,
-        T9,
-        T10,
-        T11,
-        T12,
-        T13,
-        T14,
-        T15
-      ]
-  ): Ptr[T11] =
+  @alwaysinline def at11(implicit tag: Tag.CStruct15[T1, T2, T3, T4, T5, T6, T7, T8, T9, T10, T11, T12, T13, T14, T15]): Ptr[T11] = 
     new Ptr[T11](elemRawPtr(rawptr, tag.offset(10.toUSize).rawSize))
-
-  /** Load a value of a field number 11. */
-  @alwaysinline def _11(implicit
-      tag: Tag.CStruct15[
-        T1,
-        T2,
-        T3,
-        T4,
-        T5,
-        T6,
-        T7,
-        T8,
-        T9,
-        T10,
-        T11,
-        T12,
-        T13,
-        T14,
-        T15
-      ]
-  ): T11 = {
-    val ptr = new Ptr[T11](elemRawPtr(rawptr, tag.offset(10.toUSize).rawSize))
-=======
-  @alwaysinline def at11(implicit tag: Tag.CStruct15[T1, T2, T3, T4, T5, T6, T7, T8, T9, T10, T11, T12, T13, T14, T15]): Ptr[T11] = 
-    new Ptr[T11](elemRawPtr(rawptr, tag.offset(10.toULong).toLong))
 
   /** Load a value of a field number 11. */
   @alwaysinline def _11(implicit tag: Tag.CStruct15[T1, T2, T3, T4, T5, T6, T7, T8, T9, T10, T11, T12, T13, T14, T15]): T11 = {
-    val ptr = new Ptr[T11](elemRawPtr(rawptr, tag.offset(10.toULong).toLong))
->>>>>>> 69749b9f
+    val ptr = new Ptr[T11](elemRawPtr(rawptr, tag.offset(10.toUSize).rawSize))
     ptr.unary_!(tag._11)
   }
 
   /** Store a value to a field number 11. */
-<<<<<<< HEAD
-  @alwaysinline def _11_=(value: T11)(implicit
-      tag: Tag.CStruct15[
-        T1,
-        T2,
-        T3,
-        T4,
-        T5,
-        T6,
-        T7,
-        T8,
-        T9,
-        T10,
-        T11,
-        T12,
-        T13,
-        T14,
-        T15
-      ]
-  ): Unit = {
+  @alwaysinline def _11_=(value: T11)(implicit tag: Tag.CStruct15[T1, T2, T3, T4, T5, T6, T7, T8, T9, T10, T11, T12, T13, T14, T15]): Unit = {
     val ptr = new Ptr[T11](elemRawPtr(rawptr, tag.offset(10.toUSize).rawSize))
-=======
-  @alwaysinline def _11_=(value: T11)(implicit tag: Tag.CStruct15[T1, T2, T3, T4, T5, T6, T7, T8, T9, T10, T11, T12, T13, T14, T15]): Unit = {
-    val ptr = new Ptr[T11](elemRawPtr(rawptr, tag.offset(10.toULong).toLong))
->>>>>>> 69749b9f
     ptr.`unary_!_=`(value)(tag._11)
   }
 
   /** Load a value of a field number 12. */
-<<<<<<< HEAD
-  @alwaysinline def at12(implicit
-      tag: Tag.CStruct15[
-        T1,
-        T2,
-        T3,
-        T4,
-        T5,
-        T6,
-        T7,
-        T8,
-        T9,
-        T10,
-        T11,
-        T12,
-        T13,
-        T14,
-        T15
-      ]
-  ): Ptr[T12] =
+  @alwaysinline def at12(implicit tag: Tag.CStruct15[T1, T2, T3, T4, T5, T6, T7, T8, T9, T10, T11, T12, T13, T14, T15]): Ptr[T12] = 
     new Ptr[T12](elemRawPtr(rawptr, tag.offset(11.toUSize).rawSize))
-
-  /** Load a value of a field number 12. */
-  @alwaysinline def _12(implicit
-      tag: Tag.CStruct15[
-        T1,
-        T2,
-        T3,
-        T4,
-        T5,
-        T6,
-        T7,
-        T8,
-        T9,
-        T10,
-        T11,
-        T12,
-        T13,
-        T14,
-        T15
-      ]
-  ): T12 = {
-    val ptr = new Ptr[T12](elemRawPtr(rawptr, tag.offset(11.toUSize).rawSize))
-=======
-  @alwaysinline def at12(implicit tag: Tag.CStruct15[T1, T2, T3, T4, T5, T6, T7, T8, T9, T10, T11, T12, T13, T14, T15]): Ptr[T12] = 
-    new Ptr[T12](elemRawPtr(rawptr, tag.offset(11.toULong).toLong))
 
   /** Load a value of a field number 12. */
   @alwaysinline def _12(implicit tag: Tag.CStruct15[T1, T2, T3, T4, T5, T6, T7, T8, T9, T10, T11, T12, T13, T14, T15]): T12 = {
-    val ptr = new Ptr[T12](elemRawPtr(rawptr, tag.offset(11.toULong).toLong))
->>>>>>> 69749b9f
+    val ptr = new Ptr[T12](elemRawPtr(rawptr, tag.offset(11.toUSize).rawSize))
     ptr.unary_!(tag._12)
   }
 
   /** Store a value to a field number 12. */
-<<<<<<< HEAD
-  @alwaysinline def _12_=(value: T12)(implicit
-      tag: Tag.CStruct15[
-        T1,
-        T2,
-        T3,
-        T4,
-        T5,
-        T6,
-        T7,
-        T8,
-        T9,
-        T10,
-        T11,
-        T12,
-        T13,
-        T14,
-        T15
-      ]
-  ): Unit = {
+  @alwaysinline def _12_=(value: T12)(implicit tag: Tag.CStruct15[T1, T2, T3, T4, T5, T6, T7, T8, T9, T10, T11, T12, T13, T14, T15]): Unit = {
     val ptr = new Ptr[T12](elemRawPtr(rawptr, tag.offset(11.toUSize).rawSize))
-=======
-  @alwaysinline def _12_=(value: T12)(implicit tag: Tag.CStruct15[T1, T2, T3, T4, T5, T6, T7, T8, T9, T10, T11, T12, T13, T14, T15]): Unit = {
-    val ptr = new Ptr[T12](elemRawPtr(rawptr, tag.offset(11.toULong).toLong))
->>>>>>> 69749b9f
     ptr.`unary_!_=`(value)(tag._12)
   }
 
   /** Load a value of a field number 13. */
-<<<<<<< HEAD
-  @alwaysinline def at13(implicit
-      tag: Tag.CStruct15[
-        T1,
-        T2,
-        T3,
-        T4,
-        T5,
-        T6,
-        T7,
-        T8,
-        T9,
-        T10,
-        T11,
-        T12,
-        T13,
-        T14,
-        T15
-      ]
-  ): Ptr[T13] =
+  @alwaysinline def at13(implicit tag: Tag.CStruct15[T1, T2, T3, T4, T5, T6, T7, T8, T9, T10, T11, T12, T13, T14, T15]): Ptr[T13] = 
     new Ptr[T13](elemRawPtr(rawptr, tag.offset(12.toUSize).rawSize))
-
-  /** Load a value of a field number 13. */
-  @alwaysinline def _13(implicit
-      tag: Tag.CStruct15[
-        T1,
-        T2,
-        T3,
-        T4,
-        T5,
-        T6,
-        T7,
-        T8,
-        T9,
-        T10,
-        T11,
-        T12,
-        T13,
-        T14,
-        T15
-      ]
-  ): T13 = {
-    val ptr = new Ptr[T13](elemRawPtr(rawptr, tag.offset(12.toUSize).rawSize))
-=======
-  @alwaysinline def at13(implicit tag: Tag.CStruct15[T1, T2, T3, T4, T5, T6, T7, T8, T9, T10, T11, T12, T13, T14, T15]): Ptr[T13] = 
-    new Ptr[T13](elemRawPtr(rawptr, tag.offset(12.toULong).toLong))
 
   /** Load a value of a field number 13. */
   @alwaysinline def _13(implicit tag: Tag.CStruct15[T1, T2, T3, T4, T5, T6, T7, T8, T9, T10, T11, T12, T13, T14, T15]): T13 = {
-    val ptr = new Ptr[T13](elemRawPtr(rawptr, tag.offset(12.toULong).toLong))
->>>>>>> 69749b9f
+    val ptr = new Ptr[T13](elemRawPtr(rawptr, tag.offset(12.toUSize).rawSize))
     ptr.unary_!(tag._13)
   }
 
   /** Store a value to a field number 13. */
-<<<<<<< HEAD
-  @alwaysinline def _13_=(value: T13)(implicit
-      tag: Tag.CStruct15[
-        T1,
-        T2,
-        T3,
-        T4,
-        T5,
-        T6,
-        T7,
-        T8,
-        T9,
-        T10,
-        T11,
-        T12,
-        T13,
-        T14,
-        T15
-      ]
-  ): Unit = {
+  @alwaysinline def _13_=(value: T13)(implicit tag: Tag.CStruct15[T1, T2, T3, T4, T5, T6, T7, T8, T9, T10, T11, T12, T13, T14, T15]): Unit = {
     val ptr = new Ptr[T13](elemRawPtr(rawptr, tag.offset(12.toUSize).rawSize))
-=======
-  @alwaysinline def _13_=(value: T13)(implicit tag: Tag.CStruct15[T1, T2, T3, T4, T5, T6, T7, T8, T9, T10, T11, T12, T13, T14, T15]): Unit = {
-    val ptr = new Ptr[T13](elemRawPtr(rawptr, tag.offset(12.toULong).toLong))
->>>>>>> 69749b9f
     ptr.`unary_!_=`(value)(tag._13)
   }
 
   /** Load a value of a field number 14. */
-<<<<<<< HEAD
-  @alwaysinline def at14(implicit
-      tag: Tag.CStruct15[
-        T1,
-        T2,
-        T3,
-        T4,
-        T5,
-        T6,
-        T7,
-        T8,
-        T9,
-        T10,
-        T11,
-        T12,
-        T13,
-        T14,
-        T15
-      ]
-  ): Ptr[T14] =
+  @alwaysinline def at14(implicit tag: Tag.CStruct15[T1, T2, T3, T4, T5, T6, T7, T8, T9, T10, T11, T12, T13, T14, T15]): Ptr[T14] = 
     new Ptr[T14](elemRawPtr(rawptr, tag.offset(13.toUSize).rawSize))
-
-  /** Load a value of a field number 14. */
-  @alwaysinline def _14(implicit
-      tag: Tag.CStruct15[
-        T1,
-        T2,
-        T3,
-        T4,
-        T5,
-        T6,
-        T7,
-        T8,
-        T9,
-        T10,
-        T11,
-        T12,
-        T13,
-        T14,
-        T15
-      ]
-  ): T14 = {
-    val ptr = new Ptr[T14](elemRawPtr(rawptr, tag.offset(13.toUSize).rawSize))
-=======
-  @alwaysinline def at14(implicit tag: Tag.CStruct15[T1, T2, T3, T4, T5, T6, T7, T8, T9, T10, T11, T12, T13, T14, T15]): Ptr[T14] = 
-    new Ptr[T14](elemRawPtr(rawptr, tag.offset(13.toULong).toLong))
 
   /** Load a value of a field number 14. */
   @alwaysinline def _14(implicit tag: Tag.CStruct15[T1, T2, T3, T4, T5, T6, T7, T8, T9, T10, T11, T12, T13, T14, T15]): T14 = {
-    val ptr = new Ptr[T14](elemRawPtr(rawptr, tag.offset(13.toULong).toLong))
->>>>>>> 69749b9f
+    val ptr = new Ptr[T14](elemRawPtr(rawptr, tag.offset(13.toUSize).rawSize))
     ptr.unary_!(tag._14)
   }
 
   /** Store a value to a field number 14. */
-<<<<<<< HEAD
-  @alwaysinline def _14_=(value: T14)(implicit
-      tag: Tag.CStruct15[
-        T1,
-        T2,
-        T3,
-        T4,
-        T5,
-        T6,
-        T7,
-        T8,
-        T9,
-        T10,
-        T11,
-        T12,
-        T13,
-        T14,
-        T15
-      ]
-  ): Unit = {
+  @alwaysinline def _14_=(value: T14)(implicit tag: Tag.CStruct15[T1, T2, T3, T4, T5, T6, T7, T8, T9, T10, T11, T12, T13, T14, T15]): Unit = {
     val ptr = new Ptr[T14](elemRawPtr(rawptr, tag.offset(13.toUSize).rawSize))
-=======
-  @alwaysinline def _14_=(value: T14)(implicit tag: Tag.CStruct15[T1, T2, T3, T4, T5, T6, T7, T8, T9, T10, T11, T12, T13, T14, T15]): Unit = {
-    val ptr = new Ptr[T14](elemRawPtr(rawptr, tag.offset(13.toULong).toLong))
->>>>>>> 69749b9f
     ptr.`unary_!_=`(value)(tag._14)
   }
 
   /** Load a value of a field number 15. */
-<<<<<<< HEAD
-  @alwaysinline def at15(implicit
-      tag: Tag.CStruct15[
-        T1,
-        T2,
-        T3,
-        T4,
-        T5,
-        T6,
-        T7,
-        T8,
-        T9,
-        T10,
-        T11,
-        T12,
-        T13,
-        T14,
-        T15
-      ]
-  ): Ptr[T15] =
+  @alwaysinline def at15(implicit tag: Tag.CStruct15[T1, T2, T3, T4, T5, T6, T7, T8, T9, T10, T11, T12, T13, T14, T15]): Ptr[T15] = 
     new Ptr[T15](elemRawPtr(rawptr, tag.offset(14.toUSize).rawSize))
-
-  /** Load a value of a field number 15. */
-  @alwaysinline def _15(implicit
-      tag: Tag.CStruct15[
-        T1,
-        T2,
-        T3,
-        T4,
-        T5,
-        T6,
-        T7,
-        T8,
-        T9,
-        T10,
-        T11,
-        T12,
-        T13,
-        T14,
-        T15
-      ]
-  ): T15 = {
-    val ptr = new Ptr[T15](elemRawPtr(rawptr, tag.offset(14.toUSize).rawSize))
-=======
-  @alwaysinline def at15(implicit tag: Tag.CStruct15[T1, T2, T3, T4, T5, T6, T7, T8, T9, T10, T11, T12, T13, T14, T15]): Ptr[T15] = 
-    new Ptr[T15](elemRawPtr(rawptr, tag.offset(14.toULong).toLong))
 
   /** Load a value of a field number 15. */
   @alwaysinline def _15(implicit tag: Tag.CStruct15[T1, T2, T3, T4, T5, T6, T7, T8, T9, T10, T11, T12, T13, T14, T15]): T15 = {
-    val ptr = new Ptr[T15](elemRawPtr(rawptr, tag.offset(14.toULong).toLong))
->>>>>>> 69749b9f
+    val ptr = new Ptr[T15](elemRawPtr(rawptr, tag.offset(14.toUSize).rawSize))
     ptr.unary_!(tag._15)
   }
 
   /** Store a value to a field number 15. */
-<<<<<<< HEAD
-  @alwaysinline def _15_=(value: T15)(implicit
-      tag: Tag.CStruct15[
-        T1,
-        T2,
-        T3,
-        T4,
-        T5,
-        T6,
-        T7,
-        T8,
-        T9,
-        T10,
-        T11,
-        T12,
-        T13,
-        T14,
-        T15
-      ]
-  ): Unit = {
+  @alwaysinline def _15_=(value: T15)(implicit tag: Tag.CStruct15[T1, T2, T3, T4, T5, T6, T7, T8, T9, T10, T11, T12, T13, T14, T15]): Unit = {
     val ptr = new Ptr[T15](elemRawPtr(rawptr, tag.offset(14.toUSize).rawSize))
-=======
-  @alwaysinline def _15_=(value: T15)(implicit tag: Tag.CStruct15[T1, T2, T3, T4, T5, T6, T7, T8, T9, T10, T11, T12, T13, T14, T15]): Unit = {
-    val ptr = new Ptr[T15](elemRawPtr(rawptr, tag.offset(14.toULong).toLong))
->>>>>>> 69749b9f
     ptr.`unary_!_=`(value)(tag._15)
   }
 
 }
 
-<<<<<<< HEAD
-final class CStruct16[
-    T1,
-    T2,
-    T3,
-    T4,
-    T5,
-    T6,
-    T7,
-    T8,
-    T9,
-    T10,
-    T11,
-    T12,
-    T13,
-    T14,
-    T15,
-    T16
-] private[scalanative] (private[scalanative] val rawptr: RawPtr)
-    extends CStruct {
-=======
 final class CStruct16[T1, T2, T3, T4, T5, T6, T7, T8, T9, T10, T11, T12, T13, T14, T15, T16] private[scalanative] (private[scalanative] val rawptr: RawPtr) extends CStruct {
->>>>>>> 69749b9f
   @alwaysinline override def equals(other: Any): Boolean =
     (this eq other.asInstanceOf[AnyRef]) || (other match {
       case other: CStruct16[_, _, _, _, _, _, _, _, _, _, _, _, _, _, _, _] =>
@@ -6146,1465 +2273,268 @@
   @alwaysinline override def toString: String =
     "CStruct16@" + java.lang.Long.toHexString(castRawPtrToLong(rawptr))
 
-<<<<<<< HEAD
-  @alwaysinline def toPtr: Ptr[CStruct16[
-    T1,
-    T2,
-    T3,
-    T4,
-    T5,
-    T6,
-    T7,
-    T8,
-    T9,
-    T10,
-    T11,
-    T12,
-    T13,
-    T14,
-    T15,
-    T16
-  ]] =
-    fromRawPtr[CStruct16[
-      T1,
-      T2,
-      T3,
-      T4,
-      T5,
-      T6,
-      T7,
-      T8,
-      T9,
-      T10,
-      T11,
-      T12,
-      T13,
-      T14,
-      T15,
-      T16
-    ]](rawptr)
-
-  /** Load a value of a field number 1. */
-  @alwaysinline def at1(implicit
-      tag: Tag.CStruct16[
-        T1,
-        T2,
-        T3,
-        T4,
-        T5,
-        T6,
-        T7,
-        T8,
-        T9,
-        T10,
-        T11,
-        T12,
-        T13,
-        T14,
-        T15,
-        T16
-      ]
-  ): Ptr[T1] =
-    new Ptr[T1](elemRawPtr(rawptr, tag.offset(0.toUSize).rawSize))
-
-  /** Load a value of a field number 1. */
-  @alwaysinline def _1(implicit
-      tag: Tag.CStruct16[
-        T1,
-        T2,
-        T3,
-        T4,
-        T5,
-        T6,
-        T7,
-        T8,
-        T9,
-        T10,
-        T11,
-        T12,
-        T13,
-        T14,
-        T15,
-        T16
-      ]
-  ): T1 = {
-    val ptr = new Ptr[T1](elemRawPtr(rawptr, tag.offset(0.toUSize).rawSize))
-=======
   @alwaysinline def toPtr: Ptr[CStruct16[T1, T2, T3, T4, T5, T6, T7, T8, T9, T10, T11, T12, T13, T14, T15, T16]] =
     fromRawPtr[CStruct16[T1, T2, T3, T4, T5, T6, T7, T8, T9, T10, T11, T12, T13, T14, T15, T16]](rawptr)
 
   /** Load a value of a field number 1. */
   @alwaysinline def at1(implicit tag: Tag.CStruct16[T1, T2, T3, T4, T5, T6, T7, T8, T9, T10, T11, T12, T13, T14, T15, T16]): Ptr[T1] = 
-    new Ptr[T1](elemRawPtr(rawptr, tag.offset(0.toULong).toLong))
+    new Ptr[T1](elemRawPtr(rawptr, tag.offset(0.toUSize).rawSize))
 
   /** Load a value of a field number 1. */
   @alwaysinline def _1(implicit tag: Tag.CStruct16[T1, T2, T3, T4, T5, T6, T7, T8, T9, T10, T11, T12, T13, T14, T15, T16]): T1 = {
-    val ptr = new Ptr[T1](elemRawPtr(rawptr, tag.offset(0.toULong).toLong))
->>>>>>> 69749b9f
+    val ptr = new Ptr[T1](elemRawPtr(rawptr, tag.offset(0.toUSize).rawSize))
     ptr.unary_!(tag._1)
   }
 
   /** Store a value to a field number 1. */
-<<<<<<< HEAD
-  @alwaysinline def _1_=(value: T1)(implicit
-      tag: Tag.CStruct16[
-        T1,
-        T2,
-        T3,
-        T4,
-        T5,
-        T6,
-        T7,
-        T8,
-        T9,
-        T10,
-        T11,
-        T12,
-        T13,
-        T14,
-        T15,
-        T16
-      ]
-  ): Unit = {
+  @alwaysinline def _1_=(value: T1)(implicit tag: Tag.CStruct16[T1, T2, T3, T4, T5, T6, T7, T8, T9, T10, T11, T12, T13, T14, T15, T16]): Unit = {
     val ptr = new Ptr[T1](elemRawPtr(rawptr, tag.offset(0.toUSize).rawSize))
-=======
-  @alwaysinline def _1_=(value: T1)(implicit tag: Tag.CStruct16[T1, T2, T3, T4, T5, T6, T7, T8, T9, T10, T11, T12, T13, T14, T15, T16]): Unit = {
-    val ptr = new Ptr[T1](elemRawPtr(rawptr, tag.offset(0.toULong).toLong))
->>>>>>> 69749b9f
     ptr.`unary_!_=`(value)(tag._1)
   }
 
   /** Load a value of a field number 2. */
-<<<<<<< HEAD
-  @alwaysinline def at2(implicit
-      tag: Tag.CStruct16[
-        T1,
-        T2,
-        T3,
-        T4,
-        T5,
-        T6,
-        T7,
-        T8,
-        T9,
-        T10,
-        T11,
-        T12,
-        T13,
-        T14,
-        T15,
-        T16
-      ]
-  ): Ptr[T2] =
+  @alwaysinline def at2(implicit tag: Tag.CStruct16[T1, T2, T3, T4, T5, T6, T7, T8, T9, T10, T11, T12, T13, T14, T15, T16]): Ptr[T2] = 
     new Ptr[T2](elemRawPtr(rawptr, tag.offset(1.toUSize).rawSize))
-
-  /** Load a value of a field number 2. */
-  @alwaysinline def _2(implicit
-      tag: Tag.CStruct16[
-        T1,
-        T2,
-        T3,
-        T4,
-        T5,
-        T6,
-        T7,
-        T8,
-        T9,
-        T10,
-        T11,
-        T12,
-        T13,
-        T14,
-        T15,
-        T16
-      ]
-  ): T2 = {
-    val ptr = new Ptr[T2](elemRawPtr(rawptr, tag.offset(1.toUSize).rawSize))
-=======
-  @alwaysinline def at2(implicit tag: Tag.CStruct16[T1, T2, T3, T4, T5, T6, T7, T8, T9, T10, T11, T12, T13, T14, T15, T16]): Ptr[T2] = 
-    new Ptr[T2](elemRawPtr(rawptr, tag.offset(1.toULong).toLong))
 
   /** Load a value of a field number 2. */
   @alwaysinline def _2(implicit tag: Tag.CStruct16[T1, T2, T3, T4, T5, T6, T7, T8, T9, T10, T11, T12, T13, T14, T15, T16]): T2 = {
-    val ptr = new Ptr[T2](elemRawPtr(rawptr, tag.offset(1.toULong).toLong))
->>>>>>> 69749b9f
+    val ptr = new Ptr[T2](elemRawPtr(rawptr, tag.offset(1.toUSize).rawSize))
     ptr.unary_!(tag._2)
   }
 
   /** Store a value to a field number 2. */
-<<<<<<< HEAD
-  @alwaysinline def _2_=(value: T2)(implicit
-      tag: Tag.CStruct16[
-        T1,
-        T2,
-        T3,
-        T4,
-        T5,
-        T6,
-        T7,
-        T8,
-        T9,
-        T10,
-        T11,
-        T12,
-        T13,
-        T14,
-        T15,
-        T16
-      ]
-  ): Unit = {
+  @alwaysinline def _2_=(value: T2)(implicit tag: Tag.CStruct16[T1, T2, T3, T4, T5, T6, T7, T8, T9, T10, T11, T12, T13, T14, T15, T16]): Unit = {
     val ptr = new Ptr[T2](elemRawPtr(rawptr, tag.offset(1.toUSize).rawSize))
-=======
-  @alwaysinline def _2_=(value: T2)(implicit tag: Tag.CStruct16[T1, T2, T3, T4, T5, T6, T7, T8, T9, T10, T11, T12, T13, T14, T15, T16]): Unit = {
-    val ptr = new Ptr[T2](elemRawPtr(rawptr, tag.offset(1.toULong).toLong))
->>>>>>> 69749b9f
     ptr.`unary_!_=`(value)(tag._2)
   }
 
   /** Load a value of a field number 3. */
-<<<<<<< HEAD
-  @alwaysinline def at3(implicit
-      tag: Tag.CStruct16[
-        T1,
-        T2,
-        T3,
-        T4,
-        T5,
-        T6,
-        T7,
-        T8,
-        T9,
-        T10,
-        T11,
-        T12,
-        T13,
-        T14,
-        T15,
-        T16
-      ]
-  ): Ptr[T3] =
+  @alwaysinline def at3(implicit tag: Tag.CStruct16[T1, T2, T3, T4, T5, T6, T7, T8, T9, T10, T11, T12, T13, T14, T15, T16]): Ptr[T3] = 
     new Ptr[T3](elemRawPtr(rawptr, tag.offset(2.toUSize).rawSize))
-
-  /** Load a value of a field number 3. */
-  @alwaysinline def _3(implicit
-      tag: Tag.CStruct16[
-        T1,
-        T2,
-        T3,
-        T4,
-        T5,
-        T6,
-        T7,
-        T8,
-        T9,
-        T10,
-        T11,
-        T12,
-        T13,
-        T14,
-        T15,
-        T16
-      ]
-  ): T3 = {
-    val ptr = new Ptr[T3](elemRawPtr(rawptr, tag.offset(2.toUSize).rawSize))
-=======
-  @alwaysinline def at3(implicit tag: Tag.CStruct16[T1, T2, T3, T4, T5, T6, T7, T8, T9, T10, T11, T12, T13, T14, T15, T16]): Ptr[T3] = 
-    new Ptr[T3](elemRawPtr(rawptr, tag.offset(2.toULong).toLong))
 
   /** Load a value of a field number 3. */
   @alwaysinline def _3(implicit tag: Tag.CStruct16[T1, T2, T3, T4, T5, T6, T7, T8, T9, T10, T11, T12, T13, T14, T15, T16]): T3 = {
-    val ptr = new Ptr[T3](elemRawPtr(rawptr, tag.offset(2.toULong).toLong))
->>>>>>> 69749b9f
+    val ptr = new Ptr[T3](elemRawPtr(rawptr, tag.offset(2.toUSize).rawSize))
     ptr.unary_!(tag._3)
   }
 
   /** Store a value to a field number 3. */
-<<<<<<< HEAD
-  @alwaysinline def _3_=(value: T3)(implicit
-      tag: Tag.CStruct16[
-        T1,
-        T2,
-        T3,
-        T4,
-        T5,
-        T6,
-        T7,
-        T8,
-        T9,
-        T10,
-        T11,
-        T12,
-        T13,
-        T14,
-        T15,
-        T16
-      ]
-  ): Unit = {
+  @alwaysinline def _3_=(value: T3)(implicit tag: Tag.CStruct16[T1, T2, T3, T4, T5, T6, T7, T8, T9, T10, T11, T12, T13, T14, T15, T16]): Unit = {
     val ptr = new Ptr[T3](elemRawPtr(rawptr, tag.offset(2.toUSize).rawSize))
-=======
-  @alwaysinline def _3_=(value: T3)(implicit tag: Tag.CStruct16[T1, T2, T3, T4, T5, T6, T7, T8, T9, T10, T11, T12, T13, T14, T15, T16]): Unit = {
-    val ptr = new Ptr[T3](elemRawPtr(rawptr, tag.offset(2.toULong).toLong))
->>>>>>> 69749b9f
     ptr.`unary_!_=`(value)(tag._3)
   }
 
   /** Load a value of a field number 4. */
-<<<<<<< HEAD
-  @alwaysinline def at4(implicit
-      tag: Tag.CStruct16[
-        T1,
-        T2,
-        T3,
-        T4,
-        T5,
-        T6,
-        T7,
-        T8,
-        T9,
-        T10,
-        T11,
-        T12,
-        T13,
-        T14,
-        T15,
-        T16
-      ]
-  ): Ptr[T4] =
+  @alwaysinline def at4(implicit tag: Tag.CStruct16[T1, T2, T3, T4, T5, T6, T7, T8, T9, T10, T11, T12, T13, T14, T15, T16]): Ptr[T4] = 
     new Ptr[T4](elemRawPtr(rawptr, tag.offset(3.toUSize).rawSize))
-
-  /** Load a value of a field number 4. */
-  @alwaysinline def _4(implicit
-      tag: Tag.CStruct16[
-        T1,
-        T2,
-        T3,
-        T4,
-        T5,
-        T6,
-        T7,
-        T8,
-        T9,
-        T10,
-        T11,
-        T12,
-        T13,
-        T14,
-        T15,
-        T16
-      ]
-  ): T4 = {
-    val ptr = new Ptr[T4](elemRawPtr(rawptr, tag.offset(3.toUSize).rawSize))
-=======
-  @alwaysinline def at4(implicit tag: Tag.CStruct16[T1, T2, T3, T4, T5, T6, T7, T8, T9, T10, T11, T12, T13, T14, T15, T16]): Ptr[T4] = 
-    new Ptr[T4](elemRawPtr(rawptr, tag.offset(3.toULong).toLong))
 
   /** Load a value of a field number 4. */
   @alwaysinline def _4(implicit tag: Tag.CStruct16[T1, T2, T3, T4, T5, T6, T7, T8, T9, T10, T11, T12, T13, T14, T15, T16]): T4 = {
-    val ptr = new Ptr[T4](elemRawPtr(rawptr, tag.offset(3.toULong).toLong))
->>>>>>> 69749b9f
+    val ptr = new Ptr[T4](elemRawPtr(rawptr, tag.offset(3.toUSize).rawSize))
     ptr.unary_!(tag._4)
   }
 
   /** Store a value to a field number 4. */
-<<<<<<< HEAD
-  @alwaysinline def _4_=(value: T4)(implicit
-      tag: Tag.CStruct16[
-        T1,
-        T2,
-        T3,
-        T4,
-        T5,
-        T6,
-        T7,
-        T8,
-        T9,
-        T10,
-        T11,
-        T12,
-        T13,
-        T14,
-        T15,
-        T16
-      ]
-  ): Unit = {
+  @alwaysinline def _4_=(value: T4)(implicit tag: Tag.CStruct16[T1, T2, T3, T4, T5, T6, T7, T8, T9, T10, T11, T12, T13, T14, T15, T16]): Unit = {
     val ptr = new Ptr[T4](elemRawPtr(rawptr, tag.offset(3.toUSize).rawSize))
-=======
-  @alwaysinline def _4_=(value: T4)(implicit tag: Tag.CStruct16[T1, T2, T3, T4, T5, T6, T7, T8, T9, T10, T11, T12, T13, T14, T15, T16]): Unit = {
-    val ptr = new Ptr[T4](elemRawPtr(rawptr, tag.offset(3.toULong).toLong))
->>>>>>> 69749b9f
     ptr.`unary_!_=`(value)(tag._4)
   }
 
   /** Load a value of a field number 5. */
-<<<<<<< HEAD
-  @alwaysinline def at5(implicit
-      tag: Tag.CStruct16[
-        T1,
-        T2,
-        T3,
-        T4,
-        T5,
-        T6,
-        T7,
-        T8,
-        T9,
-        T10,
-        T11,
-        T12,
-        T13,
-        T14,
-        T15,
-        T16
-      ]
-  ): Ptr[T5] =
+  @alwaysinline def at5(implicit tag: Tag.CStruct16[T1, T2, T3, T4, T5, T6, T7, T8, T9, T10, T11, T12, T13, T14, T15, T16]): Ptr[T5] = 
     new Ptr[T5](elemRawPtr(rawptr, tag.offset(4.toUSize).rawSize))
-
-  /** Load a value of a field number 5. */
-  @alwaysinline def _5(implicit
-      tag: Tag.CStruct16[
-        T1,
-        T2,
-        T3,
-        T4,
-        T5,
-        T6,
-        T7,
-        T8,
-        T9,
-        T10,
-        T11,
-        T12,
-        T13,
-        T14,
-        T15,
-        T16
-      ]
-  ): T5 = {
-    val ptr = new Ptr[T5](elemRawPtr(rawptr, tag.offset(4.toUSize).rawSize))
-=======
-  @alwaysinline def at5(implicit tag: Tag.CStruct16[T1, T2, T3, T4, T5, T6, T7, T8, T9, T10, T11, T12, T13, T14, T15, T16]): Ptr[T5] = 
-    new Ptr[T5](elemRawPtr(rawptr, tag.offset(4.toULong).toLong))
 
   /** Load a value of a field number 5. */
   @alwaysinline def _5(implicit tag: Tag.CStruct16[T1, T2, T3, T4, T5, T6, T7, T8, T9, T10, T11, T12, T13, T14, T15, T16]): T5 = {
-    val ptr = new Ptr[T5](elemRawPtr(rawptr, tag.offset(4.toULong).toLong))
->>>>>>> 69749b9f
+    val ptr = new Ptr[T5](elemRawPtr(rawptr, tag.offset(4.toUSize).rawSize))
     ptr.unary_!(tag._5)
   }
 
   /** Store a value to a field number 5. */
-<<<<<<< HEAD
-  @alwaysinline def _5_=(value: T5)(implicit
-      tag: Tag.CStruct16[
-        T1,
-        T2,
-        T3,
-        T4,
-        T5,
-        T6,
-        T7,
-        T8,
-        T9,
-        T10,
-        T11,
-        T12,
-        T13,
-        T14,
-        T15,
-        T16
-      ]
-  ): Unit = {
+  @alwaysinline def _5_=(value: T5)(implicit tag: Tag.CStruct16[T1, T2, T3, T4, T5, T6, T7, T8, T9, T10, T11, T12, T13, T14, T15, T16]): Unit = {
     val ptr = new Ptr[T5](elemRawPtr(rawptr, tag.offset(4.toUSize).rawSize))
-=======
-  @alwaysinline def _5_=(value: T5)(implicit tag: Tag.CStruct16[T1, T2, T3, T4, T5, T6, T7, T8, T9, T10, T11, T12, T13, T14, T15, T16]): Unit = {
-    val ptr = new Ptr[T5](elemRawPtr(rawptr, tag.offset(4.toULong).toLong))
->>>>>>> 69749b9f
     ptr.`unary_!_=`(value)(tag._5)
   }
 
   /** Load a value of a field number 6. */
-<<<<<<< HEAD
-  @alwaysinline def at6(implicit
-      tag: Tag.CStruct16[
-        T1,
-        T2,
-        T3,
-        T4,
-        T5,
-        T6,
-        T7,
-        T8,
-        T9,
-        T10,
-        T11,
-        T12,
-        T13,
-        T14,
-        T15,
-        T16
-      ]
-  ): Ptr[T6] =
+  @alwaysinline def at6(implicit tag: Tag.CStruct16[T1, T2, T3, T4, T5, T6, T7, T8, T9, T10, T11, T12, T13, T14, T15, T16]): Ptr[T6] = 
     new Ptr[T6](elemRawPtr(rawptr, tag.offset(5.toUSize).rawSize))
-
-  /** Load a value of a field number 6. */
-  @alwaysinline def _6(implicit
-      tag: Tag.CStruct16[
-        T1,
-        T2,
-        T3,
-        T4,
-        T5,
-        T6,
-        T7,
-        T8,
-        T9,
-        T10,
-        T11,
-        T12,
-        T13,
-        T14,
-        T15,
-        T16
-      ]
-  ): T6 = {
-    val ptr = new Ptr[T6](elemRawPtr(rawptr, tag.offset(5.toUSize).rawSize))
-=======
-  @alwaysinline def at6(implicit tag: Tag.CStruct16[T1, T2, T3, T4, T5, T6, T7, T8, T9, T10, T11, T12, T13, T14, T15, T16]): Ptr[T6] = 
-    new Ptr[T6](elemRawPtr(rawptr, tag.offset(5.toULong).toLong))
 
   /** Load a value of a field number 6. */
   @alwaysinline def _6(implicit tag: Tag.CStruct16[T1, T2, T3, T4, T5, T6, T7, T8, T9, T10, T11, T12, T13, T14, T15, T16]): T6 = {
-    val ptr = new Ptr[T6](elemRawPtr(rawptr, tag.offset(5.toULong).toLong))
->>>>>>> 69749b9f
+    val ptr = new Ptr[T6](elemRawPtr(rawptr, tag.offset(5.toUSize).rawSize))
     ptr.unary_!(tag._6)
   }
 
   /** Store a value to a field number 6. */
-<<<<<<< HEAD
-  @alwaysinline def _6_=(value: T6)(implicit
-      tag: Tag.CStruct16[
-        T1,
-        T2,
-        T3,
-        T4,
-        T5,
-        T6,
-        T7,
-        T8,
-        T9,
-        T10,
-        T11,
-        T12,
-        T13,
-        T14,
-        T15,
-        T16
-      ]
-  ): Unit = {
+  @alwaysinline def _6_=(value: T6)(implicit tag: Tag.CStruct16[T1, T2, T3, T4, T5, T6, T7, T8, T9, T10, T11, T12, T13, T14, T15, T16]): Unit = {
     val ptr = new Ptr[T6](elemRawPtr(rawptr, tag.offset(5.toUSize).rawSize))
-=======
-  @alwaysinline def _6_=(value: T6)(implicit tag: Tag.CStruct16[T1, T2, T3, T4, T5, T6, T7, T8, T9, T10, T11, T12, T13, T14, T15, T16]): Unit = {
-    val ptr = new Ptr[T6](elemRawPtr(rawptr, tag.offset(5.toULong).toLong))
->>>>>>> 69749b9f
     ptr.`unary_!_=`(value)(tag._6)
   }
 
   /** Load a value of a field number 7. */
-<<<<<<< HEAD
-  @alwaysinline def at7(implicit
-      tag: Tag.CStruct16[
-        T1,
-        T2,
-        T3,
-        T4,
-        T5,
-        T6,
-        T7,
-        T8,
-        T9,
-        T10,
-        T11,
-        T12,
-        T13,
-        T14,
-        T15,
-        T16
-      ]
-  ): Ptr[T7] =
+  @alwaysinline def at7(implicit tag: Tag.CStruct16[T1, T2, T3, T4, T5, T6, T7, T8, T9, T10, T11, T12, T13, T14, T15, T16]): Ptr[T7] = 
     new Ptr[T7](elemRawPtr(rawptr, tag.offset(6.toUSize).rawSize))
-
-  /** Load a value of a field number 7. */
-  @alwaysinline def _7(implicit
-      tag: Tag.CStruct16[
-        T1,
-        T2,
-        T3,
-        T4,
-        T5,
-        T6,
-        T7,
-        T8,
-        T9,
-        T10,
-        T11,
-        T12,
-        T13,
-        T14,
-        T15,
-        T16
-      ]
-  ): T7 = {
-    val ptr = new Ptr[T7](elemRawPtr(rawptr, tag.offset(6.toUSize).rawSize))
-=======
-  @alwaysinline def at7(implicit tag: Tag.CStruct16[T1, T2, T3, T4, T5, T6, T7, T8, T9, T10, T11, T12, T13, T14, T15, T16]): Ptr[T7] = 
-    new Ptr[T7](elemRawPtr(rawptr, tag.offset(6.toULong).toLong))
 
   /** Load a value of a field number 7. */
   @alwaysinline def _7(implicit tag: Tag.CStruct16[T1, T2, T3, T4, T5, T6, T7, T8, T9, T10, T11, T12, T13, T14, T15, T16]): T7 = {
-    val ptr = new Ptr[T7](elemRawPtr(rawptr, tag.offset(6.toULong).toLong))
->>>>>>> 69749b9f
+    val ptr = new Ptr[T7](elemRawPtr(rawptr, tag.offset(6.toUSize).rawSize))
     ptr.unary_!(tag._7)
   }
 
   /** Store a value to a field number 7. */
-<<<<<<< HEAD
-  @alwaysinline def _7_=(value: T7)(implicit
-      tag: Tag.CStruct16[
-        T1,
-        T2,
-        T3,
-        T4,
-        T5,
-        T6,
-        T7,
-        T8,
-        T9,
-        T10,
-        T11,
-        T12,
-        T13,
-        T14,
-        T15,
-        T16
-      ]
-  ): Unit = {
+  @alwaysinline def _7_=(value: T7)(implicit tag: Tag.CStruct16[T1, T2, T3, T4, T5, T6, T7, T8, T9, T10, T11, T12, T13, T14, T15, T16]): Unit = {
     val ptr = new Ptr[T7](elemRawPtr(rawptr, tag.offset(6.toUSize).rawSize))
-=======
-  @alwaysinline def _7_=(value: T7)(implicit tag: Tag.CStruct16[T1, T2, T3, T4, T5, T6, T7, T8, T9, T10, T11, T12, T13, T14, T15, T16]): Unit = {
-    val ptr = new Ptr[T7](elemRawPtr(rawptr, tag.offset(6.toULong).toLong))
->>>>>>> 69749b9f
     ptr.`unary_!_=`(value)(tag._7)
   }
 
   /** Load a value of a field number 8. */
-<<<<<<< HEAD
-  @alwaysinline def at8(implicit
-      tag: Tag.CStruct16[
-        T1,
-        T2,
-        T3,
-        T4,
-        T5,
-        T6,
-        T7,
-        T8,
-        T9,
-        T10,
-        T11,
-        T12,
-        T13,
-        T14,
-        T15,
-        T16
-      ]
-  ): Ptr[T8] =
+  @alwaysinline def at8(implicit tag: Tag.CStruct16[T1, T2, T3, T4, T5, T6, T7, T8, T9, T10, T11, T12, T13, T14, T15, T16]): Ptr[T8] = 
     new Ptr[T8](elemRawPtr(rawptr, tag.offset(7.toUSize).rawSize))
-
-  /** Load a value of a field number 8. */
-  @alwaysinline def _8(implicit
-      tag: Tag.CStruct16[
-        T1,
-        T2,
-        T3,
-        T4,
-        T5,
-        T6,
-        T7,
-        T8,
-        T9,
-        T10,
-        T11,
-        T12,
-        T13,
-        T14,
-        T15,
-        T16
-      ]
-  ): T8 = {
-    val ptr = new Ptr[T8](elemRawPtr(rawptr, tag.offset(7.toUSize).rawSize))
-=======
-  @alwaysinline def at8(implicit tag: Tag.CStruct16[T1, T2, T3, T4, T5, T6, T7, T8, T9, T10, T11, T12, T13, T14, T15, T16]): Ptr[T8] = 
-    new Ptr[T8](elemRawPtr(rawptr, tag.offset(7.toULong).toLong))
 
   /** Load a value of a field number 8. */
   @alwaysinline def _8(implicit tag: Tag.CStruct16[T1, T2, T3, T4, T5, T6, T7, T8, T9, T10, T11, T12, T13, T14, T15, T16]): T8 = {
-    val ptr = new Ptr[T8](elemRawPtr(rawptr, tag.offset(7.toULong).toLong))
->>>>>>> 69749b9f
+    val ptr = new Ptr[T8](elemRawPtr(rawptr, tag.offset(7.toUSize).rawSize))
     ptr.unary_!(tag._8)
   }
 
   /** Store a value to a field number 8. */
-<<<<<<< HEAD
-  @alwaysinline def _8_=(value: T8)(implicit
-      tag: Tag.CStruct16[
-        T1,
-        T2,
-        T3,
-        T4,
-        T5,
-        T6,
-        T7,
-        T8,
-        T9,
-        T10,
-        T11,
-        T12,
-        T13,
-        T14,
-        T15,
-        T16
-      ]
-  ): Unit = {
+  @alwaysinline def _8_=(value: T8)(implicit tag: Tag.CStruct16[T1, T2, T3, T4, T5, T6, T7, T8, T9, T10, T11, T12, T13, T14, T15, T16]): Unit = {
     val ptr = new Ptr[T8](elemRawPtr(rawptr, tag.offset(7.toUSize).rawSize))
-=======
-  @alwaysinline def _8_=(value: T8)(implicit tag: Tag.CStruct16[T1, T2, T3, T4, T5, T6, T7, T8, T9, T10, T11, T12, T13, T14, T15, T16]): Unit = {
-    val ptr = new Ptr[T8](elemRawPtr(rawptr, tag.offset(7.toULong).toLong))
->>>>>>> 69749b9f
     ptr.`unary_!_=`(value)(tag._8)
   }
 
   /** Load a value of a field number 9. */
-<<<<<<< HEAD
-  @alwaysinline def at9(implicit
-      tag: Tag.CStruct16[
-        T1,
-        T2,
-        T3,
-        T4,
-        T5,
-        T6,
-        T7,
-        T8,
-        T9,
-        T10,
-        T11,
-        T12,
-        T13,
-        T14,
-        T15,
-        T16
-      ]
-  ): Ptr[T9] =
+  @alwaysinline def at9(implicit tag: Tag.CStruct16[T1, T2, T3, T4, T5, T6, T7, T8, T9, T10, T11, T12, T13, T14, T15, T16]): Ptr[T9] = 
     new Ptr[T9](elemRawPtr(rawptr, tag.offset(8.toUSize).rawSize))
-
-  /** Load a value of a field number 9. */
-  @alwaysinline def _9(implicit
-      tag: Tag.CStruct16[
-        T1,
-        T2,
-        T3,
-        T4,
-        T5,
-        T6,
-        T7,
-        T8,
-        T9,
-        T10,
-        T11,
-        T12,
-        T13,
-        T14,
-        T15,
-        T16
-      ]
-  ): T9 = {
-    val ptr = new Ptr[T9](elemRawPtr(rawptr, tag.offset(8.toUSize).rawSize))
-=======
-  @alwaysinline def at9(implicit tag: Tag.CStruct16[T1, T2, T3, T4, T5, T6, T7, T8, T9, T10, T11, T12, T13, T14, T15, T16]): Ptr[T9] = 
-    new Ptr[T9](elemRawPtr(rawptr, tag.offset(8.toULong).toLong))
 
   /** Load a value of a field number 9. */
   @alwaysinline def _9(implicit tag: Tag.CStruct16[T1, T2, T3, T4, T5, T6, T7, T8, T9, T10, T11, T12, T13, T14, T15, T16]): T9 = {
-    val ptr = new Ptr[T9](elemRawPtr(rawptr, tag.offset(8.toULong).toLong))
->>>>>>> 69749b9f
+    val ptr = new Ptr[T9](elemRawPtr(rawptr, tag.offset(8.toUSize).rawSize))
     ptr.unary_!(tag._9)
   }
 
   /** Store a value to a field number 9. */
-<<<<<<< HEAD
-  @alwaysinline def _9_=(value: T9)(implicit
-      tag: Tag.CStruct16[
-        T1,
-        T2,
-        T3,
-        T4,
-        T5,
-        T6,
-        T7,
-        T8,
-        T9,
-        T10,
-        T11,
-        T12,
-        T13,
-        T14,
-        T15,
-        T16
-      ]
-  ): Unit = {
+  @alwaysinline def _9_=(value: T9)(implicit tag: Tag.CStruct16[T1, T2, T3, T4, T5, T6, T7, T8, T9, T10, T11, T12, T13, T14, T15, T16]): Unit = {
     val ptr = new Ptr[T9](elemRawPtr(rawptr, tag.offset(8.toUSize).rawSize))
-=======
-  @alwaysinline def _9_=(value: T9)(implicit tag: Tag.CStruct16[T1, T2, T3, T4, T5, T6, T7, T8, T9, T10, T11, T12, T13, T14, T15, T16]): Unit = {
-    val ptr = new Ptr[T9](elemRawPtr(rawptr, tag.offset(8.toULong).toLong))
->>>>>>> 69749b9f
     ptr.`unary_!_=`(value)(tag._9)
   }
 
   /** Load a value of a field number 10. */
-<<<<<<< HEAD
-  @alwaysinline def at10(implicit
-      tag: Tag.CStruct16[
-        T1,
-        T2,
-        T3,
-        T4,
-        T5,
-        T6,
-        T7,
-        T8,
-        T9,
-        T10,
-        T11,
-        T12,
-        T13,
-        T14,
-        T15,
-        T16
-      ]
-  ): Ptr[T10] =
+  @alwaysinline def at10(implicit tag: Tag.CStruct16[T1, T2, T3, T4, T5, T6, T7, T8, T9, T10, T11, T12, T13, T14, T15, T16]): Ptr[T10] = 
     new Ptr[T10](elemRawPtr(rawptr, tag.offset(9.toUSize).rawSize))
-
-  /** Load a value of a field number 10. */
-  @alwaysinline def _10(implicit
-      tag: Tag.CStruct16[
-        T1,
-        T2,
-        T3,
-        T4,
-        T5,
-        T6,
-        T7,
-        T8,
-        T9,
-        T10,
-        T11,
-        T12,
-        T13,
-        T14,
-        T15,
-        T16
-      ]
-  ): T10 = {
-    val ptr = new Ptr[T10](elemRawPtr(rawptr, tag.offset(9.toUSize).rawSize))
-=======
-  @alwaysinline def at10(implicit tag: Tag.CStruct16[T1, T2, T3, T4, T5, T6, T7, T8, T9, T10, T11, T12, T13, T14, T15, T16]): Ptr[T10] = 
-    new Ptr[T10](elemRawPtr(rawptr, tag.offset(9.toULong).toLong))
 
   /** Load a value of a field number 10. */
   @alwaysinline def _10(implicit tag: Tag.CStruct16[T1, T2, T3, T4, T5, T6, T7, T8, T9, T10, T11, T12, T13, T14, T15, T16]): T10 = {
-    val ptr = new Ptr[T10](elemRawPtr(rawptr, tag.offset(9.toULong).toLong))
->>>>>>> 69749b9f
+    val ptr = new Ptr[T10](elemRawPtr(rawptr, tag.offset(9.toUSize).rawSize))
     ptr.unary_!(tag._10)
   }
 
   /** Store a value to a field number 10. */
-<<<<<<< HEAD
-  @alwaysinline def _10_=(value: T10)(implicit
-      tag: Tag.CStruct16[
-        T1,
-        T2,
-        T3,
-        T4,
-        T5,
-        T6,
-        T7,
-        T8,
-        T9,
-        T10,
-        T11,
-        T12,
-        T13,
-        T14,
-        T15,
-        T16
-      ]
-  ): Unit = {
+  @alwaysinline def _10_=(value: T10)(implicit tag: Tag.CStruct16[T1, T2, T3, T4, T5, T6, T7, T8, T9, T10, T11, T12, T13, T14, T15, T16]): Unit = {
     val ptr = new Ptr[T10](elemRawPtr(rawptr, tag.offset(9.toUSize).rawSize))
-=======
-  @alwaysinline def _10_=(value: T10)(implicit tag: Tag.CStruct16[T1, T2, T3, T4, T5, T6, T7, T8, T9, T10, T11, T12, T13, T14, T15, T16]): Unit = {
-    val ptr = new Ptr[T10](elemRawPtr(rawptr, tag.offset(9.toULong).toLong))
->>>>>>> 69749b9f
     ptr.`unary_!_=`(value)(tag._10)
   }
 
   /** Load a value of a field number 11. */
-<<<<<<< HEAD
-  @alwaysinline def at11(implicit
-      tag: Tag.CStruct16[
-        T1,
-        T2,
-        T3,
-        T4,
-        T5,
-        T6,
-        T7,
-        T8,
-        T9,
-        T10,
-        T11,
-        T12,
-        T13,
-        T14,
-        T15,
-        T16
-      ]
-  ): Ptr[T11] =
+  @alwaysinline def at11(implicit tag: Tag.CStruct16[T1, T2, T3, T4, T5, T6, T7, T8, T9, T10, T11, T12, T13, T14, T15, T16]): Ptr[T11] = 
     new Ptr[T11](elemRawPtr(rawptr, tag.offset(10.toUSize).rawSize))
-
-  /** Load a value of a field number 11. */
-  @alwaysinline def _11(implicit
-      tag: Tag.CStruct16[
-        T1,
-        T2,
-        T3,
-        T4,
-        T5,
-        T6,
-        T7,
-        T8,
-        T9,
-        T10,
-        T11,
-        T12,
-        T13,
-        T14,
-        T15,
-        T16
-      ]
-  ): T11 = {
-    val ptr = new Ptr[T11](elemRawPtr(rawptr, tag.offset(10.toUSize).rawSize))
-=======
-  @alwaysinline def at11(implicit tag: Tag.CStruct16[T1, T2, T3, T4, T5, T6, T7, T8, T9, T10, T11, T12, T13, T14, T15, T16]): Ptr[T11] = 
-    new Ptr[T11](elemRawPtr(rawptr, tag.offset(10.toULong).toLong))
 
   /** Load a value of a field number 11. */
   @alwaysinline def _11(implicit tag: Tag.CStruct16[T1, T2, T3, T4, T5, T6, T7, T8, T9, T10, T11, T12, T13, T14, T15, T16]): T11 = {
-    val ptr = new Ptr[T11](elemRawPtr(rawptr, tag.offset(10.toULong).toLong))
->>>>>>> 69749b9f
+    val ptr = new Ptr[T11](elemRawPtr(rawptr, tag.offset(10.toUSize).rawSize))
     ptr.unary_!(tag._11)
   }
 
   /** Store a value to a field number 11. */
-<<<<<<< HEAD
-  @alwaysinline def _11_=(value: T11)(implicit
-      tag: Tag.CStruct16[
-        T1,
-        T2,
-        T3,
-        T4,
-        T5,
-        T6,
-        T7,
-        T8,
-        T9,
-        T10,
-        T11,
-        T12,
-        T13,
-        T14,
-        T15,
-        T16
-      ]
-  ): Unit = {
+  @alwaysinline def _11_=(value: T11)(implicit tag: Tag.CStruct16[T1, T2, T3, T4, T5, T6, T7, T8, T9, T10, T11, T12, T13, T14, T15, T16]): Unit = {
     val ptr = new Ptr[T11](elemRawPtr(rawptr, tag.offset(10.toUSize).rawSize))
-=======
-  @alwaysinline def _11_=(value: T11)(implicit tag: Tag.CStruct16[T1, T2, T3, T4, T5, T6, T7, T8, T9, T10, T11, T12, T13, T14, T15, T16]): Unit = {
-    val ptr = new Ptr[T11](elemRawPtr(rawptr, tag.offset(10.toULong).toLong))
->>>>>>> 69749b9f
     ptr.`unary_!_=`(value)(tag._11)
   }
 
   /** Load a value of a field number 12. */
-<<<<<<< HEAD
-  @alwaysinline def at12(implicit
-      tag: Tag.CStruct16[
-        T1,
-        T2,
-        T3,
-        T4,
-        T5,
-        T6,
-        T7,
-        T8,
-        T9,
-        T10,
-        T11,
-        T12,
-        T13,
-        T14,
-        T15,
-        T16
-      ]
-  ): Ptr[T12] =
+  @alwaysinline def at12(implicit tag: Tag.CStruct16[T1, T2, T3, T4, T5, T6, T7, T8, T9, T10, T11, T12, T13, T14, T15, T16]): Ptr[T12] = 
     new Ptr[T12](elemRawPtr(rawptr, tag.offset(11.toUSize).rawSize))
-
-  /** Load a value of a field number 12. */
-  @alwaysinline def _12(implicit
-      tag: Tag.CStruct16[
-        T1,
-        T2,
-        T3,
-        T4,
-        T5,
-        T6,
-        T7,
-        T8,
-        T9,
-        T10,
-        T11,
-        T12,
-        T13,
-        T14,
-        T15,
-        T16
-      ]
-  ): T12 = {
-    val ptr = new Ptr[T12](elemRawPtr(rawptr, tag.offset(11.toUSize).rawSize))
-=======
-  @alwaysinline def at12(implicit tag: Tag.CStruct16[T1, T2, T3, T4, T5, T6, T7, T8, T9, T10, T11, T12, T13, T14, T15, T16]): Ptr[T12] = 
-    new Ptr[T12](elemRawPtr(rawptr, tag.offset(11.toULong).toLong))
 
   /** Load a value of a field number 12. */
   @alwaysinline def _12(implicit tag: Tag.CStruct16[T1, T2, T3, T4, T5, T6, T7, T8, T9, T10, T11, T12, T13, T14, T15, T16]): T12 = {
-    val ptr = new Ptr[T12](elemRawPtr(rawptr, tag.offset(11.toULong).toLong))
->>>>>>> 69749b9f
+    val ptr = new Ptr[T12](elemRawPtr(rawptr, tag.offset(11.toUSize).rawSize))
     ptr.unary_!(tag._12)
   }
 
   /** Store a value to a field number 12. */
-<<<<<<< HEAD
-  @alwaysinline def _12_=(value: T12)(implicit
-      tag: Tag.CStruct16[
-        T1,
-        T2,
-        T3,
-        T4,
-        T5,
-        T6,
-        T7,
-        T8,
-        T9,
-        T10,
-        T11,
-        T12,
-        T13,
-        T14,
-        T15,
-        T16
-      ]
-  ): Unit = {
+  @alwaysinline def _12_=(value: T12)(implicit tag: Tag.CStruct16[T1, T2, T3, T4, T5, T6, T7, T8, T9, T10, T11, T12, T13, T14, T15, T16]): Unit = {
     val ptr = new Ptr[T12](elemRawPtr(rawptr, tag.offset(11.toUSize).rawSize))
-=======
-  @alwaysinline def _12_=(value: T12)(implicit tag: Tag.CStruct16[T1, T2, T3, T4, T5, T6, T7, T8, T9, T10, T11, T12, T13, T14, T15, T16]): Unit = {
-    val ptr = new Ptr[T12](elemRawPtr(rawptr, tag.offset(11.toULong).toLong))
->>>>>>> 69749b9f
     ptr.`unary_!_=`(value)(tag._12)
   }
 
   /** Load a value of a field number 13. */
-<<<<<<< HEAD
-  @alwaysinline def at13(implicit
-      tag: Tag.CStruct16[
-        T1,
-        T2,
-        T3,
-        T4,
-        T5,
-        T6,
-        T7,
-        T8,
-        T9,
-        T10,
-        T11,
-        T12,
-        T13,
-        T14,
-        T15,
-        T16
-      ]
-  ): Ptr[T13] =
+  @alwaysinline def at13(implicit tag: Tag.CStruct16[T1, T2, T3, T4, T5, T6, T7, T8, T9, T10, T11, T12, T13, T14, T15, T16]): Ptr[T13] = 
     new Ptr[T13](elemRawPtr(rawptr, tag.offset(12.toUSize).rawSize))
-
-  /** Load a value of a field number 13. */
-  @alwaysinline def _13(implicit
-      tag: Tag.CStruct16[
-        T1,
-        T2,
-        T3,
-        T4,
-        T5,
-        T6,
-        T7,
-        T8,
-        T9,
-        T10,
-        T11,
-        T12,
-        T13,
-        T14,
-        T15,
-        T16
-      ]
-  ): T13 = {
-    val ptr = new Ptr[T13](elemRawPtr(rawptr, tag.offset(12.toUSize).rawSize))
-=======
-  @alwaysinline def at13(implicit tag: Tag.CStruct16[T1, T2, T3, T4, T5, T6, T7, T8, T9, T10, T11, T12, T13, T14, T15, T16]): Ptr[T13] = 
-    new Ptr[T13](elemRawPtr(rawptr, tag.offset(12.toULong).toLong))
 
   /** Load a value of a field number 13. */
   @alwaysinline def _13(implicit tag: Tag.CStruct16[T1, T2, T3, T4, T5, T6, T7, T8, T9, T10, T11, T12, T13, T14, T15, T16]): T13 = {
-    val ptr = new Ptr[T13](elemRawPtr(rawptr, tag.offset(12.toULong).toLong))
->>>>>>> 69749b9f
+    val ptr = new Ptr[T13](elemRawPtr(rawptr, tag.offset(12.toUSize).rawSize))
     ptr.unary_!(tag._13)
   }
 
   /** Store a value to a field number 13. */
-<<<<<<< HEAD
-  @alwaysinline def _13_=(value: T13)(implicit
-      tag: Tag.CStruct16[
-        T1,
-        T2,
-        T3,
-        T4,
-        T5,
-        T6,
-        T7,
-        T8,
-        T9,
-        T10,
-        T11,
-        T12,
-        T13,
-        T14,
-        T15,
-        T16
-      ]
-  ): Unit = {
+  @alwaysinline def _13_=(value: T13)(implicit tag: Tag.CStruct16[T1, T2, T3, T4, T5, T6, T7, T8, T9, T10, T11, T12, T13, T14, T15, T16]): Unit = {
     val ptr = new Ptr[T13](elemRawPtr(rawptr, tag.offset(12.toUSize).rawSize))
-=======
-  @alwaysinline def _13_=(value: T13)(implicit tag: Tag.CStruct16[T1, T2, T3, T4, T5, T6, T7, T8, T9, T10, T11, T12, T13, T14, T15, T16]): Unit = {
-    val ptr = new Ptr[T13](elemRawPtr(rawptr, tag.offset(12.toULong).toLong))
->>>>>>> 69749b9f
     ptr.`unary_!_=`(value)(tag._13)
   }
 
   /** Load a value of a field number 14. */
-<<<<<<< HEAD
-  @alwaysinline def at14(implicit
-      tag: Tag.CStruct16[
-        T1,
-        T2,
-        T3,
-        T4,
-        T5,
-        T6,
-        T7,
-        T8,
-        T9,
-        T10,
-        T11,
-        T12,
-        T13,
-        T14,
-        T15,
-        T16
-      ]
-  ): Ptr[T14] =
+  @alwaysinline def at14(implicit tag: Tag.CStruct16[T1, T2, T3, T4, T5, T6, T7, T8, T9, T10, T11, T12, T13, T14, T15, T16]): Ptr[T14] = 
     new Ptr[T14](elemRawPtr(rawptr, tag.offset(13.toUSize).rawSize))
-
-  /** Load a value of a field number 14. */
-  @alwaysinline def _14(implicit
-      tag: Tag.CStruct16[
-        T1,
-        T2,
-        T3,
-        T4,
-        T5,
-        T6,
-        T7,
-        T8,
-        T9,
-        T10,
-        T11,
-        T12,
-        T13,
-        T14,
-        T15,
-        T16
-      ]
-  ): T14 = {
-    val ptr = new Ptr[T14](elemRawPtr(rawptr, tag.offset(13.toUSize).rawSize))
-=======
-  @alwaysinline def at14(implicit tag: Tag.CStruct16[T1, T2, T3, T4, T5, T6, T7, T8, T9, T10, T11, T12, T13, T14, T15, T16]): Ptr[T14] = 
-    new Ptr[T14](elemRawPtr(rawptr, tag.offset(13.toULong).toLong))
 
   /** Load a value of a field number 14. */
   @alwaysinline def _14(implicit tag: Tag.CStruct16[T1, T2, T3, T4, T5, T6, T7, T8, T9, T10, T11, T12, T13, T14, T15, T16]): T14 = {
-    val ptr = new Ptr[T14](elemRawPtr(rawptr, tag.offset(13.toULong).toLong))
->>>>>>> 69749b9f
+    val ptr = new Ptr[T14](elemRawPtr(rawptr, tag.offset(13.toUSize).rawSize))
     ptr.unary_!(tag._14)
   }
 
   /** Store a value to a field number 14. */
-<<<<<<< HEAD
-  @alwaysinline def _14_=(value: T14)(implicit
-      tag: Tag.CStruct16[
-        T1,
-        T2,
-        T3,
-        T4,
-        T5,
-        T6,
-        T7,
-        T8,
-        T9,
-        T10,
-        T11,
-        T12,
-        T13,
-        T14,
-        T15,
-        T16
-      ]
-  ): Unit = {
+  @alwaysinline def _14_=(value: T14)(implicit tag: Tag.CStruct16[T1, T2, T3, T4, T5, T6, T7, T8, T9, T10, T11, T12, T13, T14, T15, T16]): Unit = {
     val ptr = new Ptr[T14](elemRawPtr(rawptr, tag.offset(13.toUSize).rawSize))
-=======
-  @alwaysinline def _14_=(value: T14)(implicit tag: Tag.CStruct16[T1, T2, T3, T4, T5, T6, T7, T8, T9, T10, T11, T12, T13, T14, T15, T16]): Unit = {
-    val ptr = new Ptr[T14](elemRawPtr(rawptr, tag.offset(13.toULong).toLong))
->>>>>>> 69749b9f
     ptr.`unary_!_=`(value)(tag._14)
   }
 
   /** Load a value of a field number 15. */
-<<<<<<< HEAD
-  @alwaysinline def at15(implicit
-      tag: Tag.CStruct16[
-        T1,
-        T2,
-        T3,
-        T4,
-        T5,
-        T6,
-        T7,
-        T8,
-        T9,
-        T10,
-        T11,
-        T12,
-        T13,
-        T14,
-        T15,
-        T16
-      ]
-  ): Ptr[T15] =
+  @alwaysinline def at15(implicit tag: Tag.CStruct16[T1, T2, T3, T4, T5, T6, T7, T8, T9, T10, T11, T12, T13, T14, T15, T16]): Ptr[T15] = 
     new Ptr[T15](elemRawPtr(rawptr, tag.offset(14.toUSize).rawSize))
-
-  /** Load a value of a field number 15. */
-  @alwaysinline def _15(implicit
-      tag: Tag.CStruct16[
-        T1,
-        T2,
-        T3,
-        T4,
-        T5,
-        T6,
-        T7,
-        T8,
-        T9,
-        T10,
-        T11,
-        T12,
-        T13,
-        T14,
-        T15,
-        T16
-      ]
-  ): T15 = {
-    val ptr = new Ptr[T15](elemRawPtr(rawptr, tag.offset(14.toUSize).rawSize))
-=======
-  @alwaysinline def at15(implicit tag: Tag.CStruct16[T1, T2, T3, T4, T5, T6, T7, T8, T9, T10, T11, T12, T13, T14, T15, T16]): Ptr[T15] = 
-    new Ptr[T15](elemRawPtr(rawptr, tag.offset(14.toULong).toLong))
 
   /** Load a value of a field number 15. */
   @alwaysinline def _15(implicit tag: Tag.CStruct16[T1, T2, T3, T4, T5, T6, T7, T8, T9, T10, T11, T12, T13, T14, T15, T16]): T15 = {
-    val ptr = new Ptr[T15](elemRawPtr(rawptr, tag.offset(14.toULong).toLong))
->>>>>>> 69749b9f
+    val ptr = new Ptr[T15](elemRawPtr(rawptr, tag.offset(14.toUSize).rawSize))
     ptr.unary_!(tag._15)
   }
 
   /** Store a value to a field number 15. */
-<<<<<<< HEAD
-  @alwaysinline def _15_=(value: T15)(implicit
-      tag: Tag.CStruct16[
-        T1,
-        T2,
-        T3,
-        T4,
-        T5,
-        T6,
-        T7,
-        T8,
-        T9,
-        T10,
-        T11,
-        T12,
-        T13,
-        T14,
-        T15,
-        T16
-      ]
-  ): Unit = {
+  @alwaysinline def _15_=(value: T15)(implicit tag: Tag.CStruct16[T1, T2, T3, T4, T5, T6, T7, T8, T9, T10, T11, T12, T13, T14, T15, T16]): Unit = {
     val ptr = new Ptr[T15](elemRawPtr(rawptr, tag.offset(14.toUSize).rawSize))
-=======
-  @alwaysinline def _15_=(value: T15)(implicit tag: Tag.CStruct16[T1, T2, T3, T4, T5, T6, T7, T8, T9, T10, T11, T12, T13, T14, T15, T16]): Unit = {
-    val ptr = new Ptr[T15](elemRawPtr(rawptr, tag.offset(14.toULong).toLong))
->>>>>>> 69749b9f
     ptr.`unary_!_=`(value)(tag._15)
   }
 
   /** Load a value of a field number 16. */
-<<<<<<< HEAD
-  @alwaysinline def at16(implicit
-      tag: Tag.CStruct16[
-        T1,
-        T2,
-        T3,
-        T4,
-        T5,
-        T6,
-        T7,
-        T8,
-        T9,
-        T10,
-        T11,
-        T12,
-        T13,
-        T14,
-        T15,
-        T16
-      ]
-  ): Ptr[T16] =
+  @alwaysinline def at16(implicit tag: Tag.CStruct16[T1, T2, T3, T4, T5, T6, T7, T8, T9, T10, T11, T12, T13, T14, T15, T16]): Ptr[T16] = 
     new Ptr[T16](elemRawPtr(rawptr, tag.offset(15.toUSize).rawSize))
-
-  /** Load a value of a field number 16. */
-  @alwaysinline def _16(implicit
-      tag: Tag.CStruct16[
-        T1,
-        T2,
-        T3,
-        T4,
-        T5,
-        T6,
-        T7,
-        T8,
-        T9,
-        T10,
-        T11,
-        T12,
-        T13,
-        T14,
-        T15,
-        T16
-      ]
-  ): T16 = {
-    val ptr = new Ptr[T16](elemRawPtr(rawptr, tag.offset(15.toUSize).rawSize))
-=======
-  @alwaysinline def at16(implicit tag: Tag.CStruct16[T1, T2, T3, T4, T5, T6, T7, T8, T9, T10, T11, T12, T13, T14, T15, T16]): Ptr[T16] = 
-    new Ptr[T16](elemRawPtr(rawptr, tag.offset(15.toULong).toLong))
 
   /** Load a value of a field number 16. */
   @alwaysinline def _16(implicit tag: Tag.CStruct16[T1, T2, T3, T4, T5, T6, T7, T8, T9, T10, T11, T12, T13, T14, T15, T16]): T16 = {
-    val ptr = new Ptr[T16](elemRawPtr(rawptr, tag.offset(15.toULong).toLong))
->>>>>>> 69749b9f
+    val ptr = new Ptr[T16](elemRawPtr(rawptr, tag.offset(15.toUSize).rawSize))
     ptr.unary_!(tag._16)
   }
 
   /** Store a value to a field number 16. */
-<<<<<<< HEAD
-  @alwaysinline def _16_=(value: T16)(implicit
-      tag: Tag.CStruct16[
-        T1,
-        T2,
-        T3,
-        T4,
-        T5,
-        T6,
-        T7,
-        T8,
-        T9,
-        T10,
-        T11,
-        T12,
-        T13,
-        T14,
-        T15,
-        T16
-      ]
-  ): Unit = {
+  @alwaysinline def _16_=(value: T16)(implicit tag: Tag.CStruct16[T1, T2, T3, T4, T5, T6, T7, T8, T9, T10, T11, T12, T13, T14, T15, T16]): Unit = {
     val ptr = new Ptr[T16](elemRawPtr(rawptr, tag.offset(15.toUSize).rawSize))
-=======
-  @alwaysinline def _16_=(value: T16)(implicit tag: Tag.CStruct16[T1, T2, T3, T4, T5, T6, T7, T8, T9, T10, T11, T12, T13, T14, T15, T16]): Unit = {
-    val ptr = new Ptr[T16](elemRawPtr(rawptr, tag.offset(15.toULong).toLong))
->>>>>>> 69749b9f
     ptr.`unary_!_=`(value)(tag._16)
   }
 
 }
 
-<<<<<<< HEAD
-final class CStruct17[
-    T1,
-    T2,
-    T3,
-    T4,
-    T5,
-    T6,
-    T7,
-    T8,
-    T9,
-    T10,
-    T11,
-    T12,
-    T13,
-    T14,
-    T15,
-    T16,
-    T17
-] private[scalanative] (private[scalanative] val rawptr: RawPtr)
-    extends CStruct {
-=======
 final class CStruct17[T1, T2, T3, T4, T5, T6, T7, T8, T9, T10, T11, T12, T13, T14, T15, T16, T17] private[scalanative] (private[scalanative] val rawptr: RawPtr) extends CStruct {
->>>>>>> 69749b9f
   @alwaysinline override def equals(other: Any): Boolean =
     (this eq other.asInstanceOf[AnyRef]) || (other match {
       case other: CStruct17[_, _, _, _, _, _, _, _, _, _, _, _, _, _, _, _, _] =>
@@ -7619,1606 +2549,284 @@
   @alwaysinline override def toString: String =
     "CStruct17@" + java.lang.Long.toHexString(castRawPtrToLong(rawptr))
 
-<<<<<<< HEAD
-  @alwaysinline def toPtr: Ptr[CStruct17[
-    T1,
-    T2,
-    T3,
-    T4,
-    T5,
-    T6,
-    T7,
-    T8,
-    T9,
-    T10,
-    T11,
-    T12,
-    T13,
-    T14,
-    T15,
-    T16,
-    T17
-  ]] =
-    fromRawPtr[CStruct17[
-      T1,
-      T2,
-      T3,
-      T4,
-      T5,
-      T6,
-      T7,
-      T8,
-      T9,
-      T10,
-      T11,
-      T12,
-      T13,
-      T14,
-      T15,
-      T16,
-      T17
-    ]](rawptr)
-
-  /** Load a value of a field number 1. */
-  @alwaysinline def at1(implicit
-      tag: Tag.CStruct17[
-        T1,
-        T2,
-        T3,
-        T4,
-        T5,
-        T6,
-        T7,
-        T8,
-        T9,
-        T10,
-        T11,
-        T12,
-        T13,
-        T14,
-        T15,
-        T16,
-        T17
-      ]
-  ): Ptr[T1] =
-    new Ptr[T1](elemRawPtr(rawptr, tag.offset(0.toUSize).rawSize))
-
-  /** Load a value of a field number 1. */
-  @alwaysinline def _1(implicit
-      tag: Tag.CStruct17[
-        T1,
-        T2,
-        T3,
-        T4,
-        T5,
-        T6,
-        T7,
-        T8,
-        T9,
-        T10,
-        T11,
-        T12,
-        T13,
-        T14,
-        T15,
-        T16,
-        T17
-      ]
-  ): T1 = {
-    val ptr = new Ptr[T1](elemRawPtr(rawptr, tag.offset(0.toUSize).rawSize))
-=======
   @alwaysinline def toPtr: Ptr[CStruct17[T1, T2, T3, T4, T5, T6, T7, T8, T9, T10, T11, T12, T13, T14, T15, T16, T17]] =
     fromRawPtr[CStruct17[T1, T2, T3, T4, T5, T6, T7, T8, T9, T10, T11, T12, T13, T14, T15, T16, T17]](rawptr)
 
   /** Load a value of a field number 1. */
   @alwaysinline def at1(implicit tag: Tag.CStruct17[T1, T2, T3, T4, T5, T6, T7, T8, T9, T10, T11, T12, T13, T14, T15, T16, T17]): Ptr[T1] = 
-    new Ptr[T1](elemRawPtr(rawptr, tag.offset(0.toULong).toLong))
+    new Ptr[T1](elemRawPtr(rawptr, tag.offset(0.toUSize).rawSize))
 
   /** Load a value of a field number 1. */
   @alwaysinline def _1(implicit tag: Tag.CStruct17[T1, T2, T3, T4, T5, T6, T7, T8, T9, T10, T11, T12, T13, T14, T15, T16, T17]): T1 = {
-    val ptr = new Ptr[T1](elemRawPtr(rawptr, tag.offset(0.toULong).toLong))
->>>>>>> 69749b9f
+    val ptr = new Ptr[T1](elemRawPtr(rawptr, tag.offset(0.toUSize).rawSize))
     ptr.unary_!(tag._1)
   }
 
   /** Store a value to a field number 1. */
-<<<<<<< HEAD
-  @alwaysinline def _1_=(value: T1)(implicit
-      tag: Tag.CStruct17[
-        T1,
-        T2,
-        T3,
-        T4,
-        T5,
-        T6,
-        T7,
-        T8,
-        T9,
-        T10,
-        T11,
-        T12,
-        T13,
-        T14,
-        T15,
-        T16,
-        T17
-      ]
-  ): Unit = {
+  @alwaysinline def _1_=(value: T1)(implicit tag: Tag.CStruct17[T1, T2, T3, T4, T5, T6, T7, T8, T9, T10, T11, T12, T13, T14, T15, T16, T17]): Unit = {
     val ptr = new Ptr[T1](elemRawPtr(rawptr, tag.offset(0.toUSize).rawSize))
-=======
-  @alwaysinline def _1_=(value: T1)(implicit tag: Tag.CStruct17[T1, T2, T3, T4, T5, T6, T7, T8, T9, T10, T11, T12, T13, T14, T15, T16, T17]): Unit = {
-    val ptr = new Ptr[T1](elemRawPtr(rawptr, tag.offset(0.toULong).toLong))
->>>>>>> 69749b9f
     ptr.`unary_!_=`(value)(tag._1)
   }
 
   /** Load a value of a field number 2. */
-<<<<<<< HEAD
-  @alwaysinline def at2(implicit
-      tag: Tag.CStruct17[
-        T1,
-        T2,
-        T3,
-        T4,
-        T5,
-        T6,
-        T7,
-        T8,
-        T9,
-        T10,
-        T11,
-        T12,
-        T13,
-        T14,
-        T15,
-        T16,
-        T17
-      ]
-  ): Ptr[T2] =
+  @alwaysinline def at2(implicit tag: Tag.CStruct17[T1, T2, T3, T4, T5, T6, T7, T8, T9, T10, T11, T12, T13, T14, T15, T16, T17]): Ptr[T2] = 
     new Ptr[T2](elemRawPtr(rawptr, tag.offset(1.toUSize).rawSize))
-
-  /** Load a value of a field number 2. */
-  @alwaysinline def _2(implicit
-      tag: Tag.CStruct17[
-        T1,
-        T2,
-        T3,
-        T4,
-        T5,
-        T6,
-        T7,
-        T8,
-        T9,
-        T10,
-        T11,
-        T12,
-        T13,
-        T14,
-        T15,
-        T16,
-        T17
-      ]
-  ): T2 = {
-    val ptr = new Ptr[T2](elemRawPtr(rawptr, tag.offset(1.toUSize).rawSize))
-=======
-  @alwaysinline def at2(implicit tag: Tag.CStruct17[T1, T2, T3, T4, T5, T6, T7, T8, T9, T10, T11, T12, T13, T14, T15, T16, T17]): Ptr[T2] = 
-    new Ptr[T2](elemRawPtr(rawptr, tag.offset(1.toULong).toLong))
 
   /** Load a value of a field number 2. */
   @alwaysinline def _2(implicit tag: Tag.CStruct17[T1, T2, T3, T4, T5, T6, T7, T8, T9, T10, T11, T12, T13, T14, T15, T16, T17]): T2 = {
-    val ptr = new Ptr[T2](elemRawPtr(rawptr, tag.offset(1.toULong).toLong))
->>>>>>> 69749b9f
+    val ptr = new Ptr[T2](elemRawPtr(rawptr, tag.offset(1.toUSize).rawSize))
     ptr.unary_!(tag._2)
   }
 
   /** Store a value to a field number 2. */
-<<<<<<< HEAD
-  @alwaysinline def _2_=(value: T2)(implicit
-      tag: Tag.CStruct17[
-        T1,
-        T2,
-        T3,
-        T4,
-        T5,
-        T6,
-        T7,
-        T8,
-        T9,
-        T10,
-        T11,
-        T12,
-        T13,
-        T14,
-        T15,
-        T16,
-        T17
-      ]
-  ): Unit = {
+  @alwaysinline def _2_=(value: T2)(implicit tag: Tag.CStruct17[T1, T2, T3, T4, T5, T6, T7, T8, T9, T10, T11, T12, T13, T14, T15, T16, T17]): Unit = {
     val ptr = new Ptr[T2](elemRawPtr(rawptr, tag.offset(1.toUSize).rawSize))
-=======
-  @alwaysinline def _2_=(value: T2)(implicit tag: Tag.CStruct17[T1, T2, T3, T4, T5, T6, T7, T8, T9, T10, T11, T12, T13, T14, T15, T16, T17]): Unit = {
-    val ptr = new Ptr[T2](elemRawPtr(rawptr, tag.offset(1.toULong).toLong))
->>>>>>> 69749b9f
     ptr.`unary_!_=`(value)(tag._2)
   }
 
   /** Load a value of a field number 3. */
-<<<<<<< HEAD
-  @alwaysinline def at3(implicit
-      tag: Tag.CStruct17[
-        T1,
-        T2,
-        T3,
-        T4,
-        T5,
-        T6,
-        T7,
-        T8,
-        T9,
-        T10,
-        T11,
-        T12,
-        T13,
-        T14,
-        T15,
-        T16,
-        T17
-      ]
-  ): Ptr[T3] =
+  @alwaysinline def at3(implicit tag: Tag.CStruct17[T1, T2, T3, T4, T5, T6, T7, T8, T9, T10, T11, T12, T13, T14, T15, T16, T17]): Ptr[T3] = 
     new Ptr[T3](elemRawPtr(rawptr, tag.offset(2.toUSize).rawSize))
-
-  /** Load a value of a field number 3. */
-  @alwaysinline def _3(implicit
-      tag: Tag.CStruct17[
-        T1,
-        T2,
-        T3,
-        T4,
-        T5,
-        T6,
-        T7,
-        T8,
-        T9,
-        T10,
-        T11,
-        T12,
-        T13,
-        T14,
-        T15,
-        T16,
-        T17
-      ]
-  ): T3 = {
-    val ptr = new Ptr[T3](elemRawPtr(rawptr, tag.offset(2.toUSize).rawSize))
-=======
-  @alwaysinline def at3(implicit tag: Tag.CStruct17[T1, T2, T3, T4, T5, T6, T7, T8, T9, T10, T11, T12, T13, T14, T15, T16, T17]): Ptr[T3] = 
-    new Ptr[T3](elemRawPtr(rawptr, tag.offset(2.toULong).toLong))
 
   /** Load a value of a field number 3. */
   @alwaysinline def _3(implicit tag: Tag.CStruct17[T1, T2, T3, T4, T5, T6, T7, T8, T9, T10, T11, T12, T13, T14, T15, T16, T17]): T3 = {
-    val ptr = new Ptr[T3](elemRawPtr(rawptr, tag.offset(2.toULong).toLong))
->>>>>>> 69749b9f
+    val ptr = new Ptr[T3](elemRawPtr(rawptr, tag.offset(2.toUSize).rawSize))
     ptr.unary_!(tag._3)
   }
 
   /** Store a value to a field number 3. */
-<<<<<<< HEAD
-  @alwaysinline def _3_=(value: T3)(implicit
-      tag: Tag.CStruct17[
-        T1,
-        T2,
-        T3,
-        T4,
-        T5,
-        T6,
-        T7,
-        T8,
-        T9,
-        T10,
-        T11,
-        T12,
-        T13,
-        T14,
-        T15,
-        T16,
-        T17
-      ]
-  ): Unit = {
+  @alwaysinline def _3_=(value: T3)(implicit tag: Tag.CStruct17[T1, T2, T3, T4, T5, T6, T7, T8, T9, T10, T11, T12, T13, T14, T15, T16, T17]): Unit = {
     val ptr = new Ptr[T3](elemRawPtr(rawptr, tag.offset(2.toUSize).rawSize))
-=======
-  @alwaysinline def _3_=(value: T3)(implicit tag: Tag.CStruct17[T1, T2, T3, T4, T5, T6, T7, T8, T9, T10, T11, T12, T13, T14, T15, T16, T17]): Unit = {
-    val ptr = new Ptr[T3](elemRawPtr(rawptr, tag.offset(2.toULong).toLong))
->>>>>>> 69749b9f
     ptr.`unary_!_=`(value)(tag._3)
   }
 
   /** Load a value of a field number 4. */
-<<<<<<< HEAD
-  @alwaysinline def at4(implicit
-      tag: Tag.CStruct17[
-        T1,
-        T2,
-        T3,
-        T4,
-        T5,
-        T6,
-        T7,
-        T8,
-        T9,
-        T10,
-        T11,
-        T12,
-        T13,
-        T14,
-        T15,
-        T16,
-        T17
-      ]
-  ): Ptr[T4] =
+  @alwaysinline def at4(implicit tag: Tag.CStruct17[T1, T2, T3, T4, T5, T6, T7, T8, T9, T10, T11, T12, T13, T14, T15, T16, T17]): Ptr[T4] = 
     new Ptr[T4](elemRawPtr(rawptr, tag.offset(3.toUSize).rawSize))
-
-  /** Load a value of a field number 4. */
-  @alwaysinline def _4(implicit
-      tag: Tag.CStruct17[
-        T1,
-        T2,
-        T3,
-        T4,
-        T5,
-        T6,
-        T7,
-        T8,
-        T9,
-        T10,
-        T11,
-        T12,
-        T13,
-        T14,
-        T15,
-        T16,
-        T17
-      ]
-  ): T4 = {
-    val ptr = new Ptr[T4](elemRawPtr(rawptr, tag.offset(3.toUSize).rawSize))
-=======
-  @alwaysinline def at4(implicit tag: Tag.CStruct17[T1, T2, T3, T4, T5, T6, T7, T8, T9, T10, T11, T12, T13, T14, T15, T16, T17]): Ptr[T4] = 
-    new Ptr[T4](elemRawPtr(rawptr, tag.offset(3.toULong).toLong))
 
   /** Load a value of a field number 4. */
   @alwaysinline def _4(implicit tag: Tag.CStruct17[T1, T2, T3, T4, T5, T6, T7, T8, T9, T10, T11, T12, T13, T14, T15, T16, T17]): T4 = {
-    val ptr = new Ptr[T4](elemRawPtr(rawptr, tag.offset(3.toULong).toLong))
->>>>>>> 69749b9f
+    val ptr = new Ptr[T4](elemRawPtr(rawptr, tag.offset(3.toUSize).rawSize))
     ptr.unary_!(tag._4)
   }
 
   /** Store a value to a field number 4. */
-<<<<<<< HEAD
-  @alwaysinline def _4_=(value: T4)(implicit
-      tag: Tag.CStruct17[
-        T1,
-        T2,
-        T3,
-        T4,
-        T5,
-        T6,
-        T7,
-        T8,
-        T9,
-        T10,
-        T11,
-        T12,
-        T13,
-        T14,
-        T15,
-        T16,
-        T17
-      ]
-  ): Unit = {
+  @alwaysinline def _4_=(value: T4)(implicit tag: Tag.CStruct17[T1, T2, T3, T4, T5, T6, T7, T8, T9, T10, T11, T12, T13, T14, T15, T16, T17]): Unit = {
     val ptr = new Ptr[T4](elemRawPtr(rawptr, tag.offset(3.toUSize).rawSize))
-=======
-  @alwaysinline def _4_=(value: T4)(implicit tag: Tag.CStruct17[T1, T2, T3, T4, T5, T6, T7, T8, T9, T10, T11, T12, T13, T14, T15, T16, T17]): Unit = {
-    val ptr = new Ptr[T4](elemRawPtr(rawptr, tag.offset(3.toULong).toLong))
->>>>>>> 69749b9f
     ptr.`unary_!_=`(value)(tag._4)
   }
 
   /** Load a value of a field number 5. */
-<<<<<<< HEAD
-  @alwaysinline def at5(implicit
-      tag: Tag.CStruct17[
-        T1,
-        T2,
-        T3,
-        T4,
-        T5,
-        T6,
-        T7,
-        T8,
-        T9,
-        T10,
-        T11,
-        T12,
-        T13,
-        T14,
-        T15,
-        T16,
-        T17
-      ]
-  ): Ptr[T5] =
+  @alwaysinline def at5(implicit tag: Tag.CStruct17[T1, T2, T3, T4, T5, T6, T7, T8, T9, T10, T11, T12, T13, T14, T15, T16, T17]): Ptr[T5] = 
     new Ptr[T5](elemRawPtr(rawptr, tag.offset(4.toUSize).rawSize))
-
-  /** Load a value of a field number 5. */
-  @alwaysinline def _5(implicit
-      tag: Tag.CStruct17[
-        T1,
-        T2,
-        T3,
-        T4,
-        T5,
-        T6,
-        T7,
-        T8,
-        T9,
-        T10,
-        T11,
-        T12,
-        T13,
-        T14,
-        T15,
-        T16,
-        T17
-      ]
-  ): T5 = {
-    val ptr = new Ptr[T5](elemRawPtr(rawptr, tag.offset(4.toUSize).rawSize))
-=======
-  @alwaysinline def at5(implicit tag: Tag.CStruct17[T1, T2, T3, T4, T5, T6, T7, T8, T9, T10, T11, T12, T13, T14, T15, T16, T17]): Ptr[T5] = 
-    new Ptr[T5](elemRawPtr(rawptr, tag.offset(4.toULong).toLong))
 
   /** Load a value of a field number 5. */
   @alwaysinline def _5(implicit tag: Tag.CStruct17[T1, T2, T3, T4, T5, T6, T7, T8, T9, T10, T11, T12, T13, T14, T15, T16, T17]): T5 = {
-    val ptr = new Ptr[T5](elemRawPtr(rawptr, tag.offset(4.toULong).toLong))
->>>>>>> 69749b9f
+    val ptr = new Ptr[T5](elemRawPtr(rawptr, tag.offset(4.toUSize).rawSize))
     ptr.unary_!(tag._5)
   }
 
   /** Store a value to a field number 5. */
-<<<<<<< HEAD
-  @alwaysinline def _5_=(value: T5)(implicit
-      tag: Tag.CStruct17[
-        T1,
-        T2,
-        T3,
-        T4,
-        T5,
-        T6,
-        T7,
-        T8,
-        T9,
-        T10,
-        T11,
-        T12,
-        T13,
-        T14,
-        T15,
-        T16,
-        T17
-      ]
-  ): Unit = {
+  @alwaysinline def _5_=(value: T5)(implicit tag: Tag.CStruct17[T1, T2, T3, T4, T5, T6, T7, T8, T9, T10, T11, T12, T13, T14, T15, T16, T17]): Unit = {
     val ptr = new Ptr[T5](elemRawPtr(rawptr, tag.offset(4.toUSize).rawSize))
-=======
-  @alwaysinline def _5_=(value: T5)(implicit tag: Tag.CStruct17[T1, T2, T3, T4, T5, T6, T7, T8, T9, T10, T11, T12, T13, T14, T15, T16, T17]): Unit = {
-    val ptr = new Ptr[T5](elemRawPtr(rawptr, tag.offset(4.toULong).toLong))
->>>>>>> 69749b9f
     ptr.`unary_!_=`(value)(tag._5)
   }
 
   /** Load a value of a field number 6. */
-<<<<<<< HEAD
-  @alwaysinline def at6(implicit
-      tag: Tag.CStruct17[
-        T1,
-        T2,
-        T3,
-        T4,
-        T5,
-        T6,
-        T7,
-        T8,
-        T9,
-        T10,
-        T11,
-        T12,
-        T13,
-        T14,
-        T15,
-        T16,
-        T17
-      ]
-  ): Ptr[T6] =
+  @alwaysinline def at6(implicit tag: Tag.CStruct17[T1, T2, T3, T4, T5, T6, T7, T8, T9, T10, T11, T12, T13, T14, T15, T16, T17]): Ptr[T6] = 
     new Ptr[T6](elemRawPtr(rawptr, tag.offset(5.toUSize).rawSize))
-
-  /** Load a value of a field number 6. */
-  @alwaysinline def _6(implicit
-      tag: Tag.CStruct17[
-        T1,
-        T2,
-        T3,
-        T4,
-        T5,
-        T6,
-        T7,
-        T8,
-        T9,
-        T10,
-        T11,
-        T12,
-        T13,
-        T14,
-        T15,
-        T16,
-        T17
-      ]
-  ): T6 = {
-    val ptr = new Ptr[T6](elemRawPtr(rawptr, tag.offset(5.toUSize).rawSize))
-=======
-  @alwaysinline def at6(implicit tag: Tag.CStruct17[T1, T2, T3, T4, T5, T6, T7, T8, T9, T10, T11, T12, T13, T14, T15, T16, T17]): Ptr[T6] = 
-    new Ptr[T6](elemRawPtr(rawptr, tag.offset(5.toULong).toLong))
 
   /** Load a value of a field number 6. */
   @alwaysinline def _6(implicit tag: Tag.CStruct17[T1, T2, T3, T4, T5, T6, T7, T8, T9, T10, T11, T12, T13, T14, T15, T16, T17]): T6 = {
-    val ptr = new Ptr[T6](elemRawPtr(rawptr, tag.offset(5.toULong).toLong))
->>>>>>> 69749b9f
+    val ptr = new Ptr[T6](elemRawPtr(rawptr, tag.offset(5.toUSize).rawSize))
     ptr.unary_!(tag._6)
   }
 
   /** Store a value to a field number 6. */
-<<<<<<< HEAD
-  @alwaysinline def _6_=(value: T6)(implicit
-      tag: Tag.CStruct17[
-        T1,
-        T2,
-        T3,
-        T4,
-        T5,
-        T6,
-        T7,
-        T8,
-        T9,
-        T10,
-        T11,
-        T12,
-        T13,
-        T14,
-        T15,
-        T16,
-        T17
-      ]
-  ): Unit = {
+  @alwaysinline def _6_=(value: T6)(implicit tag: Tag.CStruct17[T1, T2, T3, T4, T5, T6, T7, T8, T9, T10, T11, T12, T13, T14, T15, T16, T17]): Unit = {
     val ptr = new Ptr[T6](elemRawPtr(rawptr, tag.offset(5.toUSize).rawSize))
-=======
-  @alwaysinline def _6_=(value: T6)(implicit tag: Tag.CStruct17[T1, T2, T3, T4, T5, T6, T7, T8, T9, T10, T11, T12, T13, T14, T15, T16, T17]): Unit = {
-    val ptr = new Ptr[T6](elemRawPtr(rawptr, tag.offset(5.toULong).toLong))
->>>>>>> 69749b9f
     ptr.`unary_!_=`(value)(tag._6)
   }
 
   /** Load a value of a field number 7. */
-<<<<<<< HEAD
-  @alwaysinline def at7(implicit
-      tag: Tag.CStruct17[
-        T1,
-        T2,
-        T3,
-        T4,
-        T5,
-        T6,
-        T7,
-        T8,
-        T9,
-        T10,
-        T11,
-        T12,
-        T13,
-        T14,
-        T15,
-        T16,
-        T17
-      ]
-  ): Ptr[T7] =
+  @alwaysinline def at7(implicit tag: Tag.CStruct17[T1, T2, T3, T4, T5, T6, T7, T8, T9, T10, T11, T12, T13, T14, T15, T16, T17]): Ptr[T7] = 
     new Ptr[T7](elemRawPtr(rawptr, tag.offset(6.toUSize).rawSize))
-
-  /** Load a value of a field number 7. */
-  @alwaysinline def _7(implicit
-      tag: Tag.CStruct17[
-        T1,
-        T2,
-        T3,
-        T4,
-        T5,
-        T6,
-        T7,
-        T8,
-        T9,
-        T10,
-        T11,
-        T12,
-        T13,
-        T14,
-        T15,
-        T16,
-        T17
-      ]
-  ): T7 = {
-    val ptr = new Ptr[T7](elemRawPtr(rawptr, tag.offset(6.toUSize).rawSize))
-=======
-  @alwaysinline def at7(implicit tag: Tag.CStruct17[T1, T2, T3, T4, T5, T6, T7, T8, T9, T10, T11, T12, T13, T14, T15, T16, T17]): Ptr[T7] = 
-    new Ptr[T7](elemRawPtr(rawptr, tag.offset(6.toULong).toLong))
 
   /** Load a value of a field number 7. */
   @alwaysinline def _7(implicit tag: Tag.CStruct17[T1, T2, T3, T4, T5, T6, T7, T8, T9, T10, T11, T12, T13, T14, T15, T16, T17]): T7 = {
-    val ptr = new Ptr[T7](elemRawPtr(rawptr, tag.offset(6.toULong).toLong))
->>>>>>> 69749b9f
+    val ptr = new Ptr[T7](elemRawPtr(rawptr, tag.offset(6.toUSize).rawSize))
     ptr.unary_!(tag._7)
   }
 
   /** Store a value to a field number 7. */
-<<<<<<< HEAD
-  @alwaysinline def _7_=(value: T7)(implicit
-      tag: Tag.CStruct17[
-        T1,
-        T2,
-        T3,
-        T4,
-        T5,
-        T6,
-        T7,
-        T8,
-        T9,
-        T10,
-        T11,
-        T12,
-        T13,
-        T14,
-        T15,
-        T16,
-        T17
-      ]
-  ): Unit = {
+  @alwaysinline def _7_=(value: T7)(implicit tag: Tag.CStruct17[T1, T2, T3, T4, T5, T6, T7, T8, T9, T10, T11, T12, T13, T14, T15, T16, T17]): Unit = {
     val ptr = new Ptr[T7](elemRawPtr(rawptr, tag.offset(6.toUSize).rawSize))
-=======
-  @alwaysinline def _7_=(value: T7)(implicit tag: Tag.CStruct17[T1, T2, T3, T4, T5, T6, T7, T8, T9, T10, T11, T12, T13, T14, T15, T16, T17]): Unit = {
-    val ptr = new Ptr[T7](elemRawPtr(rawptr, tag.offset(6.toULong).toLong))
->>>>>>> 69749b9f
     ptr.`unary_!_=`(value)(tag._7)
   }
 
   /** Load a value of a field number 8. */
-<<<<<<< HEAD
-  @alwaysinline def at8(implicit
-      tag: Tag.CStruct17[
-        T1,
-        T2,
-        T3,
-        T4,
-        T5,
-        T6,
-        T7,
-        T8,
-        T9,
-        T10,
-        T11,
-        T12,
-        T13,
-        T14,
-        T15,
-        T16,
-        T17
-      ]
-  ): Ptr[T8] =
+  @alwaysinline def at8(implicit tag: Tag.CStruct17[T1, T2, T3, T4, T5, T6, T7, T8, T9, T10, T11, T12, T13, T14, T15, T16, T17]): Ptr[T8] = 
     new Ptr[T8](elemRawPtr(rawptr, tag.offset(7.toUSize).rawSize))
-
-  /** Load a value of a field number 8. */
-  @alwaysinline def _8(implicit
-      tag: Tag.CStruct17[
-        T1,
-        T2,
-        T3,
-        T4,
-        T5,
-        T6,
-        T7,
-        T8,
-        T9,
-        T10,
-        T11,
-        T12,
-        T13,
-        T14,
-        T15,
-        T16,
-        T17
-      ]
-  ): T8 = {
-    val ptr = new Ptr[T8](elemRawPtr(rawptr, tag.offset(7.toUSize).rawSize))
-=======
-  @alwaysinline def at8(implicit tag: Tag.CStruct17[T1, T2, T3, T4, T5, T6, T7, T8, T9, T10, T11, T12, T13, T14, T15, T16, T17]): Ptr[T8] = 
-    new Ptr[T8](elemRawPtr(rawptr, tag.offset(7.toULong).toLong))
 
   /** Load a value of a field number 8. */
   @alwaysinline def _8(implicit tag: Tag.CStruct17[T1, T2, T3, T4, T5, T6, T7, T8, T9, T10, T11, T12, T13, T14, T15, T16, T17]): T8 = {
-    val ptr = new Ptr[T8](elemRawPtr(rawptr, tag.offset(7.toULong).toLong))
->>>>>>> 69749b9f
+    val ptr = new Ptr[T8](elemRawPtr(rawptr, tag.offset(7.toUSize).rawSize))
     ptr.unary_!(tag._8)
   }
 
   /** Store a value to a field number 8. */
-<<<<<<< HEAD
-  @alwaysinline def _8_=(value: T8)(implicit
-      tag: Tag.CStruct17[
-        T1,
-        T2,
-        T3,
-        T4,
-        T5,
-        T6,
-        T7,
-        T8,
-        T9,
-        T10,
-        T11,
-        T12,
-        T13,
-        T14,
-        T15,
-        T16,
-        T17
-      ]
-  ): Unit = {
+  @alwaysinline def _8_=(value: T8)(implicit tag: Tag.CStruct17[T1, T2, T3, T4, T5, T6, T7, T8, T9, T10, T11, T12, T13, T14, T15, T16, T17]): Unit = {
     val ptr = new Ptr[T8](elemRawPtr(rawptr, tag.offset(7.toUSize).rawSize))
-=======
-  @alwaysinline def _8_=(value: T8)(implicit tag: Tag.CStruct17[T1, T2, T3, T4, T5, T6, T7, T8, T9, T10, T11, T12, T13, T14, T15, T16, T17]): Unit = {
-    val ptr = new Ptr[T8](elemRawPtr(rawptr, tag.offset(7.toULong).toLong))
->>>>>>> 69749b9f
     ptr.`unary_!_=`(value)(tag._8)
   }
 
   /** Load a value of a field number 9. */
-<<<<<<< HEAD
-  @alwaysinline def at9(implicit
-      tag: Tag.CStruct17[
-        T1,
-        T2,
-        T3,
-        T4,
-        T5,
-        T6,
-        T7,
-        T8,
-        T9,
-        T10,
-        T11,
-        T12,
-        T13,
-        T14,
-        T15,
-        T16,
-        T17
-      ]
-  ): Ptr[T9] =
+  @alwaysinline def at9(implicit tag: Tag.CStruct17[T1, T2, T3, T4, T5, T6, T7, T8, T9, T10, T11, T12, T13, T14, T15, T16, T17]): Ptr[T9] = 
     new Ptr[T9](elemRawPtr(rawptr, tag.offset(8.toUSize).rawSize))
-
-  /** Load a value of a field number 9. */
-  @alwaysinline def _9(implicit
-      tag: Tag.CStruct17[
-        T1,
-        T2,
-        T3,
-        T4,
-        T5,
-        T6,
-        T7,
-        T8,
-        T9,
-        T10,
-        T11,
-        T12,
-        T13,
-        T14,
-        T15,
-        T16,
-        T17
-      ]
-  ): T9 = {
-    val ptr = new Ptr[T9](elemRawPtr(rawptr, tag.offset(8.toUSize).rawSize))
-=======
-  @alwaysinline def at9(implicit tag: Tag.CStruct17[T1, T2, T3, T4, T5, T6, T7, T8, T9, T10, T11, T12, T13, T14, T15, T16, T17]): Ptr[T9] = 
-    new Ptr[T9](elemRawPtr(rawptr, tag.offset(8.toULong).toLong))
 
   /** Load a value of a field number 9. */
   @alwaysinline def _9(implicit tag: Tag.CStruct17[T1, T2, T3, T4, T5, T6, T7, T8, T9, T10, T11, T12, T13, T14, T15, T16, T17]): T9 = {
-    val ptr = new Ptr[T9](elemRawPtr(rawptr, tag.offset(8.toULong).toLong))
->>>>>>> 69749b9f
+    val ptr = new Ptr[T9](elemRawPtr(rawptr, tag.offset(8.toUSize).rawSize))
     ptr.unary_!(tag._9)
   }
 
   /** Store a value to a field number 9. */
-<<<<<<< HEAD
-  @alwaysinline def _9_=(value: T9)(implicit
-      tag: Tag.CStruct17[
-        T1,
-        T2,
-        T3,
-        T4,
-        T5,
-        T6,
-        T7,
-        T8,
-        T9,
-        T10,
-        T11,
-        T12,
-        T13,
-        T14,
-        T15,
-        T16,
-        T17
-      ]
-  ): Unit = {
+  @alwaysinline def _9_=(value: T9)(implicit tag: Tag.CStruct17[T1, T2, T3, T4, T5, T6, T7, T8, T9, T10, T11, T12, T13, T14, T15, T16, T17]): Unit = {
     val ptr = new Ptr[T9](elemRawPtr(rawptr, tag.offset(8.toUSize).rawSize))
-=======
-  @alwaysinline def _9_=(value: T9)(implicit tag: Tag.CStruct17[T1, T2, T3, T4, T5, T6, T7, T8, T9, T10, T11, T12, T13, T14, T15, T16, T17]): Unit = {
-    val ptr = new Ptr[T9](elemRawPtr(rawptr, tag.offset(8.toULong).toLong))
->>>>>>> 69749b9f
     ptr.`unary_!_=`(value)(tag._9)
   }
 
   /** Load a value of a field number 10. */
-<<<<<<< HEAD
-  @alwaysinline def at10(implicit
-      tag: Tag.CStruct17[
-        T1,
-        T2,
-        T3,
-        T4,
-        T5,
-        T6,
-        T7,
-        T8,
-        T9,
-        T10,
-        T11,
-        T12,
-        T13,
-        T14,
-        T15,
-        T16,
-        T17
-      ]
-  ): Ptr[T10] =
+  @alwaysinline def at10(implicit tag: Tag.CStruct17[T1, T2, T3, T4, T5, T6, T7, T8, T9, T10, T11, T12, T13, T14, T15, T16, T17]): Ptr[T10] = 
     new Ptr[T10](elemRawPtr(rawptr, tag.offset(9.toUSize).rawSize))
-
-  /** Load a value of a field number 10. */
-  @alwaysinline def _10(implicit
-      tag: Tag.CStruct17[
-        T1,
-        T2,
-        T3,
-        T4,
-        T5,
-        T6,
-        T7,
-        T8,
-        T9,
-        T10,
-        T11,
-        T12,
-        T13,
-        T14,
-        T15,
-        T16,
-        T17
-      ]
-  ): T10 = {
-    val ptr = new Ptr[T10](elemRawPtr(rawptr, tag.offset(9.toUSize).rawSize))
-=======
-  @alwaysinline def at10(implicit tag: Tag.CStruct17[T1, T2, T3, T4, T5, T6, T7, T8, T9, T10, T11, T12, T13, T14, T15, T16, T17]): Ptr[T10] = 
-    new Ptr[T10](elemRawPtr(rawptr, tag.offset(9.toULong).toLong))
 
   /** Load a value of a field number 10. */
   @alwaysinline def _10(implicit tag: Tag.CStruct17[T1, T2, T3, T4, T5, T6, T7, T8, T9, T10, T11, T12, T13, T14, T15, T16, T17]): T10 = {
-    val ptr = new Ptr[T10](elemRawPtr(rawptr, tag.offset(9.toULong).toLong))
->>>>>>> 69749b9f
+    val ptr = new Ptr[T10](elemRawPtr(rawptr, tag.offset(9.toUSize).rawSize))
     ptr.unary_!(tag._10)
   }
 
   /** Store a value to a field number 10. */
-<<<<<<< HEAD
-  @alwaysinline def _10_=(value: T10)(implicit
-      tag: Tag.CStruct17[
-        T1,
-        T2,
-        T3,
-        T4,
-        T5,
-        T6,
-        T7,
-        T8,
-        T9,
-        T10,
-        T11,
-        T12,
-        T13,
-        T14,
-        T15,
-        T16,
-        T17
-      ]
-  ): Unit = {
+  @alwaysinline def _10_=(value: T10)(implicit tag: Tag.CStruct17[T1, T2, T3, T4, T5, T6, T7, T8, T9, T10, T11, T12, T13, T14, T15, T16, T17]): Unit = {
     val ptr = new Ptr[T10](elemRawPtr(rawptr, tag.offset(9.toUSize).rawSize))
-=======
-  @alwaysinline def _10_=(value: T10)(implicit tag: Tag.CStruct17[T1, T2, T3, T4, T5, T6, T7, T8, T9, T10, T11, T12, T13, T14, T15, T16, T17]): Unit = {
-    val ptr = new Ptr[T10](elemRawPtr(rawptr, tag.offset(9.toULong).toLong))
->>>>>>> 69749b9f
     ptr.`unary_!_=`(value)(tag._10)
   }
 
   /** Load a value of a field number 11. */
-<<<<<<< HEAD
-  @alwaysinline def at11(implicit
-      tag: Tag.CStruct17[
-        T1,
-        T2,
-        T3,
-        T4,
-        T5,
-        T6,
-        T7,
-        T8,
-        T9,
-        T10,
-        T11,
-        T12,
-        T13,
-        T14,
-        T15,
-        T16,
-        T17
-      ]
-  ): Ptr[T11] =
+  @alwaysinline def at11(implicit tag: Tag.CStruct17[T1, T2, T3, T4, T5, T6, T7, T8, T9, T10, T11, T12, T13, T14, T15, T16, T17]): Ptr[T11] = 
     new Ptr[T11](elemRawPtr(rawptr, tag.offset(10.toUSize).rawSize))
-
-  /** Load a value of a field number 11. */
-  @alwaysinline def _11(implicit
-      tag: Tag.CStruct17[
-        T1,
-        T2,
-        T3,
-        T4,
-        T5,
-        T6,
-        T7,
-        T8,
-        T9,
-        T10,
-        T11,
-        T12,
-        T13,
-        T14,
-        T15,
-        T16,
-        T17
-      ]
-  ): T11 = {
-    val ptr = new Ptr[T11](elemRawPtr(rawptr, tag.offset(10.toUSize).rawSize))
-=======
-  @alwaysinline def at11(implicit tag: Tag.CStruct17[T1, T2, T3, T4, T5, T6, T7, T8, T9, T10, T11, T12, T13, T14, T15, T16, T17]): Ptr[T11] = 
-    new Ptr[T11](elemRawPtr(rawptr, tag.offset(10.toULong).toLong))
 
   /** Load a value of a field number 11. */
   @alwaysinline def _11(implicit tag: Tag.CStruct17[T1, T2, T3, T4, T5, T6, T7, T8, T9, T10, T11, T12, T13, T14, T15, T16, T17]): T11 = {
-    val ptr = new Ptr[T11](elemRawPtr(rawptr, tag.offset(10.toULong).toLong))
->>>>>>> 69749b9f
+    val ptr = new Ptr[T11](elemRawPtr(rawptr, tag.offset(10.toUSize).rawSize))
     ptr.unary_!(tag._11)
   }
 
   /** Store a value to a field number 11. */
-<<<<<<< HEAD
-  @alwaysinline def _11_=(value: T11)(implicit
-      tag: Tag.CStruct17[
-        T1,
-        T2,
-        T3,
-        T4,
-        T5,
-        T6,
-        T7,
-        T8,
-        T9,
-        T10,
-        T11,
-        T12,
-        T13,
-        T14,
-        T15,
-        T16,
-        T17
-      ]
-  ): Unit = {
+  @alwaysinline def _11_=(value: T11)(implicit tag: Tag.CStruct17[T1, T2, T3, T4, T5, T6, T7, T8, T9, T10, T11, T12, T13, T14, T15, T16, T17]): Unit = {
     val ptr = new Ptr[T11](elemRawPtr(rawptr, tag.offset(10.toUSize).rawSize))
-=======
-  @alwaysinline def _11_=(value: T11)(implicit tag: Tag.CStruct17[T1, T2, T3, T4, T5, T6, T7, T8, T9, T10, T11, T12, T13, T14, T15, T16, T17]): Unit = {
-    val ptr = new Ptr[T11](elemRawPtr(rawptr, tag.offset(10.toULong).toLong))
->>>>>>> 69749b9f
     ptr.`unary_!_=`(value)(tag._11)
   }
 
   /** Load a value of a field number 12. */
-<<<<<<< HEAD
-  @alwaysinline def at12(implicit
-      tag: Tag.CStruct17[
-        T1,
-        T2,
-        T3,
-        T4,
-        T5,
-        T6,
-        T7,
-        T8,
-        T9,
-        T10,
-        T11,
-        T12,
-        T13,
-        T14,
-        T15,
-        T16,
-        T17
-      ]
-  ): Ptr[T12] =
+  @alwaysinline def at12(implicit tag: Tag.CStruct17[T1, T2, T3, T4, T5, T6, T7, T8, T9, T10, T11, T12, T13, T14, T15, T16, T17]): Ptr[T12] = 
     new Ptr[T12](elemRawPtr(rawptr, tag.offset(11.toUSize).rawSize))
-
-  /** Load a value of a field number 12. */
-  @alwaysinline def _12(implicit
-      tag: Tag.CStruct17[
-        T1,
-        T2,
-        T3,
-        T4,
-        T5,
-        T6,
-        T7,
-        T8,
-        T9,
-        T10,
-        T11,
-        T12,
-        T13,
-        T14,
-        T15,
-        T16,
-        T17
-      ]
-  ): T12 = {
-    val ptr = new Ptr[T12](elemRawPtr(rawptr, tag.offset(11.toUSize).rawSize))
-=======
-  @alwaysinline def at12(implicit tag: Tag.CStruct17[T1, T2, T3, T4, T5, T6, T7, T8, T9, T10, T11, T12, T13, T14, T15, T16, T17]): Ptr[T12] = 
-    new Ptr[T12](elemRawPtr(rawptr, tag.offset(11.toULong).toLong))
 
   /** Load a value of a field number 12. */
   @alwaysinline def _12(implicit tag: Tag.CStruct17[T1, T2, T3, T4, T5, T6, T7, T8, T9, T10, T11, T12, T13, T14, T15, T16, T17]): T12 = {
-    val ptr = new Ptr[T12](elemRawPtr(rawptr, tag.offset(11.toULong).toLong))
->>>>>>> 69749b9f
+    val ptr = new Ptr[T12](elemRawPtr(rawptr, tag.offset(11.toUSize).rawSize))
     ptr.unary_!(tag._12)
   }
 
   /** Store a value to a field number 12. */
-<<<<<<< HEAD
-  @alwaysinline def _12_=(value: T12)(implicit
-      tag: Tag.CStruct17[
-        T1,
-        T2,
-        T3,
-        T4,
-        T5,
-        T6,
-        T7,
-        T8,
-        T9,
-        T10,
-        T11,
-        T12,
-        T13,
-        T14,
-        T15,
-        T16,
-        T17
-      ]
-  ): Unit = {
+  @alwaysinline def _12_=(value: T12)(implicit tag: Tag.CStruct17[T1, T2, T3, T4, T5, T6, T7, T8, T9, T10, T11, T12, T13, T14, T15, T16, T17]): Unit = {
     val ptr = new Ptr[T12](elemRawPtr(rawptr, tag.offset(11.toUSize).rawSize))
-=======
-  @alwaysinline def _12_=(value: T12)(implicit tag: Tag.CStruct17[T1, T2, T3, T4, T5, T6, T7, T8, T9, T10, T11, T12, T13, T14, T15, T16, T17]): Unit = {
-    val ptr = new Ptr[T12](elemRawPtr(rawptr, tag.offset(11.toULong).toLong))
->>>>>>> 69749b9f
     ptr.`unary_!_=`(value)(tag._12)
   }
 
   /** Load a value of a field number 13. */
-<<<<<<< HEAD
-  @alwaysinline def at13(implicit
-      tag: Tag.CStruct17[
-        T1,
-        T2,
-        T3,
-        T4,
-        T5,
-        T6,
-        T7,
-        T8,
-        T9,
-        T10,
-        T11,
-        T12,
-        T13,
-        T14,
-        T15,
-        T16,
-        T17
-      ]
-  ): Ptr[T13] =
+  @alwaysinline def at13(implicit tag: Tag.CStruct17[T1, T2, T3, T4, T5, T6, T7, T8, T9, T10, T11, T12, T13, T14, T15, T16, T17]): Ptr[T13] = 
     new Ptr[T13](elemRawPtr(rawptr, tag.offset(12.toUSize).rawSize))
-
-  /** Load a value of a field number 13. */
-  @alwaysinline def _13(implicit
-      tag: Tag.CStruct17[
-        T1,
-        T2,
-        T3,
-        T4,
-        T5,
-        T6,
-        T7,
-        T8,
-        T9,
-        T10,
-        T11,
-        T12,
-        T13,
-        T14,
-        T15,
-        T16,
-        T17
-      ]
-  ): T13 = {
-    val ptr = new Ptr[T13](elemRawPtr(rawptr, tag.offset(12.toUSize).rawSize))
-=======
-  @alwaysinline def at13(implicit tag: Tag.CStruct17[T1, T2, T3, T4, T5, T6, T7, T8, T9, T10, T11, T12, T13, T14, T15, T16, T17]): Ptr[T13] = 
-    new Ptr[T13](elemRawPtr(rawptr, tag.offset(12.toULong).toLong))
 
   /** Load a value of a field number 13. */
   @alwaysinline def _13(implicit tag: Tag.CStruct17[T1, T2, T3, T4, T5, T6, T7, T8, T9, T10, T11, T12, T13, T14, T15, T16, T17]): T13 = {
-    val ptr = new Ptr[T13](elemRawPtr(rawptr, tag.offset(12.toULong).toLong))
->>>>>>> 69749b9f
+    val ptr = new Ptr[T13](elemRawPtr(rawptr, tag.offset(12.toUSize).rawSize))
     ptr.unary_!(tag._13)
   }
 
   /** Store a value to a field number 13. */
-<<<<<<< HEAD
-  @alwaysinline def _13_=(value: T13)(implicit
-      tag: Tag.CStruct17[
-        T1,
-        T2,
-        T3,
-        T4,
-        T5,
-        T6,
-        T7,
-        T8,
-        T9,
-        T10,
-        T11,
-        T12,
-        T13,
-        T14,
-        T15,
-        T16,
-        T17
-      ]
-  ): Unit = {
+  @alwaysinline def _13_=(value: T13)(implicit tag: Tag.CStruct17[T1, T2, T3, T4, T5, T6, T7, T8, T9, T10, T11, T12, T13, T14, T15, T16, T17]): Unit = {
     val ptr = new Ptr[T13](elemRawPtr(rawptr, tag.offset(12.toUSize).rawSize))
-=======
-  @alwaysinline def _13_=(value: T13)(implicit tag: Tag.CStruct17[T1, T2, T3, T4, T5, T6, T7, T8, T9, T10, T11, T12, T13, T14, T15, T16, T17]): Unit = {
-    val ptr = new Ptr[T13](elemRawPtr(rawptr, tag.offset(12.toULong).toLong))
->>>>>>> 69749b9f
     ptr.`unary_!_=`(value)(tag._13)
   }
 
   /** Load a value of a field number 14. */
-<<<<<<< HEAD
-  @alwaysinline def at14(implicit
-      tag: Tag.CStruct17[
-        T1,
-        T2,
-        T3,
-        T4,
-        T5,
-        T6,
-        T7,
-        T8,
-        T9,
-        T10,
-        T11,
-        T12,
-        T13,
-        T14,
-        T15,
-        T16,
-        T17
-      ]
-  ): Ptr[T14] =
+  @alwaysinline def at14(implicit tag: Tag.CStruct17[T1, T2, T3, T4, T5, T6, T7, T8, T9, T10, T11, T12, T13, T14, T15, T16, T17]): Ptr[T14] = 
     new Ptr[T14](elemRawPtr(rawptr, tag.offset(13.toUSize).rawSize))
-
-  /** Load a value of a field number 14. */
-  @alwaysinline def _14(implicit
-      tag: Tag.CStruct17[
-        T1,
-        T2,
-        T3,
-        T4,
-        T5,
-        T6,
-        T7,
-        T8,
-        T9,
-        T10,
-        T11,
-        T12,
-        T13,
-        T14,
-        T15,
-        T16,
-        T17
-      ]
-  ): T14 = {
-    val ptr = new Ptr[T14](elemRawPtr(rawptr, tag.offset(13.toUSize).rawSize))
-=======
-  @alwaysinline def at14(implicit tag: Tag.CStruct17[T1, T2, T3, T4, T5, T6, T7, T8, T9, T10, T11, T12, T13, T14, T15, T16, T17]): Ptr[T14] = 
-    new Ptr[T14](elemRawPtr(rawptr, tag.offset(13.toULong).toLong))
 
   /** Load a value of a field number 14. */
   @alwaysinline def _14(implicit tag: Tag.CStruct17[T1, T2, T3, T4, T5, T6, T7, T8, T9, T10, T11, T12, T13, T14, T15, T16, T17]): T14 = {
-    val ptr = new Ptr[T14](elemRawPtr(rawptr, tag.offset(13.toULong).toLong))
->>>>>>> 69749b9f
+    val ptr = new Ptr[T14](elemRawPtr(rawptr, tag.offset(13.toUSize).rawSize))
     ptr.unary_!(tag._14)
   }
 
   /** Store a value to a field number 14. */
-<<<<<<< HEAD
-  @alwaysinline def _14_=(value: T14)(implicit
-      tag: Tag.CStruct17[
-        T1,
-        T2,
-        T3,
-        T4,
-        T5,
-        T6,
-        T7,
-        T8,
-        T9,
-        T10,
-        T11,
-        T12,
-        T13,
-        T14,
-        T15,
-        T16,
-        T17
-      ]
-  ): Unit = {
+  @alwaysinline def _14_=(value: T14)(implicit tag: Tag.CStruct17[T1, T2, T3, T4, T5, T6, T7, T8, T9, T10, T11, T12, T13, T14, T15, T16, T17]): Unit = {
     val ptr = new Ptr[T14](elemRawPtr(rawptr, tag.offset(13.toUSize).rawSize))
-=======
-  @alwaysinline def _14_=(value: T14)(implicit tag: Tag.CStruct17[T1, T2, T3, T4, T5, T6, T7, T8, T9, T10, T11, T12, T13, T14, T15, T16, T17]): Unit = {
-    val ptr = new Ptr[T14](elemRawPtr(rawptr, tag.offset(13.toULong).toLong))
->>>>>>> 69749b9f
     ptr.`unary_!_=`(value)(tag._14)
   }
 
   /** Load a value of a field number 15. */
-<<<<<<< HEAD
-  @alwaysinline def at15(implicit
-      tag: Tag.CStruct17[
-        T1,
-        T2,
-        T3,
-        T4,
-        T5,
-        T6,
-        T7,
-        T8,
-        T9,
-        T10,
-        T11,
-        T12,
-        T13,
-        T14,
-        T15,
-        T16,
-        T17
-      ]
-  ): Ptr[T15] =
+  @alwaysinline def at15(implicit tag: Tag.CStruct17[T1, T2, T3, T4, T5, T6, T7, T8, T9, T10, T11, T12, T13, T14, T15, T16, T17]): Ptr[T15] = 
     new Ptr[T15](elemRawPtr(rawptr, tag.offset(14.toUSize).rawSize))
-
-  /** Load a value of a field number 15. */
-  @alwaysinline def _15(implicit
-      tag: Tag.CStruct17[
-        T1,
-        T2,
-        T3,
-        T4,
-        T5,
-        T6,
-        T7,
-        T8,
-        T9,
-        T10,
-        T11,
-        T12,
-        T13,
-        T14,
-        T15,
-        T16,
-        T17
-      ]
-  ): T15 = {
-    val ptr = new Ptr[T15](elemRawPtr(rawptr, tag.offset(14.toUSize).rawSize))
-=======
-  @alwaysinline def at15(implicit tag: Tag.CStruct17[T1, T2, T3, T4, T5, T6, T7, T8, T9, T10, T11, T12, T13, T14, T15, T16, T17]): Ptr[T15] = 
-    new Ptr[T15](elemRawPtr(rawptr, tag.offset(14.toULong).toLong))
 
   /** Load a value of a field number 15. */
   @alwaysinline def _15(implicit tag: Tag.CStruct17[T1, T2, T3, T4, T5, T6, T7, T8, T9, T10, T11, T12, T13, T14, T15, T16, T17]): T15 = {
-    val ptr = new Ptr[T15](elemRawPtr(rawptr, tag.offset(14.toULong).toLong))
->>>>>>> 69749b9f
+    val ptr = new Ptr[T15](elemRawPtr(rawptr, tag.offset(14.toUSize).rawSize))
     ptr.unary_!(tag._15)
   }
 
   /** Store a value to a field number 15. */
-<<<<<<< HEAD
-  @alwaysinline def _15_=(value: T15)(implicit
-      tag: Tag.CStruct17[
-        T1,
-        T2,
-        T3,
-        T4,
-        T5,
-        T6,
-        T7,
-        T8,
-        T9,
-        T10,
-        T11,
-        T12,
-        T13,
-        T14,
-        T15,
-        T16,
-        T17
-      ]
-  ): Unit = {
+  @alwaysinline def _15_=(value: T15)(implicit tag: Tag.CStruct17[T1, T2, T3, T4, T5, T6, T7, T8, T9, T10, T11, T12, T13, T14, T15, T16, T17]): Unit = {
     val ptr = new Ptr[T15](elemRawPtr(rawptr, tag.offset(14.toUSize).rawSize))
-=======
-  @alwaysinline def _15_=(value: T15)(implicit tag: Tag.CStruct17[T1, T2, T3, T4, T5, T6, T7, T8, T9, T10, T11, T12, T13, T14, T15, T16, T17]): Unit = {
-    val ptr = new Ptr[T15](elemRawPtr(rawptr, tag.offset(14.toULong).toLong))
->>>>>>> 69749b9f
     ptr.`unary_!_=`(value)(tag._15)
   }
 
   /** Load a value of a field number 16. */
-<<<<<<< HEAD
-  @alwaysinline def at16(implicit
-      tag: Tag.CStruct17[
-        T1,
-        T2,
-        T3,
-        T4,
-        T5,
-        T6,
-        T7,
-        T8,
-        T9,
-        T10,
-        T11,
-        T12,
-        T13,
-        T14,
-        T15,
-        T16,
-        T17
-      ]
-  ): Ptr[T16] =
+  @alwaysinline def at16(implicit tag: Tag.CStruct17[T1, T2, T3, T4, T5, T6, T7, T8, T9, T10, T11, T12, T13, T14, T15, T16, T17]): Ptr[T16] = 
     new Ptr[T16](elemRawPtr(rawptr, tag.offset(15.toUSize).rawSize))
-
-  /** Load a value of a field number 16. */
-  @alwaysinline def _16(implicit
-      tag: Tag.CStruct17[
-        T1,
-        T2,
-        T3,
-        T4,
-        T5,
-        T6,
-        T7,
-        T8,
-        T9,
-        T10,
-        T11,
-        T12,
-        T13,
-        T14,
-        T15,
-        T16,
-        T17
-      ]
-  ): T16 = {
-    val ptr = new Ptr[T16](elemRawPtr(rawptr, tag.offset(15.toUSize).rawSize))
-=======
-  @alwaysinline def at16(implicit tag: Tag.CStruct17[T1, T2, T3, T4, T5, T6, T7, T8, T9, T10, T11, T12, T13, T14, T15, T16, T17]): Ptr[T16] = 
-    new Ptr[T16](elemRawPtr(rawptr, tag.offset(15.toULong).toLong))
 
   /** Load a value of a field number 16. */
   @alwaysinline def _16(implicit tag: Tag.CStruct17[T1, T2, T3, T4, T5, T6, T7, T8, T9, T10, T11, T12, T13, T14, T15, T16, T17]): T16 = {
-    val ptr = new Ptr[T16](elemRawPtr(rawptr, tag.offset(15.toULong).toLong))
->>>>>>> 69749b9f
+    val ptr = new Ptr[T16](elemRawPtr(rawptr, tag.offset(15.toUSize).rawSize))
     ptr.unary_!(tag._16)
   }
 
   /** Store a value to a field number 16. */
-<<<<<<< HEAD
-  @alwaysinline def _16_=(value: T16)(implicit
-      tag: Tag.CStruct17[
-        T1,
-        T2,
-        T3,
-        T4,
-        T5,
-        T6,
-        T7,
-        T8,
-        T9,
-        T10,
-        T11,
-        T12,
-        T13,
-        T14,
-        T15,
-        T16,
-        T17
-      ]
-  ): Unit = {
+  @alwaysinline def _16_=(value: T16)(implicit tag: Tag.CStruct17[T1, T2, T3, T4, T5, T6, T7, T8, T9, T10, T11, T12, T13, T14, T15, T16, T17]): Unit = {
     val ptr = new Ptr[T16](elemRawPtr(rawptr, tag.offset(15.toUSize).rawSize))
-=======
-  @alwaysinline def _16_=(value: T16)(implicit tag: Tag.CStruct17[T1, T2, T3, T4, T5, T6, T7, T8, T9, T10, T11, T12, T13, T14, T15, T16, T17]): Unit = {
-    val ptr = new Ptr[T16](elemRawPtr(rawptr, tag.offset(15.toULong).toLong))
->>>>>>> 69749b9f
     ptr.`unary_!_=`(value)(tag._16)
   }
 
   /** Load a value of a field number 17. */
-<<<<<<< HEAD
-  @alwaysinline def at17(implicit
-      tag: Tag.CStruct17[
-        T1,
-        T2,
-        T3,
-        T4,
-        T5,
-        T6,
-        T7,
-        T8,
-        T9,
-        T10,
-        T11,
-        T12,
-        T13,
-        T14,
-        T15,
-        T16,
-        T17
-      ]
-  ): Ptr[T17] =
+  @alwaysinline def at17(implicit tag: Tag.CStruct17[T1, T2, T3, T4, T5, T6, T7, T8, T9, T10, T11, T12, T13, T14, T15, T16, T17]): Ptr[T17] = 
     new Ptr[T17](elemRawPtr(rawptr, tag.offset(16.toUSize).rawSize))
-
-  /** Load a value of a field number 17. */
-  @alwaysinline def _17(implicit
-      tag: Tag.CStruct17[
-        T1,
-        T2,
-        T3,
-        T4,
-        T5,
-        T6,
-        T7,
-        T8,
-        T9,
-        T10,
-        T11,
-        T12,
-        T13,
-        T14,
-        T15,
-        T16,
-        T17
-      ]
-  ): T17 = {
-    val ptr = new Ptr[T17](elemRawPtr(rawptr, tag.offset(16.toUSize).rawSize))
-=======
-  @alwaysinline def at17(implicit tag: Tag.CStruct17[T1, T2, T3, T4, T5, T6, T7, T8, T9, T10, T11, T12, T13, T14, T15, T16, T17]): Ptr[T17] = 
-    new Ptr[T17](elemRawPtr(rawptr, tag.offset(16.toULong).toLong))
 
   /** Load a value of a field number 17. */
   @alwaysinline def _17(implicit tag: Tag.CStruct17[T1, T2, T3, T4, T5, T6, T7, T8, T9, T10, T11, T12, T13, T14, T15, T16, T17]): T17 = {
-    val ptr = new Ptr[T17](elemRawPtr(rawptr, tag.offset(16.toULong).toLong))
->>>>>>> 69749b9f
+    val ptr = new Ptr[T17](elemRawPtr(rawptr, tag.offset(16.toUSize).rawSize))
     ptr.unary_!(tag._17)
   }
 
   /** Store a value to a field number 17. */
-<<<<<<< HEAD
-  @alwaysinline def _17_=(value: T17)(implicit
-      tag: Tag.CStruct17[
-        T1,
-        T2,
-        T3,
-        T4,
-        T5,
-        T6,
-        T7,
-        T8,
-        T9,
-        T10,
-        T11,
-        T12,
-        T13,
-        T14,
-        T15,
-        T16,
-        T17
-      ]
-  ): Unit = {
+  @alwaysinline def _17_=(value: T17)(implicit tag: Tag.CStruct17[T1, T2, T3, T4, T5, T6, T7, T8, T9, T10, T11, T12, T13, T14, T15, T16, T17]): Unit = {
     val ptr = new Ptr[T17](elemRawPtr(rawptr, tag.offset(16.toUSize).rawSize))
-=======
-  @alwaysinline def _17_=(value: T17)(implicit tag: Tag.CStruct17[T1, T2, T3, T4, T5, T6, T7, T8, T9, T10, T11, T12, T13, T14, T15, T16, T17]): Unit = {
-    val ptr = new Ptr[T17](elemRawPtr(rawptr, tag.offset(16.toULong).toLong))
->>>>>>> 69749b9f
     ptr.`unary_!_=`(value)(tag._17)
   }
 
 }
 
-<<<<<<< HEAD
-final class CStruct18[
-    T1,
-    T2,
-    T3,
-    T4,
-    T5,
-    T6,
-    T7,
-    T8,
-    T9,
-    T10,
-    T11,
-    T12,
-    T13,
-    T14,
-    T15,
-    T16,
-    T17,
-    T18
-] private[scalanative] (private[scalanative] val rawptr: RawPtr)
-    extends CStruct {
-=======
 final class CStruct18[T1, T2, T3, T4, T5, T6, T7, T8, T9, T10, T11, T12, T13, T14, T15, T16, T17, T18] private[scalanative] (private[scalanative] val rawptr: RawPtr) extends CStruct {
->>>>>>> 69749b9f
   @alwaysinline override def equals(other: Any): Boolean =
     (this eq other.asInstanceOf[AnyRef]) || (other match {
       case other: CStruct18[_, _, _, _, _, _, _, _, _, _, _, _, _, _, _, _, _, _] =>
@@ -9233,1753 +2841,300 @@
   @alwaysinline override def toString: String =
     "CStruct18@" + java.lang.Long.toHexString(castRawPtrToLong(rawptr))
 
-<<<<<<< HEAD
-  @alwaysinline def toPtr: Ptr[CStruct18[
-    T1,
-    T2,
-    T3,
-    T4,
-    T5,
-    T6,
-    T7,
-    T8,
-    T9,
-    T10,
-    T11,
-    T12,
-    T13,
-    T14,
-    T15,
-    T16,
-    T17,
-    T18
-  ]] =
-    fromRawPtr[CStruct18[
-      T1,
-      T2,
-      T3,
-      T4,
-      T5,
-      T6,
-      T7,
-      T8,
-      T9,
-      T10,
-      T11,
-      T12,
-      T13,
-      T14,
-      T15,
-      T16,
-      T17,
-      T18
-    ]](rawptr)
-
-  /** Load a value of a field number 1. */
-  @alwaysinline def at1(implicit
-      tag: Tag.CStruct18[
-        T1,
-        T2,
-        T3,
-        T4,
-        T5,
-        T6,
-        T7,
-        T8,
-        T9,
-        T10,
-        T11,
-        T12,
-        T13,
-        T14,
-        T15,
-        T16,
-        T17,
-        T18
-      ]
-  ): Ptr[T1] =
-    new Ptr[T1](elemRawPtr(rawptr, tag.offset(0.toUSize).rawSize))
-
-  /** Load a value of a field number 1. */
-  @alwaysinline def _1(implicit
-      tag: Tag.CStruct18[
-        T1,
-        T2,
-        T3,
-        T4,
-        T5,
-        T6,
-        T7,
-        T8,
-        T9,
-        T10,
-        T11,
-        T12,
-        T13,
-        T14,
-        T15,
-        T16,
-        T17,
-        T18
-      ]
-  ): T1 = {
-    val ptr = new Ptr[T1](elemRawPtr(rawptr, tag.offset(0.toUSize).rawSize))
-=======
   @alwaysinline def toPtr: Ptr[CStruct18[T1, T2, T3, T4, T5, T6, T7, T8, T9, T10, T11, T12, T13, T14, T15, T16, T17, T18]] =
     fromRawPtr[CStruct18[T1, T2, T3, T4, T5, T6, T7, T8, T9, T10, T11, T12, T13, T14, T15, T16, T17, T18]](rawptr)
 
   /** Load a value of a field number 1. */
   @alwaysinline def at1(implicit tag: Tag.CStruct18[T1, T2, T3, T4, T5, T6, T7, T8, T9, T10, T11, T12, T13, T14, T15, T16, T17, T18]): Ptr[T1] = 
-    new Ptr[T1](elemRawPtr(rawptr, tag.offset(0.toULong).toLong))
+    new Ptr[T1](elemRawPtr(rawptr, tag.offset(0.toUSize).rawSize))
 
   /** Load a value of a field number 1. */
   @alwaysinline def _1(implicit tag: Tag.CStruct18[T1, T2, T3, T4, T5, T6, T7, T8, T9, T10, T11, T12, T13, T14, T15, T16, T17, T18]): T1 = {
-    val ptr = new Ptr[T1](elemRawPtr(rawptr, tag.offset(0.toULong).toLong))
->>>>>>> 69749b9f
+    val ptr = new Ptr[T1](elemRawPtr(rawptr, tag.offset(0.toUSize).rawSize))
     ptr.unary_!(tag._1)
   }
 
   /** Store a value to a field number 1. */
-<<<<<<< HEAD
-  @alwaysinline def _1_=(value: T1)(implicit
-      tag: Tag.CStruct18[
-        T1,
-        T2,
-        T3,
-        T4,
-        T5,
-        T6,
-        T7,
-        T8,
-        T9,
-        T10,
-        T11,
-        T12,
-        T13,
-        T14,
-        T15,
-        T16,
-        T17,
-        T18
-      ]
-  ): Unit = {
+  @alwaysinline def _1_=(value: T1)(implicit tag: Tag.CStruct18[T1, T2, T3, T4, T5, T6, T7, T8, T9, T10, T11, T12, T13, T14, T15, T16, T17, T18]): Unit = {
     val ptr = new Ptr[T1](elemRawPtr(rawptr, tag.offset(0.toUSize).rawSize))
-=======
-  @alwaysinline def _1_=(value: T1)(implicit tag: Tag.CStruct18[T1, T2, T3, T4, T5, T6, T7, T8, T9, T10, T11, T12, T13, T14, T15, T16, T17, T18]): Unit = {
-    val ptr = new Ptr[T1](elemRawPtr(rawptr, tag.offset(0.toULong).toLong))
->>>>>>> 69749b9f
     ptr.`unary_!_=`(value)(tag._1)
   }
 
   /** Load a value of a field number 2. */
-<<<<<<< HEAD
-  @alwaysinline def at2(implicit
-      tag: Tag.CStruct18[
-        T1,
-        T2,
-        T3,
-        T4,
-        T5,
-        T6,
-        T7,
-        T8,
-        T9,
-        T10,
-        T11,
-        T12,
-        T13,
-        T14,
-        T15,
-        T16,
-        T17,
-        T18
-      ]
-  ): Ptr[T2] =
+  @alwaysinline def at2(implicit tag: Tag.CStruct18[T1, T2, T3, T4, T5, T6, T7, T8, T9, T10, T11, T12, T13, T14, T15, T16, T17, T18]): Ptr[T2] = 
     new Ptr[T2](elemRawPtr(rawptr, tag.offset(1.toUSize).rawSize))
-
-  /** Load a value of a field number 2. */
-  @alwaysinline def _2(implicit
-      tag: Tag.CStruct18[
-        T1,
-        T2,
-        T3,
-        T4,
-        T5,
-        T6,
-        T7,
-        T8,
-        T9,
-        T10,
-        T11,
-        T12,
-        T13,
-        T14,
-        T15,
-        T16,
-        T17,
-        T18
-      ]
-  ): T2 = {
-    val ptr = new Ptr[T2](elemRawPtr(rawptr, tag.offset(1.toUSize).rawSize))
-=======
-  @alwaysinline def at2(implicit tag: Tag.CStruct18[T1, T2, T3, T4, T5, T6, T7, T8, T9, T10, T11, T12, T13, T14, T15, T16, T17, T18]): Ptr[T2] = 
-    new Ptr[T2](elemRawPtr(rawptr, tag.offset(1.toULong).toLong))
 
   /** Load a value of a field number 2. */
   @alwaysinline def _2(implicit tag: Tag.CStruct18[T1, T2, T3, T4, T5, T6, T7, T8, T9, T10, T11, T12, T13, T14, T15, T16, T17, T18]): T2 = {
-    val ptr = new Ptr[T2](elemRawPtr(rawptr, tag.offset(1.toULong).toLong))
->>>>>>> 69749b9f
+    val ptr = new Ptr[T2](elemRawPtr(rawptr, tag.offset(1.toUSize).rawSize))
     ptr.unary_!(tag._2)
   }
 
   /** Store a value to a field number 2. */
-<<<<<<< HEAD
-  @alwaysinline def _2_=(value: T2)(implicit
-      tag: Tag.CStruct18[
-        T1,
-        T2,
-        T3,
-        T4,
-        T5,
-        T6,
-        T7,
-        T8,
-        T9,
-        T10,
-        T11,
-        T12,
-        T13,
-        T14,
-        T15,
-        T16,
-        T17,
-        T18
-      ]
-  ): Unit = {
+  @alwaysinline def _2_=(value: T2)(implicit tag: Tag.CStruct18[T1, T2, T3, T4, T5, T6, T7, T8, T9, T10, T11, T12, T13, T14, T15, T16, T17, T18]): Unit = {
     val ptr = new Ptr[T2](elemRawPtr(rawptr, tag.offset(1.toUSize).rawSize))
-=======
-  @alwaysinline def _2_=(value: T2)(implicit tag: Tag.CStruct18[T1, T2, T3, T4, T5, T6, T7, T8, T9, T10, T11, T12, T13, T14, T15, T16, T17, T18]): Unit = {
-    val ptr = new Ptr[T2](elemRawPtr(rawptr, tag.offset(1.toULong).toLong))
->>>>>>> 69749b9f
     ptr.`unary_!_=`(value)(tag._2)
   }
 
   /** Load a value of a field number 3. */
-<<<<<<< HEAD
-  @alwaysinline def at3(implicit
-      tag: Tag.CStruct18[
-        T1,
-        T2,
-        T3,
-        T4,
-        T5,
-        T6,
-        T7,
-        T8,
-        T9,
-        T10,
-        T11,
-        T12,
-        T13,
-        T14,
-        T15,
-        T16,
-        T17,
-        T18
-      ]
-  ): Ptr[T3] =
+  @alwaysinline def at3(implicit tag: Tag.CStruct18[T1, T2, T3, T4, T5, T6, T7, T8, T9, T10, T11, T12, T13, T14, T15, T16, T17, T18]): Ptr[T3] = 
     new Ptr[T3](elemRawPtr(rawptr, tag.offset(2.toUSize).rawSize))
-
-  /** Load a value of a field number 3. */
-  @alwaysinline def _3(implicit
-      tag: Tag.CStruct18[
-        T1,
-        T2,
-        T3,
-        T4,
-        T5,
-        T6,
-        T7,
-        T8,
-        T9,
-        T10,
-        T11,
-        T12,
-        T13,
-        T14,
-        T15,
-        T16,
-        T17,
-        T18
-      ]
-  ): T3 = {
-    val ptr = new Ptr[T3](elemRawPtr(rawptr, tag.offset(2.toUSize).rawSize))
-=======
-  @alwaysinline def at3(implicit tag: Tag.CStruct18[T1, T2, T3, T4, T5, T6, T7, T8, T9, T10, T11, T12, T13, T14, T15, T16, T17, T18]): Ptr[T3] = 
-    new Ptr[T3](elemRawPtr(rawptr, tag.offset(2.toULong).toLong))
 
   /** Load a value of a field number 3. */
   @alwaysinline def _3(implicit tag: Tag.CStruct18[T1, T2, T3, T4, T5, T6, T7, T8, T9, T10, T11, T12, T13, T14, T15, T16, T17, T18]): T3 = {
-    val ptr = new Ptr[T3](elemRawPtr(rawptr, tag.offset(2.toULong).toLong))
->>>>>>> 69749b9f
+    val ptr = new Ptr[T3](elemRawPtr(rawptr, tag.offset(2.toUSize).rawSize))
     ptr.unary_!(tag._3)
   }
 
   /** Store a value to a field number 3. */
-<<<<<<< HEAD
-  @alwaysinline def _3_=(value: T3)(implicit
-      tag: Tag.CStruct18[
-        T1,
-        T2,
-        T3,
-        T4,
-        T5,
-        T6,
-        T7,
-        T8,
-        T9,
-        T10,
-        T11,
-        T12,
-        T13,
-        T14,
-        T15,
-        T16,
-        T17,
-        T18
-      ]
-  ): Unit = {
+  @alwaysinline def _3_=(value: T3)(implicit tag: Tag.CStruct18[T1, T2, T3, T4, T5, T6, T7, T8, T9, T10, T11, T12, T13, T14, T15, T16, T17, T18]): Unit = {
     val ptr = new Ptr[T3](elemRawPtr(rawptr, tag.offset(2.toUSize).rawSize))
-=======
-  @alwaysinline def _3_=(value: T3)(implicit tag: Tag.CStruct18[T1, T2, T3, T4, T5, T6, T7, T8, T9, T10, T11, T12, T13, T14, T15, T16, T17, T18]): Unit = {
-    val ptr = new Ptr[T3](elemRawPtr(rawptr, tag.offset(2.toULong).toLong))
->>>>>>> 69749b9f
     ptr.`unary_!_=`(value)(tag._3)
   }
 
   /** Load a value of a field number 4. */
-<<<<<<< HEAD
-  @alwaysinline def at4(implicit
-      tag: Tag.CStruct18[
-        T1,
-        T2,
-        T3,
-        T4,
-        T5,
-        T6,
-        T7,
-        T8,
-        T9,
-        T10,
-        T11,
-        T12,
-        T13,
-        T14,
-        T15,
-        T16,
-        T17,
-        T18
-      ]
-  ): Ptr[T4] =
+  @alwaysinline def at4(implicit tag: Tag.CStruct18[T1, T2, T3, T4, T5, T6, T7, T8, T9, T10, T11, T12, T13, T14, T15, T16, T17, T18]): Ptr[T4] = 
     new Ptr[T4](elemRawPtr(rawptr, tag.offset(3.toUSize).rawSize))
-
-  /** Load a value of a field number 4. */
-  @alwaysinline def _4(implicit
-      tag: Tag.CStruct18[
-        T1,
-        T2,
-        T3,
-        T4,
-        T5,
-        T6,
-        T7,
-        T8,
-        T9,
-        T10,
-        T11,
-        T12,
-        T13,
-        T14,
-        T15,
-        T16,
-        T17,
-        T18
-      ]
-  ): T4 = {
-    val ptr = new Ptr[T4](elemRawPtr(rawptr, tag.offset(3.toUSize).rawSize))
-=======
-  @alwaysinline def at4(implicit tag: Tag.CStruct18[T1, T2, T3, T4, T5, T6, T7, T8, T9, T10, T11, T12, T13, T14, T15, T16, T17, T18]): Ptr[T4] = 
-    new Ptr[T4](elemRawPtr(rawptr, tag.offset(3.toULong).toLong))
 
   /** Load a value of a field number 4. */
   @alwaysinline def _4(implicit tag: Tag.CStruct18[T1, T2, T3, T4, T5, T6, T7, T8, T9, T10, T11, T12, T13, T14, T15, T16, T17, T18]): T4 = {
-    val ptr = new Ptr[T4](elemRawPtr(rawptr, tag.offset(3.toULong).toLong))
->>>>>>> 69749b9f
+    val ptr = new Ptr[T4](elemRawPtr(rawptr, tag.offset(3.toUSize).rawSize))
     ptr.unary_!(tag._4)
   }
 
   /** Store a value to a field number 4. */
-<<<<<<< HEAD
-  @alwaysinline def _4_=(value: T4)(implicit
-      tag: Tag.CStruct18[
-        T1,
-        T2,
-        T3,
-        T4,
-        T5,
-        T6,
-        T7,
-        T8,
-        T9,
-        T10,
-        T11,
-        T12,
-        T13,
-        T14,
-        T15,
-        T16,
-        T17,
-        T18
-      ]
-  ): Unit = {
+  @alwaysinline def _4_=(value: T4)(implicit tag: Tag.CStruct18[T1, T2, T3, T4, T5, T6, T7, T8, T9, T10, T11, T12, T13, T14, T15, T16, T17, T18]): Unit = {
     val ptr = new Ptr[T4](elemRawPtr(rawptr, tag.offset(3.toUSize).rawSize))
-=======
-  @alwaysinline def _4_=(value: T4)(implicit tag: Tag.CStruct18[T1, T2, T3, T4, T5, T6, T7, T8, T9, T10, T11, T12, T13, T14, T15, T16, T17, T18]): Unit = {
-    val ptr = new Ptr[T4](elemRawPtr(rawptr, tag.offset(3.toULong).toLong))
->>>>>>> 69749b9f
     ptr.`unary_!_=`(value)(tag._4)
   }
 
   /** Load a value of a field number 5. */
-<<<<<<< HEAD
-  @alwaysinline def at5(implicit
-      tag: Tag.CStruct18[
-        T1,
-        T2,
-        T3,
-        T4,
-        T5,
-        T6,
-        T7,
-        T8,
-        T9,
-        T10,
-        T11,
-        T12,
-        T13,
-        T14,
-        T15,
-        T16,
-        T17,
-        T18
-      ]
-  ): Ptr[T5] =
+  @alwaysinline def at5(implicit tag: Tag.CStruct18[T1, T2, T3, T4, T5, T6, T7, T8, T9, T10, T11, T12, T13, T14, T15, T16, T17, T18]): Ptr[T5] = 
     new Ptr[T5](elemRawPtr(rawptr, tag.offset(4.toUSize).rawSize))
-
-  /** Load a value of a field number 5. */
-  @alwaysinline def _5(implicit
-      tag: Tag.CStruct18[
-        T1,
-        T2,
-        T3,
-        T4,
-        T5,
-        T6,
-        T7,
-        T8,
-        T9,
-        T10,
-        T11,
-        T12,
-        T13,
-        T14,
-        T15,
-        T16,
-        T17,
-        T18
-      ]
-  ): T5 = {
-    val ptr = new Ptr[T5](elemRawPtr(rawptr, tag.offset(4.toUSize).rawSize))
-=======
-  @alwaysinline def at5(implicit tag: Tag.CStruct18[T1, T2, T3, T4, T5, T6, T7, T8, T9, T10, T11, T12, T13, T14, T15, T16, T17, T18]): Ptr[T5] = 
-    new Ptr[T5](elemRawPtr(rawptr, tag.offset(4.toULong).toLong))
 
   /** Load a value of a field number 5. */
   @alwaysinline def _5(implicit tag: Tag.CStruct18[T1, T2, T3, T4, T5, T6, T7, T8, T9, T10, T11, T12, T13, T14, T15, T16, T17, T18]): T5 = {
-    val ptr = new Ptr[T5](elemRawPtr(rawptr, tag.offset(4.toULong).toLong))
->>>>>>> 69749b9f
+    val ptr = new Ptr[T5](elemRawPtr(rawptr, tag.offset(4.toUSize).rawSize))
     ptr.unary_!(tag._5)
   }
 
   /** Store a value to a field number 5. */
-<<<<<<< HEAD
-  @alwaysinline def _5_=(value: T5)(implicit
-      tag: Tag.CStruct18[
-        T1,
-        T2,
-        T3,
-        T4,
-        T5,
-        T6,
-        T7,
-        T8,
-        T9,
-        T10,
-        T11,
-        T12,
-        T13,
-        T14,
-        T15,
-        T16,
-        T17,
-        T18
-      ]
-  ): Unit = {
+  @alwaysinline def _5_=(value: T5)(implicit tag: Tag.CStruct18[T1, T2, T3, T4, T5, T6, T7, T8, T9, T10, T11, T12, T13, T14, T15, T16, T17, T18]): Unit = {
     val ptr = new Ptr[T5](elemRawPtr(rawptr, tag.offset(4.toUSize).rawSize))
-=======
-  @alwaysinline def _5_=(value: T5)(implicit tag: Tag.CStruct18[T1, T2, T3, T4, T5, T6, T7, T8, T9, T10, T11, T12, T13, T14, T15, T16, T17, T18]): Unit = {
-    val ptr = new Ptr[T5](elemRawPtr(rawptr, tag.offset(4.toULong).toLong))
->>>>>>> 69749b9f
     ptr.`unary_!_=`(value)(tag._5)
   }
 
   /** Load a value of a field number 6. */
-<<<<<<< HEAD
-  @alwaysinline def at6(implicit
-      tag: Tag.CStruct18[
-        T1,
-        T2,
-        T3,
-        T4,
-        T5,
-        T6,
-        T7,
-        T8,
-        T9,
-        T10,
-        T11,
-        T12,
-        T13,
-        T14,
-        T15,
-        T16,
-        T17,
-        T18
-      ]
-  ): Ptr[T6] =
+  @alwaysinline def at6(implicit tag: Tag.CStruct18[T1, T2, T3, T4, T5, T6, T7, T8, T9, T10, T11, T12, T13, T14, T15, T16, T17, T18]): Ptr[T6] = 
     new Ptr[T6](elemRawPtr(rawptr, tag.offset(5.toUSize).rawSize))
-
-  /** Load a value of a field number 6. */
-  @alwaysinline def _6(implicit
-      tag: Tag.CStruct18[
-        T1,
-        T2,
-        T3,
-        T4,
-        T5,
-        T6,
-        T7,
-        T8,
-        T9,
-        T10,
-        T11,
-        T12,
-        T13,
-        T14,
-        T15,
-        T16,
-        T17,
-        T18
-      ]
-  ): T6 = {
-    val ptr = new Ptr[T6](elemRawPtr(rawptr, tag.offset(5.toUSize).rawSize))
-=======
-  @alwaysinline def at6(implicit tag: Tag.CStruct18[T1, T2, T3, T4, T5, T6, T7, T8, T9, T10, T11, T12, T13, T14, T15, T16, T17, T18]): Ptr[T6] = 
-    new Ptr[T6](elemRawPtr(rawptr, tag.offset(5.toULong).toLong))
 
   /** Load a value of a field number 6. */
   @alwaysinline def _6(implicit tag: Tag.CStruct18[T1, T2, T3, T4, T5, T6, T7, T8, T9, T10, T11, T12, T13, T14, T15, T16, T17, T18]): T6 = {
-    val ptr = new Ptr[T6](elemRawPtr(rawptr, tag.offset(5.toULong).toLong))
->>>>>>> 69749b9f
+    val ptr = new Ptr[T6](elemRawPtr(rawptr, tag.offset(5.toUSize).rawSize))
     ptr.unary_!(tag._6)
   }
 
   /** Store a value to a field number 6. */
-<<<<<<< HEAD
-  @alwaysinline def _6_=(value: T6)(implicit
-      tag: Tag.CStruct18[
-        T1,
-        T2,
-        T3,
-        T4,
-        T5,
-        T6,
-        T7,
-        T8,
-        T9,
-        T10,
-        T11,
-        T12,
-        T13,
-        T14,
-        T15,
-        T16,
-        T17,
-        T18
-      ]
-  ): Unit = {
+  @alwaysinline def _6_=(value: T6)(implicit tag: Tag.CStruct18[T1, T2, T3, T4, T5, T6, T7, T8, T9, T10, T11, T12, T13, T14, T15, T16, T17, T18]): Unit = {
     val ptr = new Ptr[T6](elemRawPtr(rawptr, tag.offset(5.toUSize).rawSize))
-=======
-  @alwaysinline def _6_=(value: T6)(implicit tag: Tag.CStruct18[T1, T2, T3, T4, T5, T6, T7, T8, T9, T10, T11, T12, T13, T14, T15, T16, T17, T18]): Unit = {
-    val ptr = new Ptr[T6](elemRawPtr(rawptr, tag.offset(5.toULong).toLong))
->>>>>>> 69749b9f
     ptr.`unary_!_=`(value)(tag._6)
   }
 
   /** Load a value of a field number 7. */
-<<<<<<< HEAD
-  @alwaysinline def at7(implicit
-      tag: Tag.CStruct18[
-        T1,
-        T2,
-        T3,
-        T4,
-        T5,
-        T6,
-        T7,
-        T8,
-        T9,
-        T10,
-        T11,
-        T12,
-        T13,
-        T14,
-        T15,
-        T16,
-        T17,
-        T18
-      ]
-  ): Ptr[T7] =
+  @alwaysinline def at7(implicit tag: Tag.CStruct18[T1, T2, T3, T4, T5, T6, T7, T8, T9, T10, T11, T12, T13, T14, T15, T16, T17, T18]): Ptr[T7] = 
     new Ptr[T7](elemRawPtr(rawptr, tag.offset(6.toUSize).rawSize))
-
-  /** Load a value of a field number 7. */
-  @alwaysinline def _7(implicit
-      tag: Tag.CStruct18[
-        T1,
-        T2,
-        T3,
-        T4,
-        T5,
-        T6,
-        T7,
-        T8,
-        T9,
-        T10,
-        T11,
-        T12,
-        T13,
-        T14,
-        T15,
-        T16,
-        T17,
-        T18
-      ]
-  ): T7 = {
-    val ptr = new Ptr[T7](elemRawPtr(rawptr, tag.offset(6.toUSize).rawSize))
-=======
-  @alwaysinline def at7(implicit tag: Tag.CStruct18[T1, T2, T3, T4, T5, T6, T7, T8, T9, T10, T11, T12, T13, T14, T15, T16, T17, T18]): Ptr[T7] = 
-    new Ptr[T7](elemRawPtr(rawptr, tag.offset(6.toULong).toLong))
 
   /** Load a value of a field number 7. */
   @alwaysinline def _7(implicit tag: Tag.CStruct18[T1, T2, T3, T4, T5, T6, T7, T8, T9, T10, T11, T12, T13, T14, T15, T16, T17, T18]): T7 = {
-    val ptr = new Ptr[T7](elemRawPtr(rawptr, tag.offset(6.toULong).toLong))
->>>>>>> 69749b9f
+    val ptr = new Ptr[T7](elemRawPtr(rawptr, tag.offset(6.toUSize).rawSize))
     ptr.unary_!(tag._7)
   }
 
   /** Store a value to a field number 7. */
-<<<<<<< HEAD
-  @alwaysinline def _7_=(value: T7)(implicit
-      tag: Tag.CStruct18[
-        T1,
-        T2,
-        T3,
-        T4,
-        T5,
-        T6,
-        T7,
-        T8,
-        T9,
-        T10,
-        T11,
-        T12,
-        T13,
-        T14,
-        T15,
-        T16,
-        T17,
-        T18
-      ]
-  ): Unit = {
+  @alwaysinline def _7_=(value: T7)(implicit tag: Tag.CStruct18[T1, T2, T3, T4, T5, T6, T7, T8, T9, T10, T11, T12, T13, T14, T15, T16, T17, T18]): Unit = {
     val ptr = new Ptr[T7](elemRawPtr(rawptr, tag.offset(6.toUSize).rawSize))
-=======
-  @alwaysinline def _7_=(value: T7)(implicit tag: Tag.CStruct18[T1, T2, T3, T4, T5, T6, T7, T8, T9, T10, T11, T12, T13, T14, T15, T16, T17, T18]): Unit = {
-    val ptr = new Ptr[T7](elemRawPtr(rawptr, tag.offset(6.toULong).toLong))
->>>>>>> 69749b9f
     ptr.`unary_!_=`(value)(tag._7)
   }
 
   /** Load a value of a field number 8. */
-<<<<<<< HEAD
-  @alwaysinline def at8(implicit
-      tag: Tag.CStruct18[
-        T1,
-        T2,
-        T3,
-        T4,
-        T5,
-        T6,
-        T7,
-        T8,
-        T9,
-        T10,
-        T11,
-        T12,
-        T13,
-        T14,
-        T15,
-        T16,
-        T17,
-        T18
-      ]
-  ): Ptr[T8] =
+  @alwaysinline def at8(implicit tag: Tag.CStruct18[T1, T2, T3, T4, T5, T6, T7, T8, T9, T10, T11, T12, T13, T14, T15, T16, T17, T18]): Ptr[T8] = 
     new Ptr[T8](elemRawPtr(rawptr, tag.offset(7.toUSize).rawSize))
-
-  /** Load a value of a field number 8. */
-  @alwaysinline def _8(implicit
-      tag: Tag.CStruct18[
-        T1,
-        T2,
-        T3,
-        T4,
-        T5,
-        T6,
-        T7,
-        T8,
-        T9,
-        T10,
-        T11,
-        T12,
-        T13,
-        T14,
-        T15,
-        T16,
-        T17,
-        T18
-      ]
-  ): T8 = {
-    val ptr = new Ptr[T8](elemRawPtr(rawptr, tag.offset(7.toUSize).rawSize))
-=======
-  @alwaysinline def at8(implicit tag: Tag.CStruct18[T1, T2, T3, T4, T5, T6, T7, T8, T9, T10, T11, T12, T13, T14, T15, T16, T17, T18]): Ptr[T8] = 
-    new Ptr[T8](elemRawPtr(rawptr, tag.offset(7.toULong).toLong))
 
   /** Load a value of a field number 8. */
   @alwaysinline def _8(implicit tag: Tag.CStruct18[T1, T2, T3, T4, T5, T6, T7, T8, T9, T10, T11, T12, T13, T14, T15, T16, T17, T18]): T8 = {
-    val ptr = new Ptr[T8](elemRawPtr(rawptr, tag.offset(7.toULong).toLong))
->>>>>>> 69749b9f
+    val ptr = new Ptr[T8](elemRawPtr(rawptr, tag.offset(7.toUSize).rawSize))
     ptr.unary_!(tag._8)
   }
 
   /** Store a value to a field number 8. */
-<<<<<<< HEAD
-  @alwaysinline def _8_=(value: T8)(implicit
-      tag: Tag.CStruct18[
-        T1,
-        T2,
-        T3,
-        T4,
-        T5,
-        T6,
-        T7,
-        T8,
-        T9,
-        T10,
-        T11,
-        T12,
-        T13,
-        T14,
-        T15,
-        T16,
-        T17,
-        T18
-      ]
-  ): Unit = {
+  @alwaysinline def _8_=(value: T8)(implicit tag: Tag.CStruct18[T1, T2, T3, T4, T5, T6, T7, T8, T9, T10, T11, T12, T13, T14, T15, T16, T17, T18]): Unit = {
     val ptr = new Ptr[T8](elemRawPtr(rawptr, tag.offset(7.toUSize).rawSize))
-=======
-  @alwaysinline def _8_=(value: T8)(implicit tag: Tag.CStruct18[T1, T2, T3, T4, T5, T6, T7, T8, T9, T10, T11, T12, T13, T14, T15, T16, T17, T18]): Unit = {
-    val ptr = new Ptr[T8](elemRawPtr(rawptr, tag.offset(7.toULong).toLong))
->>>>>>> 69749b9f
     ptr.`unary_!_=`(value)(tag._8)
   }
 
   /** Load a value of a field number 9. */
-<<<<<<< HEAD
-  @alwaysinline def at9(implicit
-      tag: Tag.CStruct18[
-        T1,
-        T2,
-        T3,
-        T4,
-        T5,
-        T6,
-        T7,
-        T8,
-        T9,
-        T10,
-        T11,
-        T12,
-        T13,
-        T14,
-        T15,
-        T16,
-        T17,
-        T18
-      ]
-  ): Ptr[T9] =
+  @alwaysinline def at9(implicit tag: Tag.CStruct18[T1, T2, T3, T4, T5, T6, T7, T8, T9, T10, T11, T12, T13, T14, T15, T16, T17, T18]): Ptr[T9] = 
     new Ptr[T9](elemRawPtr(rawptr, tag.offset(8.toUSize).rawSize))
-
-  /** Load a value of a field number 9. */
-  @alwaysinline def _9(implicit
-      tag: Tag.CStruct18[
-        T1,
-        T2,
-        T3,
-        T4,
-        T5,
-        T6,
-        T7,
-        T8,
-        T9,
-        T10,
-        T11,
-        T12,
-        T13,
-        T14,
-        T15,
-        T16,
-        T17,
-        T18
-      ]
-  ): T9 = {
-    val ptr = new Ptr[T9](elemRawPtr(rawptr, tag.offset(8.toUSize).rawSize))
-=======
-  @alwaysinline def at9(implicit tag: Tag.CStruct18[T1, T2, T3, T4, T5, T6, T7, T8, T9, T10, T11, T12, T13, T14, T15, T16, T17, T18]): Ptr[T9] = 
-    new Ptr[T9](elemRawPtr(rawptr, tag.offset(8.toULong).toLong))
 
   /** Load a value of a field number 9. */
   @alwaysinline def _9(implicit tag: Tag.CStruct18[T1, T2, T3, T4, T5, T6, T7, T8, T9, T10, T11, T12, T13, T14, T15, T16, T17, T18]): T9 = {
-    val ptr = new Ptr[T9](elemRawPtr(rawptr, tag.offset(8.toULong).toLong))
->>>>>>> 69749b9f
+    val ptr = new Ptr[T9](elemRawPtr(rawptr, tag.offset(8.toUSize).rawSize))
     ptr.unary_!(tag._9)
   }
 
   /** Store a value to a field number 9. */
-<<<<<<< HEAD
-  @alwaysinline def _9_=(value: T9)(implicit
-      tag: Tag.CStruct18[
-        T1,
-        T2,
-        T3,
-        T4,
-        T5,
-        T6,
-        T7,
-        T8,
-        T9,
-        T10,
-        T11,
-        T12,
-        T13,
-        T14,
-        T15,
-        T16,
-        T17,
-        T18
-      ]
-  ): Unit = {
+  @alwaysinline def _9_=(value: T9)(implicit tag: Tag.CStruct18[T1, T2, T3, T4, T5, T6, T7, T8, T9, T10, T11, T12, T13, T14, T15, T16, T17, T18]): Unit = {
     val ptr = new Ptr[T9](elemRawPtr(rawptr, tag.offset(8.toUSize).rawSize))
-=======
-  @alwaysinline def _9_=(value: T9)(implicit tag: Tag.CStruct18[T1, T2, T3, T4, T5, T6, T7, T8, T9, T10, T11, T12, T13, T14, T15, T16, T17, T18]): Unit = {
-    val ptr = new Ptr[T9](elemRawPtr(rawptr, tag.offset(8.toULong).toLong))
->>>>>>> 69749b9f
     ptr.`unary_!_=`(value)(tag._9)
   }
 
   /** Load a value of a field number 10. */
-<<<<<<< HEAD
-  @alwaysinline def at10(implicit
-      tag: Tag.CStruct18[
-        T1,
-        T2,
-        T3,
-        T4,
-        T5,
-        T6,
-        T7,
-        T8,
-        T9,
-        T10,
-        T11,
-        T12,
-        T13,
-        T14,
-        T15,
-        T16,
-        T17,
-        T18
-      ]
-  ): Ptr[T10] =
+  @alwaysinline def at10(implicit tag: Tag.CStruct18[T1, T2, T3, T4, T5, T6, T7, T8, T9, T10, T11, T12, T13, T14, T15, T16, T17, T18]): Ptr[T10] = 
     new Ptr[T10](elemRawPtr(rawptr, tag.offset(9.toUSize).rawSize))
-
-  /** Load a value of a field number 10. */
-  @alwaysinline def _10(implicit
-      tag: Tag.CStruct18[
-        T1,
-        T2,
-        T3,
-        T4,
-        T5,
-        T6,
-        T7,
-        T8,
-        T9,
-        T10,
-        T11,
-        T12,
-        T13,
-        T14,
-        T15,
-        T16,
-        T17,
-        T18
-      ]
-  ): T10 = {
-    val ptr = new Ptr[T10](elemRawPtr(rawptr, tag.offset(9.toUSize).rawSize))
-=======
-  @alwaysinline def at10(implicit tag: Tag.CStruct18[T1, T2, T3, T4, T5, T6, T7, T8, T9, T10, T11, T12, T13, T14, T15, T16, T17, T18]): Ptr[T10] = 
-    new Ptr[T10](elemRawPtr(rawptr, tag.offset(9.toULong).toLong))
 
   /** Load a value of a field number 10. */
   @alwaysinline def _10(implicit tag: Tag.CStruct18[T1, T2, T3, T4, T5, T6, T7, T8, T9, T10, T11, T12, T13, T14, T15, T16, T17, T18]): T10 = {
-    val ptr = new Ptr[T10](elemRawPtr(rawptr, tag.offset(9.toULong).toLong))
->>>>>>> 69749b9f
+    val ptr = new Ptr[T10](elemRawPtr(rawptr, tag.offset(9.toUSize).rawSize))
     ptr.unary_!(tag._10)
   }
 
   /** Store a value to a field number 10. */
-<<<<<<< HEAD
-  @alwaysinline def _10_=(value: T10)(implicit
-      tag: Tag.CStruct18[
-        T1,
-        T2,
-        T3,
-        T4,
-        T5,
-        T6,
-        T7,
-        T8,
-        T9,
-        T10,
-        T11,
-        T12,
-        T13,
-        T14,
-        T15,
-        T16,
-        T17,
-        T18
-      ]
-  ): Unit = {
+  @alwaysinline def _10_=(value: T10)(implicit tag: Tag.CStruct18[T1, T2, T3, T4, T5, T6, T7, T8, T9, T10, T11, T12, T13, T14, T15, T16, T17, T18]): Unit = {
     val ptr = new Ptr[T10](elemRawPtr(rawptr, tag.offset(9.toUSize).rawSize))
-=======
-  @alwaysinline def _10_=(value: T10)(implicit tag: Tag.CStruct18[T1, T2, T3, T4, T5, T6, T7, T8, T9, T10, T11, T12, T13, T14, T15, T16, T17, T18]): Unit = {
-    val ptr = new Ptr[T10](elemRawPtr(rawptr, tag.offset(9.toULong).toLong))
->>>>>>> 69749b9f
     ptr.`unary_!_=`(value)(tag._10)
   }
 
   /** Load a value of a field number 11. */
-<<<<<<< HEAD
-  @alwaysinline def at11(implicit
-      tag: Tag.CStruct18[
-        T1,
-        T2,
-        T3,
-        T4,
-        T5,
-        T6,
-        T7,
-        T8,
-        T9,
-        T10,
-        T11,
-        T12,
-        T13,
-        T14,
-        T15,
-        T16,
-        T17,
-        T18
-      ]
-  ): Ptr[T11] =
+  @alwaysinline def at11(implicit tag: Tag.CStruct18[T1, T2, T3, T4, T5, T6, T7, T8, T9, T10, T11, T12, T13, T14, T15, T16, T17, T18]): Ptr[T11] = 
     new Ptr[T11](elemRawPtr(rawptr, tag.offset(10.toUSize).rawSize))
-
-  /** Load a value of a field number 11. */
-  @alwaysinline def _11(implicit
-      tag: Tag.CStruct18[
-        T1,
-        T2,
-        T3,
-        T4,
-        T5,
-        T6,
-        T7,
-        T8,
-        T9,
-        T10,
-        T11,
-        T12,
-        T13,
-        T14,
-        T15,
-        T16,
-        T17,
-        T18
-      ]
-  ): T11 = {
-    val ptr = new Ptr[T11](elemRawPtr(rawptr, tag.offset(10.toUSize).rawSize))
-=======
-  @alwaysinline def at11(implicit tag: Tag.CStruct18[T1, T2, T3, T4, T5, T6, T7, T8, T9, T10, T11, T12, T13, T14, T15, T16, T17, T18]): Ptr[T11] = 
-    new Ptr[T11](elemRawPtr(rawptr, tag.offset(10.toULong).toLong))
 
   /** Load a value of a field number 11. */
   @alwaysinline def _11(implicit tag: Tag.CStruct18[T1, T2, T3, T4, T5, T6, T7, T8, T9, T10, T11, T12, T13, T14, T15, T16, T17, T18]): T11 = {
-    val ptr = new Ptr[T11](elemRawPtr(rawptr, tag.offset(10.toULong).toLong))
->>>>>>> 69749b9f
+    val ptr = new Ptr[T11](elemRawPtr(rawptr, tag.offset(10.toUSize).rawSize))
     ptr.unary_!(tag._11)
   }
 
   /** Store a value to a field number 11. */
-<<<<<<< HEAD
-  @alwaysinline def _11_=(value: T11)(implicit
-      tag: Tag.CStruct18[
-        T1,
-        T2,
-        T3,
-        T4,
-        T5,
-        T6,
-        T7,
-        T8,
-        T9,
-        T10,
-        T11,
-        T12,
-        T13,
-        T14,
-        T15,
-        T16,
-        T17,
-        T18
-      ]
-  ): Unit = {
+  @alwaysinline def _11_=(value: T11)(implicit tag: Tag.CStruct18[T1, T2, T3, T4, T5, T6, T7, T8, T9, T10, T11, T12, T13, T14, T15, T16, T17, T18]): Unit = {
     val ptr = new Ptr[T11](elemRawPtr(rawptr, tag.offset(10.toUSize).rawSize))
-=======
-  @alwaysinline def _11_=(value: T11)(implicit tag: Tag.CStruct18[T1, T2, T3, T4, T5, T6, T7, T8, T9, T10, T11, T12, T13, T14, T15, T16, T17, T18]): Unit = {
-    val ptr = new Ptr[T11](elemRawPtr(rawptr, tag.offset(10.toULong).toLong))
->>>>>>> 69749b9f
     ptr.`unary_!_=`(value)(tag._11)
   }
 
   /** Load a value of a field number 12. */
-<<<<<<< HEAD
-  @alwaysinline def at12(implicit
-      tag: Tag.CStruct18[
-        T1,
-        T2,
-        T3,
-        T4,
-        T5,
-        T6,
-        T7,
-        T8,
-        T9,
-        T10,
-        T11,
-        T12,
-        T13,
-        T14,
-        T15,
-        T16,
-        T17,
-        T18
-      ]
-  ): Ptr[T12] =
+  @alwaysinline def at12(implicit tag: Tag.CStruct18[T1, T2, T3, T4, T5, T6, T7, T8, T9, T10, T11, T12, T13, T14, T15, T16, T17, T18]): Ptr[T12] = 
     new Ptr[T12](elemRawPtr(rawptr, tag.offset(11.toUSize).rawSize))
-
-  /** Load a value of a field number 12. */
-  @alwaysinline def _12(implicit
-      tag: Tag.CStruct18[
-        T1,
-        T2,
-        T3,
-        T4,
-        T5,
-        T6,
-        T7,
-        T8,
-        T9,
-        T10,
-        T11,
-        T12,
-        T13,
-        T14,
-        T15,
-        T16,
-        T17,
-        T18
-      ]
-  ): T12 = {
-    val ptr = new Ptr[T12](elemRawPtr(rawptr, tag.offset(11.toUSize).rawSize))
-=======
-  @alwaysinline def at12(implicit tag: Tag.CStruct18[T1, T2, T3, T4, T5, T6, T7, T8, T9, T10, T11, T12, T13, T14, T15, T16, T17, T18]): Ptr[T12] = 
-    new Ptr[T12](elemRawPtr(rawptr, tag.offset(11.toULong).toLong))
 
   /** Load a value of a field number 12. */
   @alwaysinline def _12(implicit tag: Tag.CStruct18[T1, T2, T3, T4, T5, T6, T7, T8, T9, T10, T11, T12, T13, T14, T15, T16, T17, T18]): T12 = {
-    val ptr = new Ptr[T12](elemRawPtr(rawptr, tag.offset(11.toULong).toLong))
->>>>>>> 69749b9f
+    val ptr = new Ptr[T12](elemRawPtr(rawptr, tag.offset(11.toUSize).rawSize))
     ptr.unary_!(tag._12)
   }
 
   /** Store a value to a field number 12. */
-<<<<<<< HEAD
-  @alwaysinline def _12_=(value: T12)(implicit
-      tag: Tag.CStruct18[
-        T1,
-        T2,
-        T3,
-        T4,
-        T5,
-        T6,
-        T7,
-        T8,
-        T9,
-        T10,
-        T11,
-        T12,
-        T13,
-        T14,
-        T15,
-        T16,
-        T17,
-        T18
-      ]
-  ): Unit = {
+  @alwaysinline def _12_=(value: T12)(implicit tag: Tag.CStruct18[T1, T2, T3, T4, T5, T6, T7, T8, T9, T10, T11, T12, T13, T14, T15, T16, T17, T18]): Unit = {
     val ptr = new Ptr[T12](elemRawPtr(rawptr, tag.offset(11.toUSize).rawSize))
-=======
-  @alwaysinline def _12_=(value: T12)(implicit tag: Tag.CStruct18[T1, T2, T3, T4, T5, T6, T7, T8, T9, T10, T11, T12, T13, T14, T15, T16, T17, T18]): Unit = {
-    val ptr = new Ptr[T12](elemRawPtr(rawptr, tag.offset(11.toULong).toLong))
->>>>>>> 69749b9f
     ptr.`unary_!_=`(value)(tag._12)
   }
 
   /** Load a value of a field number 13. */
-<<<<<<< HEAD
-  @alwaysinline def at13(implicit
-      tag: Tag.CStruct18[
-        T1,
-        T2,
-        T3,
-        T4,
-        T5,
-        T6,
-        T7,
-        T8,
-        T9,
-        T10,
-        T11,
-        T12,
-        T13,
-        T14,
-        T15,
-        T16,
-        T17,
-        T18
-      ]
-  ): Ptr[T13] =
+  @alwaysinline def at13(implicit tag: Tag.CStruct18[T1, T2, T3, T4, T5, T6, T7, T8, T9, T10, T11, T12, T13, T14, T15, T16, T17, T18]): Ptr[T13] = 
     new Ptr[T13](elemRawPtr(rawptr, tag.offset(12.toUSize).rawSize))
-
-  /** Load a value of a field number 13. */
-  @alwaysinline def _13(implicit
-      tag: Tag.CStruct18[
-        T1,
-        T2,
-        T3,
-        T4,
-        T5,
-        T6,
-        T7,
-        T8,
-        T9,
-        T10,
-        T11,
-        T12,
-        T13,
-        T14,
-        T15,
-        T16,
-        T17,
-        T18
-      ]
-  ): T13 = {
-    val ptr = new Ptr[T13](elemRawPtr(rawptr, tag.offset(12.toUSize).rawSize))
-=======
-  @alwaysinline def at13(implicit tag: Tag.CStruct18[T1, T2, T3, T4, T5, T6, T7, T8, T9, T10, T11, T12, T13, T14, T15, T16, T17, T18]): Ptr[T13] = 
-    new Ptr[T13](elemRawPtr(rawptr, tag.offset(12.toULong).toLong))
 
   /** Load a value of a field number 13. */
   @alwaysinline def _13(implicit tag: Tag.CStruct18[T1, T2, T3, T4, T5, T6, T7, T8, T9, T10, T11, T12, T13, T14, T15, T16, T17, T18]): T13 = {
-    val ptr = new Ptr[T13](elemRawPtr(rawptr, tag.offset(12.toULong).toLong))
->>>>>>> 69749b9f
+    val ptr = new Ptr[T13](elemRawPtr(rawptr, tag.offset(12.toUSize).rawSize))
     ptr.unary_!(tag._13)
   }
 
   /** Store a value to a field number 13. */
-<<<<<<< HEAD
-  @alwaysinline def _13_=(value: T13)(implicit
-      tag: Tag.CStruct18[
-        T1,
-        T2,
-        T3,
-        T4,
-        T5,
-        T6,
-        T7,
-        T8,
-        T9,
-        T10,
-        T11,
-        T12,
-        T13,
-        T14,
-        T15,
-        T16,
-        T17,
-        T18
-      ]
-  ): Unit = {
+  @alwaysinline def _13_=(value: T13)(implicit tag: Tag.CStruct18[T1, T2, T3, T4, T5, T6, T7, T8, T9, T10, T11, T12, T13, T14, T15, T16, T17, T18]): Unit = {
     val ptr = new Ptr[T13](elemRawPtr(rawptr, tag.offset(12.toUSize).rawSize))
-=======
-  @alwaysinline def _13_=(value: T13)(implicit tag: Tag.CStruct18[T1, T2, T3, T4, T5, T6, T7, T8, T9, T10, T11, T12, T13, T14, T15, T16, T17, T18]): Unit = {
-    val ptr = new Ptr[T13](elemRawPtr(rawptr, tag.offset(12.toULong).toLong))
->>>>>>> 69749b9f
     ptr.`unary_!_=`(value)(tag._13)
   }
 
   /** Load a value of a field number 14. */
-<<<<<<< HEAD
-  @alwaysinline def at14(implicit
-      tag: Tag.CStruct18[
-        T1,
-        T2,
-        T3,
-        T4,
-        T5,
-        T6,
-        T7,
-        T8,
-        T9,
-        T10,
-        T11,
-        T12,
-        T13,
-        T14,
-        T15,
-        T16,
-        T17,
-        T18
-      ]
-  ): Ptr[T14] =
+  @alwaysinline def at14(implicit tag: Tag.CStruct18[T1, T2, T3, T4, T5, T6, T7, T8, T9, T10, T11, T12, T13, T14, T15, T16, T17, T18]): Ptr[T14] = 
     new Ptr[T14](elemRawPtr(rawptr, tag.offset(13.toUSize).rawSize))
-
-  /** Load a value of a field number 14. */
-  @alwaysinline def _14(implicit
-      tag: Tag.CStruct18[
-        T1,
-        T2,
-        T3,
-        T4,
-        T5,
-        T6,
-        T7,
-        T8,
-        T9,
-        T10,
-        T11,
-        T12,
-        T13,
-        T14,
-        T15,
-        T16,
-        T17,
-        T18
-      ]
-  ): T14 = {
-    val ptr = new Ptr[T14](elemRawPtr(rawptr, tag.offset(13.toUSize).rawSize))
-=======
-  @alwaysinline def at14(implicit tag: Tag.CStruct18[T1, T2, T3, T4, T5, T6, T7, T8, T9, T10, T11, T12, T13, T14, T15, T16, T17, T18]): Ptr[T14] = 
-    new Ptr[T14](elemRawPtr(rawptr, tag.offset(13.toULong).toLong))
 
   /** Load a value of a field number 14. */
   @alwaysinline def _14(implicit tag: Tag.CStruct18[T1, T2, T3, T4, T5, T6, T7, T8, T9, T10, T11, T12, T13, T14, T15, T16, T17, T18]): T14 = {
-    val ptr = new Ptr[T14](elemRawPtr(rawptr, tag.offset(13.toULong).toLong))
->>>>>>> 69749b9f
+    val ptr = new Ptr[T14](elemRawPtr(rawptr, tag.offset(13.toUSize).rawSize))
     ptr.unary_!(tag._14)
   }
 
   /** Store a value to a field number 14. */
-<<<<<<< HEAD
-  @alwaysinline def _14_=(value: T14)(implicit
-      tag: Tag.CStruct18[
-        T1,
-        T2,
-        T3,
-        T4,
-        T5,
-        T6,
-        T7,
-        T8,
-        T9,
-        T10,
-        T11,
-        T12,
-        T13,
-        T14,
-        T15,
-        T16,
-        T17,
-        T18
-      ]
-  ): Unit = {
+  @alwaysinline def _14_=(value: T14)(implicit tag: Tag.CStruct18[T1, T2, T3, T4, T5, T6, T7, T8, T9, T10, T11, T12, T13, T14, T15, T16, T17, T18]): Unit = {
     val ptr = new Ptr[T14](elemRawPtr(rawptr, tag.offset(13.toUSize).rawSize))
-=======
-  @alwaysinline def _14_=(value: T14)(implicit tag: Tag.CStruct18[T1, T2, T3, T4, T5, T6, T7, T8, T9, T10, T11, T12, T13, T14, T15, T16, T17, T18]): Unit = {
-    val ptr = new Ptr[T14](elemRawPtr(rawptr, tag.offset(13.toULong).toLong))
->>>>>>> 69749b9f
     ptr.`unary_!_=`(value)(tag._14)
   }
 
   /** Load a value of a field number 15. */
-<<<<<<< HEAD
-  @alwaysinline def at15(implicit
-      tag: Tag.CStruct18[
-        T1,
-        T2,
-        T3,
-        T4,
-        T5,
-        T6,
-        T7,
-        T8,
-        T9,
-        T10,
-        T11,
-        T12,
-        T13,
-        T14,
-        T15,
-        T16,
-        T17,
-        T18
-      ]
-  ): Ptr[T15] =
+  @alwaysinline def at15(implicit tag: Tag.CStruct18[T1, T2, T3, T4, T5, T6, T7, T8, T9, T10, T11, T12, T13, T14, T15, T16, T17, T18]): Ptr[T15] = 
     new Ptr[T15](elemRawPtr(rawptr, tag.offset(14.toUSize).rawSize))
-
-  /** Load a value of a field number 15. */
-  @alwaysinline def _15(implicit
-      tag: Tag.CStruct18[
-        T1,
-        T2,
-        T3,
-        T4,
-        T5,
-        T6,
-        T7,
-        T8,
-        T9,
-        T10,
-        T11,
-        T12,
-        T13,
-        T14,
-        T15,
-        T16,
-        T17,
-        T18
-      ]
-  ): T15 = {
-    val ptr = new Ptr[T15](elemRawPtr(rawptr, tag.offset(14.toUSize).rawSize))
-=======
-  @alwaysinline def at15(implicit tag: Tag.CStruct18[T1, T2, T3, T4, T5, T6, T7, T8, T9, T10, T11, T12, T13, T14, T15, T16, T17, T18]): Ptr[T15] = 
-    new Ptr[T15](elemRawPtr(rawptr, tag.offset(14.toULong).toLong))
 
   /** Load a value of a field number 15. */
   @alwaysinline def _15(implicit tag: Tag.CStruct18[T1, T2, T3, T4, T5, T6, T7, T8, T9, T10, T11, T12, T13, T14, T15, T16, T17, T18]): T15 = {
-    val ptr = new Ptr[T15](elemRawPtr(rawptr, tag.offset(14.toULong).toLong))
->>>>>>> 69749b9f
+    val ptr = new Ptr[T15](elemRawPtr(rawptr, tag.offset(14.toUSize).rawSize))
     ptr.unary_!(tag._15)
   }
 
   /** Store a value to a field number 15. */
-<<<<<<< HEAD
-  @alwaysinline def _15_=(value: T15)(implicit
-      tag: Tag.CStruct18[
-        T1,
-        T2,
-        T3,
-        T4,
-        T5,
-        T6,
-        T7,
-        T8,
-        T9,
-        T10,
-        T11,
-        T12,
-        T13,
-        T14,
-        T15,
-        T16,
-        T17,
-        T18
-      ]
-  ): Unit = {
+  @alwaysinline def _15_=(value: T15)(implicit tag: Tag.CStruct18[T1, T2, T3, T4, T5, T6, T7, T8, T9, T10, T11, T12, T13, T14, T15, T16, T17, T18]): Unit = {
     val ptr = new Ptr[T15](elemRawPtr(rawptr, tag.offset(14.toUSize).rawSize))
-=======
-  @alwaysinline def _15_=(value: T15)(implicit tag: Tag.CStruct18[T1, T2, T3, T4, T5, T6, T7, T8, T9, T10, T11, T12, T13, T14, T15, T16, T17, T18]): Unit = {
-    val ptr = new Ptr[T15](elemRawPtr(rawptr, tag.offset(14.toULong).toLong))
->>>>>>> 69749b9f
     ptr.`unary_!_=`(value)(tag._15)
   }
 
   /** Load a value of a field number 16. */
-<<<<<<< HEAD
-  @alwaysinline def at16(implicit
-      tag: Tag.CStruct18[
-        T1,
-        T2,
-        T3,
-        T4,
-        T5,
-        T6,
-        T7,
-        T8,
-        T9,
-        T10,
-        T11,
-        T12,
-        T13,
-        T14,
-        T15,
-        T16,
-        T17,
-        T18
-      ]
-  ): Ptr[T16] =
+  @alwaysinline def at16(implicit tag: Tag.CStruct18[T1, T2, T3, T4, T5, T6, T7, T8, T9, T10, T11, T12, T13, T14, T15, T16, T17, T18]): Ptr[T16] = 
     new Ptr[T16](elemRawPtr(rawptr, tag.offset(15.toUSize).rawSize))
-
-  /** Load a value of a field number 16. */
-  @alwaysinline def _16(implicit
-      tag: Tag.CStruct18[
-        T1,
-        T2,
-        T3,
-        T4,
-        T5,
-        T6,
-        T7,
-        T8,
-        T9,
-        T10,
-        T11,
-        T12,
-        T13,
-        T14,
-        T15,
-        T16,
-        T17,
-        T18
-      ]
-  ): T16 = {
-    val ptr = new Ptr[T16](elemRawPtr(rawptr, tag.offset(15.toUSize).rawSize))
-=======
-  @alwaysinline def at16(implicit tag: Tag.CStruct18[T1, T2, T3, T4, T5, T6, T7, T8, T9, T10, T11, T12, T13, T14, T15, T16, T17, T18]): Ptr[T16] = 
-    new Ptr[T16](elemRawPtr(rawptr, tag.offset(15.toULong).toLong))
 
   /** Load a value of a field number 16. */
   @alwaysinline def _16(implicit tag: Tag.CStruct18[T1, T2, T3, T4, T5, T6, T7, T8, T9, T10, T11, T12, T13, T14, T15, T16, T17, T18]): T16 = {
-    val ptr = new Ptr[T16](elemRawPtr(rawptr, tag.offset(15.toULong).toLong))
->>>>>>> 69749b9f
+    val ptr = new Ptr[T16](elemRawPtr(rawptr, tag.offset(15.toUSize).rawSize))
     ptr.unary_!(tag._16)
   }
 
   /** Store a value to a field number 16. */
-<<<<<<< HEAD
-  @alwaysinline def _16_=(value: T16)(implicit
-      tag: Tag.CStruct18[
-        T1,
-        T2,
-        T3,
-        T4,
-        T5,
-        T6,
-        T7,
-        T8,
-        T9,
-        T10,
-        T11,
-        T12,
-        T13,
-        T14,
-        T15,
-        T16,
-        T17,
-        T18
-      ]
-  ): Unit = {
+  @alwaysinline def _16_=(value: T16)(implicit tag: Tag.CStruct18[T1, T2, T3, T4, T5, T6, T7, T8, T9, T10, T11, T12, T13, T14, T15, T16, T17, T18]): Unit = {
     val ptr = new Ptr[T16](elemRawPtr(rawptr, tag.offset(15.toUSize).rawSize))
-=======
-  @alwaysinline def _16_=(value: T16)(implicit tag: Tag.CStruct18[T1, T2, T3, T4, T5, T6, T7, T8, T9, T10, T11, T12, T13, T14, T15, T16, T17, T18]): Unit = {
-    val ptr = new Ptr[T16](elemRawPtr(rawptr, tag.offset(15.toULong).toLong))
->>>>>>> 69749b9f
     ptr.`unary_!_=`(value)(tag._16)
   }
 
   /** Load a value of a field number 17. */
-<<<<<<< HEAD
-  @alwaysinline def at17(implicit
-      tag: Tag.CStruct18[
-        T1,
-        T2,
-        T3,
-        T4,
-        T5,
-        T6,
-        T7,
-        T8,
-        T9,
-        T10,
-        T11,
-        T12,
-        T13,
-        T14,
-        T15,
-        T16,
-        T17,
-        T18
-      ]
-  ): Ptr[T17] =
+  @alwaysinline def at17(implicit tag: Tag.CStruct18[T1, T2, T3, T4, T5, T6, T7, T8, T9, T10, T11, T12, T13, T14, T15, T16, T17, T18]): Ptr[T17] = 
     new Ptr[T17](elemRawPtr(rawptr, tag.offset(16.toUSize).rawSize))
-
-  /** Load a value of a field number 17. */
-  @alwaysinline def _17(implicit
-      tag: Tag.CStruct18[
-        T1,
-        T2,
-        T3,
-        T4,
-        T5,
-        T6,
-        T7,
-        T8,
-        T9,
-        T10,
-        T11,
-        T12,
-        T13,
-        T14,
-        T15,
-        T16,
-        T17,
-        T18
-      ]
-  ): T17 = {
-    val ptr = new Ptr[T17](elemRawPtr(rawptr, tag.offset(16.toUSize).rawSize))
-=======
-  @alwaysinline def at17(implicit tag: Tag.CStruct18[T1, T2, T3, T4, T5, T6, T7, T8, T9, T10, T11, T12, T13, T14, T15, T16, T17, T18]): Ptr[T17] = 
-    new Ptr[T17](elemRawPtr(rawptr, tag.offset(16.toULong).toLong))
 
   /** Load a value of a field number 17. */
   @alwaysinline def _17(implicit tag: Tag.CStruct18[T1, T2, T3, T4, T5, T6, T7, T8, T9, T10, T11, T12, T13, T14, T15, T16, T17, T18]): T17 = {
-    val ptr = new Ptr[T17](elemRawPtr(rawptr, tag.offset(16.toULong).toLong))
->>>>>>> 69749b9f
+    val ptr = new Ptr[T17](elemRawPtr(rawptr, tag.offset(16.toUSize).rawSize))
     ptr.unary_!(tag._17)
   }
 
   /** Store a value to a field number 17. */
-<<<<<<< HEAD
-  @alwaysinline def _17_=(value: T17)(implicit
-      tag: Tag.CStruct18[
-        T1,
-        T2,
-        T3,
-        T4,
-        T5,
-        T6,
-        T7,
-        T8,
-        T9,
-        T10,
-        T11,
-        T12,
-        T13,
-        T14,
-        T15,
-        T16,
-        T17,
-        T18
-      ]
-  ): Unit = {
+  @alwaysinline def _17_=(value: T17)(implicit tag: Tag.CStruct18[T1, T2, T3, T4, T5, T6, T7, T8, T9, T10, T11, T12, T13, T14, T15, T16, T17, T18]): Unit = {
     val ptr = new Ptr[T17](elemRawPtr(rawptr, tag.offset(16.toUSize).rawSize))
-=======
-  @alwaysinline def _17_=(value: T17)(implicit tag: Tag.CStruct18[T1, T2, T3, T4, T5, T6, T7, T8, T9, T10, T11, T12, T13, T14, T15, T16, T17, T18]): Unit = {
-    val ptr = new Ptr[T17](elemRawPtr(rawptr, tag.offset(16.toULong).toLong))
->>>>>>> 69749b9f
     ptr.`unary_!_=`(value)(tag._17)
   }
 
   /** Load a value of a field number 18. */
-<<<<<<< HEAD
-  @alwaysinline def at18(implicit
-      tag: Tag.CStruct18[
-        T1,
-        T2,
-        T3,
-        T4,
-        T5,
-        T6,
-        T7,
-        T8,
-        T9,
-        T10,
-        T11,
-        T12,
-        T13,
-        T14,
-        T15,
-        T16,
-        T17,
-        T18
-      ]
-  ): Ptr[T18] =
+  @alwaysinline def at18(implicit tag: Tag.CStruct18[T1, T2, T3, T4, T5, T6, T7, T8, T9, T10, T11, T12, T13, T14, T15, T16, T17, T18]): Ptr[T18] = 
     new Ptr[T18](elemRawPtr(rawptr, tag.offset(17.toUSize).rawSize))
-
-  /** Load a value of a field number 18. */
-  @alwaysinline def _18(implicit
-      tag: Tag.CStruct18[
-        T1,
-        T2,
-        T3,
-        T4,
-        T5,
-        T6,
-        T7,
-        T8,
-        T9,
-        T10,
-        T11,
-        T12,
-        T13,
-        T14,
-        T15,
-        T16,
-        T17,
-        T18
-      ]
-  ): T18 = {
-    val ptr = new Ptr[T18](elemRawPtr(rawptr, tag.offset(17.toUSize).rawSize))
-=======
-  @alwaysinline def at18(implicit tag: Tag.CStruct18[T1, T2, T3, T4, T5, T6, T7, T8, T9, T10, T11, T12, T13, T14, T15, T16, T17, T18]): Ptr[T18] = 
-    new Ptr[T18](elemRawPtr(rawptr, tag.offset(17.toULong).toLong))
 
   /** Load a value of a field number 18. */
   @alwaysinline def _18(implicit tag: Tag.CStruct18[T1, T2, T3, T4, T5, T6, T7, T8, T9, T10, T11, T12, T13, T14, T15, T16, T17, T18]): T18 = {
-    val ptr = new Ptr[T18](elemRawPtr(rawptr, tag.offset(17.toULong).toLong))
->>>>>>> 69749b9f
+    val ptr = new Ptr[T18](elemRawPtr(rawptr, tag.offset(17.toUSize).rawSize))
     ptr.unary_!(tag._18)
   }
 
   /** Store a value to a field number 18. */
-<<<<<<< HEAD
-  @alwaysinline def _18_=(value: T18)(implicit
-      tag: Tag.CStruct18[
-        T1,
-        T2,
-        T3,
-        T4,
-        T5,
-        T6,
-        T7,
-        T8,
-        T9,
-        T10,
-        T11,
-        T12,
-        T13,
-        T14,
-        T15,
-        T16,
-        T17,
-        T18
-      ]
-  ): Unit = {
+  @alwaysinline def _18_=(value: T18)(implicit tag: Tag.CStruct18[T1, T2, T3, T4, T5, T6, T7, T8, T9, T10, T11, T12, T13, T14, T15, T16, T17, T18]): Unit = {
     val ptr = new Ptr[T18](elemRawPtr(rawptr, tag.offset(17.toUSize).rawSize))
-=======
-  @alwaysinline def _18_=(value: T18)(implicit tag: Tag.CStruct18[T1, T2, T3, T4, T5, T6, T7, T8, T9, T10, T11, T12, T13, T14, T15, T16, T17, T18]): Unit = {
-    val ptr = new Ptr[T18](elemRawPtr(rawptr, tag.offset(17.toULong).toLong))
->>>>>>> 69749b9f
     ptr.`unary_!_=`(value)(tag._18)
   }
 
 }
 
-<<<<<<< HEAD
-final class CStruct19[
-    T1,
-    T2,
-    T3,
-    T4,
-    T5,
-    T6,
-    T7,
-    T8,
-    T9,
-    T10,
-    T11,
-    T12,
-    T13,
-    T14,
-    T15,
-    T16,
-    T17,
-    T18,
-    T19
-] private[scalanative] (private[scalanative] val rawptr: RawPtr)
-    extends CStruct {
-=======
 final class CStruct19[T1, T2, T3, T4, T5, T6, T7, T8, T9, T10, T11, T12, T13, T14, T15, T16, T17, T18, T19] private[scalanative] (private[scalanative] val rawptr: RawPtr) extends CStruct {
->>>>>>> 69749b9f
   @alwaysinline override def equals(other: Any): Boolean =
     (this eq other.asInstanceOf[AnyRef]) || (other match {
       case other: CStruct19[_, _, _, _, _, _, _, _, _, _, _, _, _, _, _, _, _, _, _] =>
@@ -10994,1906 +3149,316 @@
   @alwaysinline override def toString: String =
     "CStruct19@" + java.lang.Long.toHexString(castRawPtrToLong(rawptr))
 
-<<<<<<< HEAD
-  @alwaysinline def toPtr: Ptr[CStruct19[
-    T1,
-    T2,
-    T3,
-    T4,
-    T5,
-    T6,
-    T7,
-    T8,
-    T9,
-    T10,
-    T11,
-    T12,
-    T13,
-    T14,
-    T15,
-    T16,
-    T17,
-    T18,
-    T19
-  ]] =
-    fromRawPtr[CStruct19[
-      T1,
-      T2,
-      T3,
-      T4,
-      T5,
-      T6,
-      T7,
-      T8,
-      T9,
-      T10,
-      T11,
-      T12,
-      T13,
-      T14,
-      T15,
-      T16,
-      T17,
-      T18,
-      T19
-    ]](rawptr)
-
-  /** Load a value of a field number 1. */
-  @alwaysinline def at1(implicit
-      tag: Tag.CStruct19[
-        T1,
-        T2,
-        T3,
-        T4,
-        T5,
-        T6,
-        T7,
-        T8,
-        T9,
-        T10,
-        T11,
-        T12,
-        T13,
-        T14,
-        T15,
-        T16,
-        T17,
-        T18,
-        T19
-      ]
-  ): Ptr[T1] =
-    new Ptr[T1](elemRawPtr(rawptr, tag.offset(0.toUSize).rawSize))
-
-  /** Load a value of a field number 1. */
-  @alwaysinline def _1(implicit
-      tag: Tag.CStruct19[
-        T1,
-        T2,
-        T3,
-        T4,
-        T5,
-        T6,
-        T7,
-        T8,
-        T9,
-        T10,
-        T11,
-        T12,
-        T13,
-        T14,
-        T15,
-        T16,
-        T17,
-        T18,
-        T19
-      ]
-  ): T1 = {
-    val ptr = new Ptr[T1](elemRawPtr(rawptr, tag.offset(0.toUSize).rawSize))
-=======
   @alwaysinline def toPtr: Ptr[CStruct19[T1, T2, T3, T4, T5, T6, T7, T8, T9, T10, T11, T12, T13, T14, T15, T16, T17, T18, T19]] =
     fromRawPtr[CStruct19[T1, T2, T3, T4, T5, T6, T7, T8, T9, T10, T11, T12, T13, T14, T15, T16, T17, T18, T19]](rawptr)
 
   /** Load a value of a field number 1. */
   @alwaysinline def at1(implicit tag: Tag.CStruct19[T1, T2, T3, T4, T5, T6, T7, T8, T9, T10, T11, T12, T13, T14, T15, T16, T17, T18, T19]): Ptr[T1] = 
-    new Ptr[T1](elemRawPtr(rawptr, tag.offset(0.toULong).toLong))
+    new Ptr[T1](elemRawPtr(rawptr, tag.offset(0.toUSize).rawSize))
 
   /** Load a value of a field number 1. */
   @alwaysinline def _1(implicit tag: Tag.CStruct19[T1, T2, T3, T4, T5, T6, T7, T8, T9, T10, T11, T12, T13, T14, T15, T16, T17, T18, T19]): T1 = {
-    val ptr = new Ptr[T1](elemRawPtr(rawptr, tag.offset(0.toULong).toLong))
->>>>>>> 69749b9f
+    val ptr = new Ptr[T1](elemRawPtr(rawptr, tag.offset(0.toUSize).rawSize))
     ptr.unary_!(tag._1)
   }
 
   /** Store a value to a field number 1. */
-<<<<<<< HEAD
-  @alwaysinline def _1_=(value: T1)(implicit
-      tag: Tag.CStruct19[
-        T1,
-        T2,
-        T3,
-        T4,
-        T5,
-        T6,
-        T7,
-        T8,
-        T9,
-        T10,
-        T11,
-        T12,
-        T13,
-        T14,
-        T15,
-        T16,
-        T17,
-        T18,
-        T19
-      ]
-  ): Unit = {
+  @alwaysinline def _1_=(value: T1)(implicit tag: Tag.CStruct19[T1, T2, T3, T4, T5, T6, T7, T8, T9, T10, T11, T12, T13, T14, T15, T16, T17, T18, T19]): Unit = {
     val ptr = new Ptr[T1](elemRawPtr(rawptr, tag.offset(0.toUSize).rawSize))
-=======
-  @alwaysinline def _1_=(value: T1)(implicit tag: Tag.CStruct19[T1, T2, T3, T4, T5, T6, T7, T8, T9, T10, T11, T12, T13, T14, T15, T16, T17, T18, T19]): Unit = {
-    val ptr = new Ptr[T1](elemRawPtr(rawptr, tag.offset(0.toULong).toLong))
->>>>>>> 69749b9f
     ptr.`unary_!_=`(value)(tag._1)
   }
 
   /** Load a value of a field number 2. */
-<<<<<<< HEAD
-  @alwaysinline def at2(implicit
-      tag: Tag.CStruct19[
-        T1,
-        T2,
-        T3,
-        T4,
-        T5,
-        T6,
-        T7,
-        T8,
-        T9,
-        T10,
-        T11,
-        T12,
-        T13,
-        T14,
-        T15,
-        T16,
-        T17,
-        T18,
-        T19
-      ]
-  ): Ptr[T2] =
+  @alwaysinline def at2(implicit tag: Tag.CStruct19[T1, T2, T3, T4, T5, T6, T7, T8, T9, T10, T11, T12, T13, T14, T15, T16, T17, T18, T19]): Ptr[T2] = 
     new Ptr[T2](elemRawPtr(rawptr, tag.offset(1.toUSize).rawSize))
-
-  /** Load a value of a field number 2. */
-  @alwaysinline def _2(implicit
-      tag: Tag.CStruct19[
-        T1,
-        T2,
-        T3,
-        T4,
-        T5,
-        T6,
-        T7,
-        T8,
-        T9,
-        T10,
-        T11,
-        T12,
-        T13,
-        T14,
-        T15,
-        T16,
-        T17,
-        T18,
-        T19
-      ]
-  ): T2 = {
-    val ptr = new Ptr[T2](elemRawPtr(rawptr, tag.offset(1.toUSize).rawSize))
-=======
-  @alwaysinline def at2(implicit tag: Tag.CStruct19[T1, T2, T3, T4, T5, T6, T7, T8, T9, T10, T11, T12, T13, T14, T15, T16, T17, T18, T19]): Ptr[T2] = 
-    new Ptr[T2](elemRawPtr(rawptr, tag.offset(1.toULong).toLong))
 
   /** Load a value of a field number 2. */
   @alwaysinline def _2(implicit tag: Tag.CStruct19[T1, T2, T3, T4, T5, T6, T7, T8, T9, T10, T11, T12, T13, T14, T15, T16, T17, T18, T19]): T2 = {
-    val ptr = new Ptr[T2](elemRawPtr(rawptr, tag.offset(1.toULong).toLong))
->>>>>>> 69749b9f
+    val ptr = new Ptr[T2](elemRawPtr(rawptr, tag.offset(1.toUSize).rawSize))
     ptr.unary_!(tag._2)
   }
 
   /** Store a value to a field number 2. */
-<<<<<<< HEAD
-  @alwaysinline def _2_=(value: T2)(implicit
-      tag: Tag.CStruct19[
-        T1,
-        T2,
-        T3,
-        T4,
-        T5,
-        T6,
-        T7,
-        T8,
-        T9,
-        T10,
-        T11,
-        T12,
-        T13,
-        T14,
-        T15,
-        T16,
-        T17,
-        T18,
-        T19
-      ]
-  ): Unit = {
+  @alwaysinline def _2_=(value: T2)(implicit tag: Tag.CStruct19[T1, T2, T3, T4, T5, T6, T7, T8, T9, T10, T11, T12, T13, T14, T15, T16, T17, T18, T19]): Unit = {
     val ptr = new Ptr[T2](elemRawPtr(rawptr, tag.offset(1.toUSize).rawSize))
-=======
-  @alwaysinline def _2_=(value: T2)(implicit tag: Tag.CStruct19[T1, T2, T3, T4, T5, T6, T7, T8, T9, T10, T11, T12, T13, T14, T15, T16, T17, T18, T19]): Unit = {
-    val ptr = new Ptr[T2](elemRawPtr(rawptr, tag.offset(1.toULong).toLong))
->>>>>>> 69749b9f
     ptr.`unary_!_=`(value)(tag._2)
   }
 
   /** Load a value of a field number 3. */
-<<<<<<< HEAD
-  @alwaysinline def at3(implicit
-      tag: Tag.CStruct19[
-        T1,
-        T2,
-        T3,
-        T4,
-        T5,
-        T6,
-        T7,
-        T8,
-        T9,
-        T10,
-        T11,
-        T12,
-        T13,
-        T14,
-        T15,
-        T16,
-        T17,
-        T18,
-        T19
-      ]
-  ): Ptr[T3] =
+  @alwaysinline def at3(implicit tag: Tag.CStruct19[T1, T2, T3, T4, T5, T6, T7, T8, T9, T10, T11, T12, T13, T14, T15, T16, T17, T18, T19]): Ptr[T3] = 
     new Ptr[T3](elemRawPtr(rawptr, tag.offset(2.toUSize).rawSize))
-
-  /** Load a value of a field number 3. */
-  @alwaysinline def _3(implicit
-      tag: Tag.CStruct19[
-        T1,
-        T2,
-        T3,
-        T4,
-        T5,
-        T6,
-        T7,
-        T8,
-        T9,
-        T10,
-        T11,
-        T12,
-        T13,
-        T14,
-        T15,
-        T16,
-        T17,
-        T18,
-        T19
-      ]
-  ): T3 = {
-    val ptr = new Ptr[T3](elemRawPtr(rawptr, tag.offset(2.toUSize).rawSize))
-=======
-  @alwaysinline def at3(implicit tag: Tag.CStruct19[T1, T2, T3, T4, T5, T6, T7, T8, T9, T10, T11, T12, T13, T14, T15, T16, T17, T18, T19]): Ptr[T3] = 
-    new Ptr[T3](elemRawPtr(rawptr, tag.offset(2.toULong).toLong))
 
   /** Load a value of a field number 3. */
   @alwaysinline def _3(implicit tag: Tag.CStruct19[T1, T2, T3, T4, T5, T6, T7, T8, T9, T10, T11, T12, T13, T14, T15, T16, T17, T18, T19]): T3 = {
-    val ptr = new Ptr[T3](elemRawPtr(rawptr, tag.offset(2.toULong).toLong))
->>>>>>> 69749b9f
+    val ptr = new Ptr[T3](elemRawPtr(rawptr, tag.offset(2.toUSize).rawSize))
     ptr.unary_!(tag._3)
   }
 
   /** Store a value to a field number 3. */
-<<<<<<< HEAD
-  @alwaysinline def _3_=(value: T3)(implicit
-      tag: Tag.CStruct19[
-        T1,
-        T2,
-        T3,
-        T4,
-        T5,
-        T6,
-        T7,
-        T8,
-        T9,
-        T10,
-        T11,
-        T12,
-        T13,
-        T14,
-        T15,
-        T16,
-        T17,
-        T18,
-        T19
-      ]
-  ): Unit = {
+  @alwaysinline def _3_=(value: T3)(implicit tag: Tag.CStruct19[T1, T2, T3, T4, T5, T6, T7, T8, T9, T10, T11, T12, T13, T14, T15, T16, T17, T18, T19]): Unit = {
     val ptr = new Ptr[T3](elemRawPtr(rawptr, tag.offset(2.toUSize).rawSize))
-=======
-  @alwaysinline def _3_=(value: T3)(implicit tag: Tag.CStruct19[T1, T2, T3, T4, T5, T6, T7, T8, T9, T10, T11, T12, T13, T14, T15, T16, T17, T18, T19]): Unit = {
-    val ptr = new Ptr[T3](elemRawPtr(rawptr, tag.offset(2.toULong).toLong))
->>>>>>> 69749b9f
     ptr.`unary_!_=`(value)(tag._3)
   }
 
   /** Load a value of a field number 4. */
-<<<<<<< HEAD
-  @alwaysinline def at4(implicit
-      tag: Tag.CStruct19[
-        T1,
-        T2,
-        T3,
-        T4,
-        T5,
-        T6,
-        T7,
-        T8,
-        T9,
-        T10,
-        T11,
-        T12,
-        T13,
-        T14,
-        T15,
-        T16,
-        T17,
-        T18,
-        T19
-      ]
-  ): Ptr[T4] =
+  @alwaysinline def at4(implicit tag: Tag.CStruct19[T1, T2, T3, T4, T5, T6, T7, T8, T9, T10, T11, T12, T13, T14, T15, T16, T17, T18, T19]): Ptr[T4] = 
     new Ptr[T4](elemRawPtr(rawptr, tag.offset(3.toUSize).rawSize))
-
-  /** Load a value of a field number 4. */
-  @alwaysinline def _4(implicit
-      tag: Tag.CStruct19[
-        T1,
-        T2,
-        T3,
-        T4,
-        T5,
-        T6,
-        T7,
-        T8,
-        T9,
-        T10,
-        T11,
-        T12,
-        T13,
-        T14,
-        T15,
-        T16,
-        T17,
-        T18,
-        T19
-      ]
-  ): T4 = {
-    val ptr = new Ptr[T4](elemRawPtr(rawptr, tag.offset(3.toUSize).rawSize))
-=======
-  @alwaysinline def at4(implicit tag: Tag.CStruct19[T1, T2, T3, T4, T5, T6, T7, T8, T9, T10, T11, T12, T13, T14, T15, T16, T17, T18, T19]): Ptr[T4] = 
-    new Ptr[T4](elemRawPtr(rawptr, tag.offset(3.toULong).toLong))
 
   /** Load a value of a field number 4. */
   @alwaysinline def _4(implicit tag: Tag.CStruct19[T1, T2, T3, T4, T5, T6, T7, T8, T9, T10, T11, T12, T13, T14, T15, T16, T17, T18, T19]): T4 = {
-    val ptr = new Ptr[T4](elemRawPtr(rawptr, tag.offset(3.toULong).toLong))
->>>>>>> 69749b9f
+    val ptr = new Ptr[T4](elemRawPtr(rawptr, tag.offset(3.toUSize).rawSize))
     ptr.unary_!(tag._4)
   }
 
   /** Store a value to a field number 4. */
-<<<<<<< HEAD
-  @alwaysinline def _4_=(value: T4)(implicit
-      tag: Tag.CStruct19[
-        T1,
-        T2,
-        T3,
-        T4,
-        T5,
-        T6,
-        T7,
-        T8,
-        T9,
-        T10,
-        T11,
-        T12,
-        T13,
-        T14,
-        T15,
-        T16,
-        T17,
-        T18,
-        T19
-      ]
-  ): Unit = {
+  @alwaysinline def _4_=(value: T4)(implicit tag: Tag.CStruct19[T1, T2, T3, T4, T5, T6, T7, T8, T9, T10, T11, T12, T13, T14, T15, T16, T17, T18, T19]): Unit = {
     val ptr = new Ptr[T4](elemRawPtr(rawptr, tag.offset(3.toUSize).rawSize))
-=======
-  @alwaysinline def _4_=(value: T4)(implicit tag: Tag.CStruct19[T1, T2, T3, T4, T5, T6, T7, T8, T9, T10, T11, T12, T13, T14, T15, T16, T17, T18, T19]): Unit = {
-    val ptr = new Ptr[T4](elemRawPtr(rawptr, tag.offset(3.toULong).toLong))
->>>>>>> 69749b9f
     ptr.`unary_!_=`(value)(tag._4)
   }
 
   /** Load a value of a field number 5. */
-<<<<<<< HEAD
-  @alwaysinline def at5(implicit
-      tag: Tag.CStruct19[
-        T1,
-        T2,
-        T3,
-        T4,
-        T5,
-        T6,
-        T7,
-        T8,
-        T9,
-        T10,
-        T11,
-        T12,
-        T13,
-        T14,
-        T15,
-        T16,
-        T17,
-        T18,
-        T19
-      ]
-  ): Ptr[T5] =
+  @alwaysinline def at5(implicit tag: Tag.CStruct19[T1, T2, T3, T4, T5, T6, T7, T8, T9, T10, T11, T12, T13, T14, T15, T16, T17, T18, T19]): Ptr[T5] = 
     new Ptr[T5](elemRawPtr(rawptr, tag.offset(4.toUSize).rawSize))
-
-  /** Load a value of a field number 5. */
-  @alwaysinline def _5(implicit
-      tag: Tag.CStruct19[
-        T1,
-        T2,
-        T3,
-        T4,
-        T5,
-        T6,
-        T7,
-        T8,
-        T9,
-        T10,
-        T11,
-        T12,
-        T13,
-        T14,
-        T15,
-        T16,
-        T17,
-        T18,
-        T19
-      ]
-  ): T5 = {
-    val ptr = new Ptr[T5](elemRawPtr(rawptr, tag.offset(4.toUSize).rawSize))
-=======
-  @alwaysinline def at5(implicit tag: Tag.CStruct19[T1, T2, T3, T4, T5, T6, T7, T8, T9, T10, T11, T12, T13, T14, T15, T16, T17, T18, T19]): Ptr[T5] = 
-    new Ptr[T5](elemRawPtr(rawptr, tag.offset(4.toULong).toLong))
 
   /** Load a value of a field number 5. */
   @alwaysinline def _5(implicit tag: Tag.CStruct19[T1, T2, T3, T4, T5, T6, T7, T8, T9, T10, T11, T12, T13, T14, T15, T16, T17, T18, T19]): T5 = {
-    val ptr = new Ptr[T5](elemRawPtr(rawptr, tag.offset(4.toULong).toLong))
->>>>>>> 69749b9f
+    val ptr = new Ptr[T5](elemRawPtr(rawptr, tag.offset(4.toUSize).rawSize))
     ptr.unary_!(tag._5)
   }
 
   /** Store a value to a field number 5. */
-<<<<<<< HEAD
-  @alwaysinline def _5_=(value: T5)(implicit
-      tag: Tag.CStruct19[
-        T1,
-        T2,
-        T3,
-        T4,
-        T5,
-        T6,
-        T7,
-        T8,
-        T9,
-        T10,
-        T11,
-        T12,
-        T13,
-        T14,
-        T15,
-        T16,
-        T17,
-        T18,
-        T19
-      ]
-  ): Unit = {
+  @alwaysinline def _5_=(value: T5)(implicit tag: Tag.CStruct19[T1, T2, T3, T4, T5, T6, T7, T8, T9, T10, T11, T12, T13, T14, T15, T16, T17, T18, T19]): Unit = {
     val ptr = new Ptr[T5](elemRawPtr(rawptr, tag.offset(4.toUSize).rawSize))
-=======
-  @alwaysinline def _5_=(value: T5)(implicit tag: Tag.CStruct19[T1, T2, T3, T4, T5, T6, T7, T8, T9, T10, T11, T12, T13, T14, T15, T16, T17, T18, T19]): Unit = {
-    val ptr = new Ptr[T5](elemRawPtr(rawptr, tag.offset(4.toULong).toLong))
->>>>>>> 69749b9f
     ptr.`unary_!_=`(value)(tag._5)
   }
 
   /** Load a value of a field number 6. */
-<<<<<<< HEAD
-  @alwaysinline def at6(implicit
-      tag: Tag.CStruct19[
-        T1,
-        T2,
-        T3,
-        T4,
-        T5,
-        T6,
-        T7,
-        T8,
-        T9,
-        T10,
-        T11,
-        T12,
-        T13,
-        T14,
-        T15,
-        T16,
-        T17,
-        T18,
-        T19
-      ]
-  ): Ptr[T6] =
+  @alwaysinline def at6(implicit tag: Tag.CStruct19[T1, T2, T3, T4, T5, T6, T7, T8, T9, T10, T11, T12, T13, T14, T15, T16, T17, T18, T19]): Ptr[T6] = 
     new Ptr[T6](elemRawPtr(rawptr, tag.offset(5.toUSize).rawSize))
-
-  /** Load a value of a field number 6. */
-  @alwaysinline def _6(implicit
-      tag: Tag.CStruct19[
-        T1,
-        T2,
-        T3,
-        T4,
-        T5,
-        T6,
-        T7,
-        T8,
-        T9,
-        T10,
-        T11,
-        T12,
-        T13,
-        T14,
-        T15,
-        T16,
-        T17,
-        T18,
-        T19
-      ]
-  ): T6 = {
-    val ptr = new Ptr[T6](elemRawPtr(rawptr, tag.offset(5.toUSize).rawSize))
-=======
-  @alwaysinline def at6(implicit tag: Tag.CStruct19[T1, T2, T3, T4, T5, T6, T7, T8, T9, T10, T11, T12, T13, T14, T15, T16, T17, T18, T19]): Ptr[T6] = 
-    new Ptr[T6](elemRawPtr(rawptr, tag.offset(5.toULong).toLong))
 
   /** Load a value of a field number 6. */
   @alwaysinline def _6(implicit tag: Tag.CStruct19[T1, T2, T3, T4, T5, T6, T7, T8, T9, T10, T11, T12, T13, T14, T15, T16, T17, T18, T19]): T6 = {
-    val ptr = new Ptr[T6](elemRawPtr(rawptr, tag.offset(5.toULong).toLong))
->>>>>>> 69749b9f
+    val ptr = new Ptr[T6](elemRawPtr(rawptr, tag.offset(5.toUSize).rawSize))
     ptr.unary_!(tag._6)
   }
 
   /** Store a value to a field number 6. */
-<<<<<<< HEAD
-  @alwaysinline def _6_=(value: T6)(implicit
-      tag: Tag.CStruct19[
-        T1,
-        T2,
-        T3,
-        T4,
-        T5,
-        T6,
-        T7,
-        T8,
-        T9,
-        T10,
-        T11,
-        T12,
-        T13,
-        T14,
-        T15,
-        T16,
-        T17,
-        T18,
-        T19
-      ]
-  ): Unit = {
+  @alwaysinline def _6_=(value: T6)(implicit tag: Tag.CStruct19[T1, T2, T3, T4, T5, T6, T7, T8, T9, T10, T11, T12, T13, T14, T15, T16, T17, T18, T19]): Unit = {
     val ptr = new Ptr[T6](elemRawPtr(rawptr, tag.offset(5.toUSize).rawSize))
-=======
-  @alwaysinline def _6_=(value: T6)(implicit tag: Tag.CStruct19[T1, T2, T3, T4, T5, T6, T7, T8, T9, T10, T11, T12, T13, T14, T15, T16, T17, T18, T19]): Unit = {
-    val ptr = new Ptr[T6](elemRawPtr(rawptr, tag.offset(5.toULong).toLong))
->>>>>>> 69749b9f
     ptr.`unary_!_=`(value)(tag._6)
   }
 
   /** Load a value of a field number 7. */
-<<<<<<< HEAD
-  @alwaysinline def at7(implicit
-      tag: Tag.CStruct19[
-        T1,
-        T2,
-        T3,
-        T4,
-        T5,
-        T6,
-        T7,
-        T8,
-        T9,
-        T10,
-        T11,
-        T12,
-        T13,
-        T14,
-        T15,
-        T16,
-        T17,
-        T18,
-        T19
-      ]
-  ): Ptr[T7] =
+  @alwaysinline def at7(implicit tag: Tag.CStruct19[T1, T2, T3, T4, T5, T6, T7, T8, T9, T10, T11, T12, T13, T14, T15, T16, T17, T18, T19]): Ptr[T7] = 
     new Ptr[T7](elemRawPtr(rawptr, tag.offset(6.toUSize).rawSize))
-
-  /** Load a value of a field number 7. */
-  @alwaysinline def _7(implicit
-      tag: Tag.CStruct19[
-        T1,
-        T2,
-        T3,
-        T4,
-        T5,
-        T6,
-        T7,
-        T8,
-        T9,
-        T10,
-        T11,
-        T12,
-        T13,
-        T14,
-        T15,
-        T16,
-        T17,
-        T18,
-        T19
-      ]
-  ): T7 = {
-    val ptr = new Ptr[T7](elemRawPtr(rawptr, tag.offset(6.toUSize).rawSize))
-=======
-  @alwaysinline def at7(implicit tag: Tag.CStruct19[T1, T2, T3, T4, T5, T6, T7, T8, T9, T10, T11, T12, T13, T14, T15, T16, T17, T18, T19]): Ptr[T7] = 
-    new Ptr[T7](elemRawPtr(rawptr, tag.offset(6.toULong).toLong))
 
   /** Load a value of a field number 7. */
   @alwaysinline def _7(implicit tag: Tag.CStruct19[T1, T2, T3, T4, T5, T6, T7, T8, T9, T10, T11, T12, T13, T14, T15, T16, T17, T18, T19]): T7 = {
-    val ptr = new Ptr[T7](elemRawPtr(rawptr, tag.offset(6.toULong).toLong))
->>>>>>> 69749b9f
+    val ptr = new Ptr[T7](elemRawPtr(rawptr, tag.offset(6.toUSize).rawSize))
     ptr.unary_!(tag._7)
   }
 
   /** Store a value to a field number 7. */
-<<<<<<< HEAD
-  @alwaysinline def _7_=(value: T7)(implicit
-      tag: Tag.CStruct19[
-        T1,
-        T2,
-        T3,
-        T4,
-        T5,
-        T6,
-        T7,
-        T8,
-        T9,
-        T10,
-        T11,
-        T12,
-        T13,
-        T14,
-        T15,
-        T16,
-        T17,
-        T18,
-        T19
-      ]
-  ): Unit = {
+  @alwaysinline def _7_=(value: T7)(implicit tag: Tag.CStruct19[T1, T2, T3, T4, T5, T6, T7, T8, T9, T10, T11, T12, T13, T14, T15, T16, T17, T18, T19]): Unit = {
     val ptr = new Ptr[T7](elemRawPtr(rawptr, tag.offset(6.toUSize).rawSize))
-=======
-  @alwaysinline def _7_=(value: T7)(implicit tag: Tag.CStruct19[T1, T2, T3, T4, T5, T6, T7, T8, T9, T10, T11, T12, T13, T14, T15, T16, T17, T18, T19]): Unit = {
-    val ptr = new Ptr[T7](elemRawPtr(rawptr, tag.offset(6.toULong).toLong))
->>>>>>> 69749b9f
     ptr.`unary_!_=`(value)(tag._7)
   }
 
   /** Load a value of a field number 8. */
-<<<<<<< HEAD
-  @alwaysinline def at8(implicit
-      tag: Tag.CStruct19[
-        T1,
-        T2,
-        T3,
-        T4,
-        T5,
-        T6,
-        T7,
-        T8,
-        T9,
-        T10,
-        T11,
-        T12,
-        T13,
-        T14,
-        T15,
-        T16,
-        T17,
-        T18,
-        T19
-      ]
-  ): Ptr[T8] =
+  @alwaysinline def at8(implicit tag: Tag.CStruct19[T1, T2, T3, T4, T5, T6, T7, T8, T9, T10, T11, T12, T13, T14, T15, T16, T17, T18, T19]): Ptr[T8] = 
     new Ptr[T8](elemRawPtr(rawptr, tag.offset(7.toUSize).rawSize))
-
-  /** Load a value of a field number 8. */
-  @alwaysinline def _8(implicit
-      tag: Tag.CStruct19[
-        T1,
-        T2,
-        T3,
-        T4,
-        T5,
-        T6,
-        T7,
-        T8,
-        T9,
-        T10,
-        T11,
-        T12,
-        T13,
-        T14,
-        T15,
-        T16,
-        T17,
-        T18,
-        T19
-      ]
-  ): T8 = {
-    val ptr = new Ptr[T8](elemRawPtr(rawptr, tag.offset(7.toUSize).rawSize))
-=======
-  @alwaysinline def at8(implicit tag: Tag.CStruct19[T1, T2, T3, T4, T5, T6, T7, T8, T9, T10, T11, T12, T13, T14, T15, T16, T17, T18, T19]): Ptr[T8] = 
-    new Ptr[T8](elemRawPtr(rawptr, tag.offset(7.toULong).toLong))
 
   /** Load a value of a field number 8. */
   @alwaysinline def _8(implicit tag: Tag.CStruct19[T1, T2, T3, T4, T5, T6, T7, T8, T9, T10, T11, T12, T13, T14, T15, T16, T17, T18, T19]): T8 = {
-    val ptr = new Ptr[T8](elemRawPtr(rawptr, tag.offset(7.toULong).toLong))
->>>>>>> 69749b9f
+    val ptr = new Ptr[T8](elemRawPtr(rawptr, tag.offset(7.toUSize).rawSize))
     ptr.unary_!(tag._8)
   }
 
   /** Store a value to a field number 8. */
-<<<<<<< HEAD
-  @alwaysinline def _8_=(value: T8)(implicit
-      tag: Tag.CStruct19[
-        T1,
-        T2,
-        T3,
-        T4,
-        T5,
-        T6,
-        T7,
-        T8,
-        T9,
-        T10,
-        T11,
-        T12,
-        T13,
-        T14,
-        T15,
-        T16,
-        T17,
-        T18,
-        T19
-      ]
-  ): Unit = {
+  @alwaysinline def _8_=(value: T8)(implicit tag: Tag.CStruct19[T1, T2, T3, T4, T5, T6, T7, T8, T9, T10, T11, T12, T13, T14, T15, T16, T17, T18, T19]): Unit = {
     val ptr = new Ptr[T8](elemRawPtr(rawptr, tag.offset(7.toUSize).rawSize))
-=======
-  @alwaysinline def _8_=(value: T8)(implicit tag: Tag.CStruct19[T1, T2, T3, T4, T5, T6, T7, T8, T9, T10, T11, T12, T13, T14, T15, T16, T17, T18, T19]): Unit = {
-    val ptr = new Ptr[T8](elemRawPtr(rawptr, tag.offset(7.toULong).toLong))
->>>>>>> 69749b9f
     ptr.`unary_!_=`(value)(tag._8)
   }
 
   /** Load a value of a field number 9. */
-<<<<<<< HEAD
-  @alwaysinline def at9(implicit
-      tag: Tag.CStruct19[
-        T1,
-        T2,
-        T3,
-        T4,
-        T5,
-        T6,
-        T7,
-        T8,
-        T9,
-        T10,
-        T11,
-        T12,
-        T13,
-        T14,
-        T15,
-        T16,
-        T17,
-        T18,
-        T19
-      ]
-  ): Ptr[T9] =
+  @alwaysinline def at9(implicit tag: Tag.CStruct19[T1, T2, T3, T4, T5, T6, T7, T8, T9, T10, T11, T12, T13, T14, T15, T16, T17, T18, T19]): Ptr[T9] = 
     new Ptr[T9](elemRawPtr(rawptr, tag.offset(8.toUSize).rawSize))
-
-  /** Load a value of a field number 9. */
-  @alwaysinline def _9(implicit
-      tag: Tag.CStruct19[
-        T1,
-        T2,
-        T3,
-        T4,
-        T5,
-        T6,
-        T7,
-        T8,
-        T9,
-        T10,
-        T11,
-        T12,
-        T13,
-        T14,
-        T15,
-        T16,
-        T17,
-        T18,
-        T19
-      ]
-  ): T9 = {
-    val ptr = new Ptr[T9](elemRawPtr(rawptr, tag.offset(8.toUSize).rawSize))
-=======
-  @alwaysinline def at9(implicit tag: Tag.CStruct19[T1, T2, T3, T4, T5, T6, T7, T8, T9, T10, T11, T12, T13, T14, T15, T16, T17, T18, T19]): Ptr[T9] = 
-    new Ptr[T9](elemRawPtr(rawptr, tag.offset(8.toULong).toLong))
 
   /** Load a value of a field number 9. */
   @alwaysinline def _9(implicit tag: Tag.CStruct19[T1, T2, T3, T4, T5, T6, T7, T8, T9, T10, T11, T12, T13, T14, T15, T16, T17, T18, T19]): T9 = {
-    val ptr = new Ptr[T9](elemRawPtr(rawptr, tag.offset(8.toULong).toLong))
->>>>>>> 69749b9f
+    val ptr = new Ptr[T9](elemRawPtr(rawptr, tag.offset(8.toUSize).rawSize))
     ptr.unary_!(tag._9)
   }
 
   /** Store a value to a field number 9. */
-<<<<<<< HEAD
-  @alwaysinline def _9_=(value: T9)(implicit
-      tag: Tag.CStruct19[
-        T1,
-        T2,
-        T3,
-        T4,
-        T5,
-        T6,
-        T7,
-        T8,
-        T9,
-        T10,
-        T11,
-        T12,
-        T13,
-        T14,
-        T15,
-        T16,
-        T17,
-        T18,
-        T19
-      ]
-  ): Unit = {
+  @alwaysinline def _9_=(value: T9)(implicit tag: Tag.CStruct19[T1, T2, T3, T4, T5, T6, T7, T8, T9, T10, T11, T12, T13, T14, T15, T16, T17, T18, T19]): Unit = {
     val ptr = new Ptr[T9](elemRawPtr(rawptr, tag.offset(8.toUSize).rawSize))
-=======
-  @alwaysinline def _9_=(value: T9)(implicit tag: Tag.CStruct19[T1, T2, T3, T4, T5, T6, T7, T8, T9, T10, T11, T12, T13, T14, T15, T16, T17, T18, T19]): Unit = {
-    val ptr = new Ptr[T9](elemRawPtr(rawptr, tag.offset(8.toULong).toLong))
->>>>>>> 69749b9f
     ptr.`unary_!_=`(value)(tag._9)
   }
 
   /** Load a value of a field number 10. */
-<<<<<<< HEAD
-  @alwaysinline def at10(implicit
-      tag: Tag.CStruct19[
-        T1,
-        T2,
-        T3,
-        T4,
-        T5,
-        T6,
-        T7,
-        T8,
-        T9,
-        T10,
-        T11,
-        T12,
-        T13,
-        T14,
-        T15,
-        T16,
-        T17,
-        T18,
-        T19
-      ]
-  ): Ptr[T10] =
+  @alwaysinline def at10(implicit tag: Tag.CStruct19[T1, T2, T3, T4, T5, T6, T7, T8, T9, T10, T11, T12, T13, T14, T15, T16, T17, T18, T19]): Ptr[T10] = 
     new Ptr[T10](elemRawPtr(rawptr, tag.offset(9.toUSize).rawSize))
-
-  /** Load a value of a field number 10. */
-  @alwaysinline def _10(implicit
-      tag: Tag.CStruct19[
-        T1,
-        T2,
-        T3,
-        T4,
-        T5,
-        T6,
-        T7,
-        T8,
-        T9,
-        T10,
-        T11,
-        T12,
-        T13,
-        T14,
-        T15,
-        T16,
-        T17,
-        T18,
-        T19
-      ]
-  ): T10 = {
-    val ptr = new Ptr[T10](elemRawPtr(rawptr, tag.offset(9.toUSize).rawSize))
-=======
-  @alwaysinline def at10(implicit tag: Tag.CStruct19[T1, T2, T3, T4, T5, T6, T7, T8, T9, T10, T11, T12, T13, T14, T15, T16, T17, T18, T19]): Ptr[T10] = 
-    new Ptr[T10](elemRawPtr(rawptr, tag.offset(9.toULong).toLong))
 
   /** Load a value of a field number 10. */
   @alwaysinline def _10(implicit tag: Tag.CStruct19[T1, T2, T3, T4, T5, T6, T7, T8, T9, T10, T11, T12, T13, T14, T15, T16, T17, T18, T19]): T10 = {
-    val ptr = new Ptr[T10](elemRawPtr(rawptr, tag.offset(9.toULong).toLong))
->>>>>>> 69749b9f
+    val ptr = new Ptr[T10](elemRawPtr(rawptr, tag.offset(9.toUSize).rawSize))
     ptr.unary_!(tag._10)
   }
 
   /** Store a value to a field number 10. */
-<<<<<<< HEAD
-  @alwaysinline def _10_=(value: T10)(implicit
-      tag: Tag.CStruct19[
-        T1,
-        T2,
-        T3,
-        T4,
-        T5,
-        T6,
-        T7,
-        T8,
-        T9,
-        T10,
-        T11,
-        T12,
-        T13,
-        T14,
-        T15,
-        T16,
-        T17,
-        T18,
-        T19
-      ]
-  ): Unit = {
+  @alwaysinline def _10_=(value: T10)(implicit tag: Tag.CStruct19[T1, T2, T3, T4, T5, T6, T7, T8, T9, T10, T11, T12, T13, T14, T15, T16, T17, T18, T19]): Unit = {
     val ptr = new Ptr[T10](elemRawPtr(rawptr, tag.offset(9.toUSize).rawSize))
-=======
-  @alwaysinline def _10_=(value: T10)(implicit tag: Tag.CStruct19[T1, T2, T3, T4, T5, T6, T7, T8, T9, T10, T11, T12, T13, T14, T15, T16, T17, T18, T19]): Unit = {
-    val ptr = new Ptr[T10](elemRawPtr(rawptr, tag.offset(9.toULong).toLong))
->>>>>>> 69749b9f
     ptr.`unary_!_=`(value)(tag._10)
   }
 
   /** Load a value of a field number 11. */
-<<<<<<< HEAD
-  @alwaysinline def at11(implicit
-      tag: Tag.CStruct19[
-        T1,
-        T2,
-        T3,
-        T4,
-        T5,
-        T6,
-        T7,
-        T8,
-        T9,
-        T10,
-        T11,
-        T12,
-        T13,
-        T14,
-        T15,
-        T16,
-        T17,
-        T18,
-        T19
-      ]
-  ): Ptr[T11] =
+  @alwaysinline def at11(implicit tag: Tag.CStruct19[T1, T2, T3, T4, T5, T6, T7, T8, T9, T10, T11, T12, T13, T14, T15, T16, T17, T18, T19]): Ptr[T11] = 
     new Ptr[T11](elemRawPtr(rawptr, tag.offset(10.toUSize).rawSize))
-
-  /** Load a value of a field number 11. */
-  @alwaysinline def _11(implicit
-      tag: Tag.CStruct19[
-        T1,
-        T2,
-        T3,
-        T4,
-        T5,
-        T6,
-        T7,
-        T8,
-        T9,
-        T10,
-        T11,
-        T12,
-        T13,
-        T14,
-        T15,
-        T16,
-        T17,
-        T18,
-        T19
-      ]
-  ): T11 = {
-    val ptr = new Ptr[T11](elemRawPtr(rawptr, tag.offset(10.toUSize).rawSize))
-=======
-  @alwaysinline def at11(implicit tag: Tag.CStruct19[T1, T2, T3, T4, T5, T6, T7, T8, T9, T10, T11, T12, T13, T14, T15, T16, T17, T18, T19]): Ptr[T11] = 
-    new Ptr[T11](elemRawPtr(rawptr, tag.offset(10.toULong).toLong))
 
   /** Load a value of a field number 11. */
   @alwaysinline def _11(implicit tag: Tag.CStruct19[T1, T2, T3, T4, T5, T6, T7, T8, T9, T10, T11, T12, T13, T14, T15, T16, T17, T18, T19]): T11 = {
-    val ptr = new Ptr[T11](elemRawPtr(rawptr, tag.offset(10.toULong).toLong))
->>>>>>> 69749b9f
+    val ptr = new Ptr[T11](elemRawPtr(rawptr, tag.offset(10.toUSize).rawSize))
     ptr.unary_!(tag._11)
   }
 
   /** Store a value to a field number 11. */
-<<<<<<< HEAD
-  @alwaysinline def _11_=(value: T11)(implicit
-      tag: Tag.CStruct19[
-        T1,
-        T2,
-        T3,
-        T4,
-        T5,
-        T6,
-        T7,
-        T8,
-        T9,
-        T10,
-        T11,
-        T12,
-        T13,
-        T14,
-        T15,
-        T16,
-        T17,
-        T18,
-        T19
-      ]
-  ): Unit = {
+  @alwaysinline def _11_=(value: T11)(implicit tag: Tag.CStruct19[T1, T2, T3, T4, T5, T6, T7, T8, T9, T10, T11, T12, T13, T14, T15, T16, T17, T18, T19]): Unit = {
     val ptr = new Ptr[T11](elemRawPtr(rawptr, tag.offset(10.toUSize).rawSize))
-=======
-  @alwaysinline def _11_=(value: T11)(implicit tag: Tag.CStruct19[T1, T2, T3, T4, T5, T6, T7, T8, T9, T10, T11, T12, T13, T14, T15, T16, T17, T18, T19]): Unit = {
-    val ptr = new Ptr[T11](elemRawPtr(rawptr, tag.offset(10.toULong).toLong))
->>>>>>> 69749b9f
     ptr.`unary_!_=`(value)(tag._11)
   }
 
   /** Load a value of a field number 12. */
-<<<<<<< HEAD
-  @alwaysinline def at12(implicit
-      tag: Tag.CStruct19[
-        T1,
-        T2,
-        T3,
-        T4,
-        T5,
-        T6,
-        T7,
-        T8,
-        T9,
-        T10,
-        T11,
-        T12,
-        T13,
-        T14,
-        T15,
-        T16,
-        T17,
-        T18,
-        T19
-      ]
-  ): Ptr[T12] =
+  @alwaysinline def at12(implicit tag: Tag.CStruct19[T1, T2, T3, T4, T5, T6, T7, T8, T9, T10, T11, T12, T13, T14, T15, T16, T17, T18, T19]): Ptr[T12] = 
     new Ptr[T12](elemRawPtr(rawptr, tag.offset(11.toUSize).rawSize))
-
-  /** Load a value of a field number 12. */
-  @alwaysinline def _12(implicit
-      tag: Tag.CStruct19[
-        T1,
-        T2,
-        T3,
-        T4,
-        T5,
-        T6,
-        T7,
-        T8,
-        T9,
-        T10,
-        T11,
-        T12,
-        T13,
-        T14,
-        T15,
-        T16,
-        T17,
-        T18,
-        T19
-      ]
-  ): T12 = {
-    val ptr = new Ptr[T12](elemRawPtr(rawptr, tag.offset(11.toUSize).rawSize))
-=======
-  @alwaysinline def at12(implicit tag: Tag.CStruct19[T1, T2, T3, T4, T5, T6, T7, T8, T9, T10, T11, T12, T13, T14, T15, T16, T17, T18, T19]): Ptr[T12] = 
-    new Ptr[T12](elemRawPtr(rawptr, tag.offset(11.toULong).toLong))
 
   /** Load a value of a field number 12. */
   @alwaysinline def _12(implicit tag: Tag.CStruct19[T1, T2, T3, T4, T5, T6, T7, T8, T9, T10, T11, T12, T13, T14, T15, T16, T17, T18, T19]): T12 = {
-    val ptr = new Ptr[T12](elemRawPtr(rawptr, tag.offset(11.toULong).toLong))
->>>>>>> 69749b9f
+    val ptr = new Ptr[T12](elemRawPtr(rawptr, tag.offset(11.toUSize).rawSize))
     ptr.unary_!(tag._12)
   }
 
   /** Store a value to a field number 12. */
-<<<<<<< HEAD
-  @alwaysinline def _12_=(value: T12)(implicit
-      tag: Tag.CStruct19[
-        T1,
-        T2,
-        T3,
-        T4,
-        T5,
-        T6,
-        T7,
-        T8,
-        T9,
-        T10,
-        T11,
-        T12,
-        T13,
-        T14,
-        T15,
-        T16,
-        T17,
-        T18,
-        T19
-      ]
-  ): Unit = {
+  @alwaysinline def _12_=(value: T12)(implicit tag: Tag.CStruct19[T1, T2, T3, T4, T5, T6, T7, T8, T9, T10, T11, T12, T13, T14, T15, T16, T17, T18, T19]): Unit = {
     val ptr = new Ptr[T12](elemRawPtr(rawptr, tag.offset(11.toUSize).rawSize))
-=======
-  @alwaysinline def _12_=(value: T12)(implicit tag: Tag.CStruct19[T1, T2, T3, T4, T5, T6, T7, T8, T9, T10, T11, T12, T13, T14, T15, T16, T17, T18, T19]): Unit = {
-    val ptr = new Ptr[T12](elemRawPtr(rawptr, tag.offset(11.toULong).toLong))
->>>>>>> 69749b9f
     ptr.`unary_!_=`(value)(tag._12)
   }
 
   /** Load a value of a field number 13. */
-<<<<<<< HEAD
-  @alwaysinline def at13(implicit
-      tag: Tag.CStruct19[
-        T1,
-        T2,
-        T3,
-        T4,
-        T5,
-        T6,
-        T7,
-        T8,
-        T9,
-        T10,
-        T11,
-        T12,
-        T13,
-        T14,
-        T15,
-        T16,
-        T17,
-        T18,
-        T19
-      ]
-  ): Ptr[T13] =
+  @alwaysinline def at13(implicit tag: Tag.CStruct19[T1, T2, T3, T4, T5, T6, T7, T8, T9, T10, T11, T12, T13, T14, T15, T16, T17, T18, T19]): Ptr[T13] = 
     new Ptr[T13](elemRawPtr(rawptr, tag.offset(12.toUSize).rawSize))
-
-  /** Load a value of a field number 13. */
-  @alwaysinline def _13(implicit
-      tag: Tag.CStruct19[
-        T1,
-        T2,
-        T3,
-        T4,
-        T5,
-        T6,
-        T7,
-        T8,
-        T9,
-        T10,
-        T11,
-        T12,
-        T13,
-        T14,
-        T15,
-        T16,
-        T17,
-        T18,
-        T19
-      ]
-  ): T13 = {
-    val ptr = new Ptr[T13](elemRawPtr(rawptr, tag.offset(12.toUSize).rawSize))
-=======
-  @alwaysinline def at13(implicit tag: Tag.CStruct19[T1, T2, T3, T4, T5, T6, T7, T8, T9, T10, T11, T12, T13, T14, T15, T16, T17, T18, T19]): Ptr[T13] = 
-    new Ptr[T13](elemRawPtr(rawptr, tag.offset(12.toULong).toLong))
 
   /** Load a value of a field number 13. */
   @alwaysinline def _13(implicit tag: Tag.CStruct19[T1, T2, T3, T4, T5, T6, T7, T8, T9, T10, T11, T12, T13, T14, T15, T16, T17, T18, T19]): T13 = {
-    val ptr = new Ptr[T13](elemRawPtr(rawptr, tag.offset(12.toULong).toLong))
->>>>>>> 69749b9f
+    val ptr = new Ptr[T13](elemRawPtr(rawptr, tag.offset(12.toUSize).rawSize))
     ptr.unary_!(tag._13)
   }
 
   /** Store a value to a field number 13. */
-<<<<<<< HEAD
-  @alwaysinline def _13_=(value: T13)(implicit
-      tag: Tag.CStruct19[
-        T1,
-        T2,
-        T3,
-        T4,
-        T5,
-        T6,
-        T7,
-        T8,
-        T9,
-        T10,
-        T11,
-        T12,
-        T13,
-        T14,
-        T15,
-        T16,
-        T17,
-        T18,
-        T19
-      ]
-  ): Unit = {
+  @alwaysinline def _13_=(value: T13)(implicit tag: Tag.CStruct19[T1, T2, T3, T4, T5, T6, T7, T8, T9, T10, T11, T12, T13, T14, T15, T16, T17, T18, T19]): Unit = {
     val ptr = new Ptr[T13](elemRawPtr(rawptr, tag.offset(12.toUSize).rawSize))
-=======
-  @alwaysinline def _13_=(value: T13)(implicit tag: Tag.CStruct19[T1, T2, T3, T4, T5, T6, T7, T8, T9, T10, T11, T12, T13, T14, T15, T16, T17, T18, T19]): Unit = {
-    val ptr = new Ptr[T13](elemRawPtr(rawptr, tag.offset(12.toULong).toLong))
->>>>>>> 69749b9f
     ptr.`unary_!_=`(value)(tag._13)
   }
 
   /** Load a value of a field number 14. */
-<<<<<<< HEAD
-  @alwaysinline def at14(implicit
-      tag: Tag.CStruct19[
-        T1,
-        T2,
-        T3,
-        T4,
-        T5,
-        T6,
-        T7,
-        T8,
-        T9,
-        T10,
-        T11,
-        T12,
-        T13,
-        T14,
-        T15,
-        T16,
-        T17,
-        T18,
-        T19
-      ]
-  ): Ptr[T14] =
+  @alwaysinline def at14(implicit tag: Tag.CStruct19[T1, T2, T3, T4, T5, T6, T7, T8, T9, T10, T11, T12, T13, T14, T15, T16, T17, T18, T19]): Ptr[T14] = 
     new Ptr[T14](elemRawPtr(rawptr, tag.offset(13.toUSize).rawSize))
-
-  /** Load a value of a field number 14. */
-  @alwaysinline def _14(implicit
-      tag: Tag.CStruct19[
-        T1,
-        T2,
-        T3,
-        T4,
-        T5,
-        T6,
-        T7,
-        T8,
-        T9,
-        T10,
-        T11,
-        T12,
-        T13,
-        T14,
-        T15,
-        T16,
-        T17,
-        T18,
-        T19
-      ]
-  ): T14 = {
-    val ptr = new Ptr[T14](elemRawPtr(rawptr, tag.offset(13.toUSize).rawSize))
-=======
-  @alwaysinline def at14(implicit tag: Tag.CStruct19[T1, T2, T3, T4, T5, T6, T7, T8, T9, T10, T11, T12, T13, T14, T15, T16, T17, T18, T19]): Ptr[T14] = 
-    new Ptr[T14](elemRawPtr(rawptr, tag.offset(13.toULong).toLong))
 
   /** Load a value of a field number 14. */
   @alwaysinline def _14(implicit tag: Tag.CStruct19[T1, T2, T3, T4, T5, T6, T7, T8, T9, T10, T11, T12, T13, T14, T15, T16, T17, T18, T19]): T14 = {
-    val ptr = new Ptr[T14](elemRawPtr(rawptr, tag.offset(13.toULong).toLong))
->>>>>>> 69749b9f
+    val ptr = new Ptr[T14](elemRawPtr(rawptr, tag.offset(13.toUSize).rawSize))
     ptr.unary_!(tag._14)
   }
 
   /** Store a value to a field number 14. */
-<<<<<<< HEAD
-  @alwaysinline def _14_=(value: T14)(implicit
-      tag: Tag.CStruct19[
-        T1,
-        T2,
-        T3,
-        T4,
-        T5,
-        T6,
-        T7,
-        T8,
-        T9,
-        T10,
-        T11,
-        T12,
-        T13,
-        T14,
-        T15,
-        T16,
-        T17,
-        T18,
-        T19
-      ]
-  ): Unit = {
+  @alwaysinline def _14_=(value: T14)(implicit tag: Tag.CStruct19[T1, T2, T3, T4, T5, T6, T7, T8, T9, T10, T11, T12, T13, T14, T15, T16, T17, T18, T19]): Unit = {
     val ptr = new Ptr[T14](elemRawPtr(rawptr, tag.offset(13.toUSize).rawSize))
-=======
-  @alwaysinline def _14_=(value: T14)(implicit tag: Tag.CStruct19[T1, T2, T3, T4, T5, T6, T7, T8, T9, T10, T11, T12, T13, T14, T15, T16, T17, T18, T19]): Unit = {
-    val ptr = new Ptr[T14](elemRawPtr(rawptr, tag.offset(13.toULong).toLong))
->>>>>>> 69749b9f
     ptr.`unary_!_=`(value)(tag._14)
   }
 
   /** Load a value of a field number 15. */
-<<<<<<< HEAD
-  @alwaysinline def at15(implicit
-      tag: Tag.CStruct19[
-        T1,
-        T2,
-        T3,
-        T4,
-        T5,
-        T6,
-        T7,
-        T8,
-        T9,
-        T10,
-        T11,
-        T12,
-        T13,
-        T14,
-        T15,
-        T16,
-        T17,
-        T18,
-        T19
-      ]
-  ): Ptr[T15] =
+  @alwaysinline def at15(implicit tag: Tag.CStruct19[T1, T2, T3, T4, T5, T6, T7, T8, T9, T10, T11, T12, T13, T14, T15, T16, T17, T18, T19]): Ptr[T15] = 
     new Ptr[T15](elemRawPtr(rawptr, tag.offset(14.toUSize).rawSize))
-
-  /** Load a value of a field number 15. */
-  @alwaysinline def _15(implicit
-      tag: Tag.CStruct19[
-        T1,
-        T2,
-        T3,
-        T4,
-        T5,
-        T6,
-        T7,
-        T8,
-        T9,
-        T10,
-        T11,
-        T12,
-        T13,
-        T14,
-        T15,
-        T16,
-        T17,
-        T18,
-        T19
-      ]
-  ): T15 = {
-    val ptr = new Ptr[T15](elemRawPtr(rawptr, tag.offset(14.toUSize).rawSize))
-=======
-  @alwaysinline def at15(implicit tag: Tag.CStruct19[T1, T2, T3, T4, T5, T6, T7, T8, T9, T10, T11, T12, T13, T14, T15, T16, T17, T18, T19]): Ptr[T15] = 
-    new Ptr[T15](elemRawPtr(rawptr, tag.offset(14.toULong).toLong))
 
   /** Load a value of a field number 15. */
   @alwaysinline def _15(implicit tag: Tag.CStruct19[T1, T2, T3, T4, T5, T6, T7, T8, T9, T10, T11, T12, T13, T14, T15, T16, T17, T18, T19]): T15 = {
-    val ptr = new Ptr[T15](elemRawPtr(rawptr, tag.offset(14.toULong).toLong))
->>>>>>> 69749b9f
+    val ptr = new Ptr[T15](elemRawPtr(rawptr, tag.offset(14.toUSize).rawSize))
     ptr.unary_!(tag._15)
   }
 
   /** Store a value to a field number 15. */
-<<<<<<< HEAD
-  @alwaysinline def _15_=(value: T15)(implicit
-      tag: Tag.CStruct19[
-        T1,
-        T2,
-        T3,
-        T4,
-        T5,
-        T6,
-        T7,
-        T8,
-        T9,
-        T10,
-        T11,
-        T12,
-        T13,
-        T14,
-        T15,
-        T16,
-        T17,
-        T18,
-        T19
-      ]
-  ): Unit = {
+  @alwaysinline def _15_=(value: T15)(implicit tag: Tag.CStruct19[T1, T2, T3, T4, T5, T6, T7, T8, T9, T10, T11, T12, T13, T14, T15, T16, T17, T18, T19]): Unit = {
     val ptr = new Ptr[T15](elemRawPtr(rawptr, tag.offset(14.toUSize).rawSize))
-=======
-  @alwaysinline def _15_=(value: T15)(implicit tag: Tag.CStruct19[T1, T2, T3, T4, T5, T6, T7, T8, T9, T10, T11, T12, T13, T14, T15, T16, T17, T18, T19]): Unit = {
-    val ptr = new Ptr[T15](elemRawPtr(rawptr, tag.offset(14.toULong).toLong))
->>>>>>> 69749b9f
     ptr.`unary_!_=`(value)(tag._15)
   }
 
   /** Load a value of a field number 16. */
-<<<<<<< HEAD
-  @alwaysinline def at16(implicit
-      tag: Tag.CStruct19[
-        T1,
-        T2,
-        T3,
-        T4,
-        T5,
-        T6,
-        T7,
-        T8,
-        T9,
-        T10,
-        T11,
-        T12,
-        T13,
-        T14,
-        T15,
-        T16,
-        T17,
-        T18,
-        T19
-      ]
-  ): Ptr[T16] =
+  @alwaysinline def at16(implicit tag: Tag.CStruct19[T1, T2, T3, T4, T5, T6, T7, T8, T9, T10, T11, T12, T13, T14, T15, T16, T17, T18, T19]): Ptr[T16] = 
     new Ptr[T16](elemRawPtr(rawptr, tag.offset(15.toUSize).rawSize))
-
-  /** Load a value of a field number 16. */
-  @alwaysinline def _16(implicit
-      tag: Tag.CStruct19[
-        T1,
-        T2,
-        T3,
-        T4,
-        T5,
-        T6,
-        T7,
-        T8,
-        T9,
-        T10,
-        T11,
-        T12,
-        T13,
-        T14,
-        T15,
-        T16,
-        T17,
-        T18,
-        T19
-      ]
-  ): T16 = {
-    val ptr = new Ptr[T16](elemRawPtr(rawptr, tag.offset(15.toUSize).rawSize))
-=======
-  @alwaysinline def at16(implicit tag: Tag.CStruct19[T1, T2, T3, T4, T5, T6, T7, T8, T9, T10, T11, T12, T13, T14, T15, T16, T17, T18, T19]): Ptr[T16] = 
-    new Ptr[T16](elemRawPtr(rawptr, tag.offset(15.toULong).toLong))
 
   /** Load a value of a field number 16. */
   @alwaysinline def _16(implicit tag: Tag.CStruct19[T1, T2, T3, T4, T5, T6, T7, T8, T9, T10, T11, T12, T13, T14, T15, T16, T17, T18, T19]): T16 = {
-    val ptr = new Ptr[T16](elemRawPtr(rawptr, tag.offset(15.toULong).toLong))
->>>>>>> 69749b9f
+    val ptr = new Ptr[T16](elemRawPtr(rawptr, tag.offset(15.toUSize).rawSize))
     ptr.unary_!(tag._16)
   }
 
   /** Store a value to a field number 16. */
-<<<<<<< HEAD
-  @alwaysinline def _16_=(value: T16)(implicit
-      tag: Tag.CStruct19[
-        T1,
-        T2,
-        T3,
-        T4,
-        T5,
-        T6,
-        T7,
-        T8,
-        T9,
-        T10,
-        T11,
-        T12,
-        T13,
-        T14,
-        T15,
-        T16,
-        T17,
-        T18,
-        T19
-      ]
-  ): Unit = {
+  @alwaysinline def _16_=(value: T16)(implicit tag: Tag.CStruct19[T1, T2, T3, T4, T5, T6, T7, T8, T9, T10, T11, T12, T13, T14, T15, T16, T17, T18, T19]): Unit = {
     val ptr = new Ptr[T16](elemRawPtr(rawptr, tag.offset(15.toUSize).rawSize))
-=======
-  @alwaysinline def _16_=(value: T16)(implicit tag: Tag.CStruct19[T1, T2, T3, T4, T5, T6, T7, T8, T9, T10, T11, T12, T13, T14, T15, T16, T17, T18, T19]): Unit = {
-    val ptr = new Ptr[T16](elemRawPtr(rawptr, tag.offset(15.toULong).toLong))
->>>>>>> 69749b9f
     ptr.`unary_!_=`(value)(tag._16)
   }
 
   /** Load a value of a field number 17. */
-<<<<<<< HEAD
-  @alwaysinline def at17(implicit
-      tag: Tag.CStruct19[
-        T1,
-        T2,
-        T3,
-        T4,
-        T5,
-        T6,
-        T7,
-        T8,
-        T9,
-        T10,
-        T11,
-        T12,
-        T13,
-        T14,
-        T15,
-        T16,
-        T17,
-        T18,
-        T19
-      ]
-  ): Ptr[T17] =
+  @alwaysinline def at17(implicit tag: Tag.CStruct19[T1, T2, T3, T4, T5, T6, T7, T8, T9, T10, T11, T12, T13, T14, T15, T16, T17, T18, T19]): Ptr[T17] = 
     new Ptr[T17](elemRawPtr(rawptr, tag.offset(16.toUSize).rawSize))
-
-  /** Load a value of a field number 17. */
-  @alwaysinline def _17(implicit
-      tag: Tag.CStruct19[
-        T1,
-        T2,
-        T3,
-        T4,
-        T5,
-        T6,
-        T7,
-        T8,
-        T9,
-        T10,
-        T11,
-        T12,
-        T13,
-        T14,
-        T15,
-        T16,
-        T17,
-        T18,
-        T19
-      ]
-  ): T17 = {
-    val ptr = new Ptr[T17](elemRawPtr(rawptr, tag.offset(16.toUSize).rawSize))
-=======
-  @alwaysinline def at17(implicit tag: Tag.CStruct19[T1, T2, T3, T4, T5, T6, T7, T8, T9, T10, T11, T12, T13, T14, T15, T16, T17, T18, T19]): Ptr[T17] = 
-    new Ptr[T17](elemRawPtr(rawptr, tag.offset(16.toULong).toLong))
 
   /** Load a value of a field number 17. */
   @alwaysinline def _17(implicit tag: Tag.CStruct19[T1, T2, T3, T4, T5, T6, T7, T8, T9, T10, T11, T12, T13, T14, T15, T16, T17, T18, T19]): T17 = {
-    val ptr = new Ptr[T17](elemRawPtr(rawptr, tag.offset(16.toULong).toLong))
->>>>>>> 69749b9f
+    val ptr = new Ptr[T17](elemRawPtr(rawptr, tag.offset(16.toUSize).rawSize))
     ptr.unary_!(tag._17)
   }
 
   /** Store a value to a field number 17. */
-<<<<<<< HEAD
-  @alwaysinline def _17_=(value: T17)(implicit
-      tag: Tag.CStruct19[
-        T1,
-        T2,
-        T3,
-        T4,
-        T5,
-        T6,
-        T7,
-        T8,
-        T9,
-        T10,
-        T11,
-        T12,
-        T13,
-        T14,
-        T15,
-        T16,
-        T17,
-        T18,
-        T19
-      ]
-  ): Unit = {
+  @alwaysinline def _17_=(value: T17)(implicit tag: Tag.CStruct19[T1, T2, T3, T4, T5, T6, T7, T8, T9, T10, T11, T12, T13, T14, T15, T16, T17, T18, T19]): Unit = {
     val ptr = new Ptr[T17](elemRawPtr(rawptr, tag.offset(16.toUSize).rawSize))
-=======
-  @alwaysinline def _17_=(value: T17)(implicit tag: Tag.CStruct19[T1, T2, T3, T4, T5, T6, T7, T8, T9, T10, T11, T12, T13, T14, T15, T16, T17, T18, T19]): Unit = {
-    val ptr = new Ptr[T17](elemRawPtr(rawptr, tag.offset(16.toULong).toLong))
->>>>>>> 69749b9f
     ptr.`unary_!_=`(value)(tag._17)
   }
 
   /** Load a value of a field number 18. */
-<<<<<<< HEAD
-  @alwaysinline def at18(implicit
-      tag: Tag.CStruct19[
-        T1,
-        T2,
-        T3,
-        T4,
-        T5,
-        T6,
-        T7,
-        T8,
-        T9,
-        T10,
-        T11,
-        T12,
-        T13,
-        T14,
-        T15,
-        T16,
-        T17,
-        T18,
-        T19
-      ]
-  ): Ptr[T18] =
+  @alwaysinline def at18(implicit tag: Tag.CStruct19[T1, T2, T3, T4, T5, T6, T7, T8, T9, T10, T11, T12, T13, T14, T15, T16, T17, T18, T19]): Ptr[T18] = 
     new Ptr[T18](elemRawPtr(rawptr, tag.offset(17.toUSize).rawSize))
-
-  /** Load a value of a field number 18. */
-  @alwaysinline def _18(implicit
-      tag: Tag.CStruct19[
-        T1,
-        T2,
-        T3,
-        T4,
-        T5,
-        T6,
-        T7,
-        T8,
-        T9,
-        T10,
-        T11,
-        T12,
-        T13,
-        T14,
-        T15,
-        T16,
-        T17,
-        T18,
-        T19
-      ]
-  ): T18 = {
-    val ptr = new Ptr[T18](elemRawPtr(rawptr, tag.offset(17.toUSize).rawSize))
-=======
-  @alwaysinline def at18(implicit tag: Tag.CStruct19[T1, T2, T3, T4, T5, T6, T7, T8, T9, T10, T11, T12, T13, T14, T15, T16, T17, T18, T19]): Ptr[T18] = 
-    new Ptr[T18](elemRawPtr(rawptr, tag.offset(17.toULong).toLong))
 
   /** Load a value of a field number 18. */
   @alwaysinline def _18(implicit tag: Tag.CStruct19[T1, T2, T3, T4, T5, T6, T7, T8, T9, T10, T11, T12, T13, T14, T15, T16, T17, T18, T19]): T18 = {
-    val ptr = new Ptr[T18](elemRawPtr(rawptr, tag.offset(17.toULong).toLong))
->>>>>>> 69749b9f
+    val ptr = new Ptr[T18](elemRawPtr(rawptr, tag.offset(17.toUSize).rawSize))
     ptr.unary_!(tag._18)
   }
 
   /** Store a value to a field number 18. */
-<<<<<<< HEAD
-  @alwaysinline def _18_=(value: T18)(implicit
-      tag: Tag.CStruct19[
-        T1,
-        T2,
-        T3,
-        T4,
-        T5,
-        T6,
-        T7,
-        T8,
-        T9,
-        T10,
-        T11,
-        T12,
-        T13,
-        T14,
-        T15,
-        T16,
-        T17,
-        T18,
-        T19
-      ]
-  ): Unit = {
+  @alwaysinline def _18_=(value: T18)(implicit tag: Tag.CStruct19[T1, T2, T3, T4, T5, T6, T7, T8, T9, T10, T11, T12, T13, T14, T15, T16, T17, T18, T19]): Unit = {
     val ptr = new Ptr[T18](elemRawPtr(rawptr, tag.offset(17.toUSize).rawSize))
-=======
-  @alwaysinline def _18_=(value: T18)(implicit tag: Tag.CStruct19[T1, T2, T3, T4, T5, T6, T7, T8, T9, T10, T11, T12, T13, T14, T15, T16, T17, T18, T19]): Unit = {
-    val ptr = new Ptr[T18](elemRawPtr(rawptr, tag.offset(17.toULong).toLong))
->>>>>>> 69749b9f
     ptr.`unary_!_=`(value)(tag._18)
   }
 
   /** Load a value of a field number 19. */
-<<<<<<< HEAD
-  @alwaysinline def at19(implicit
-      tag: Tag.CStruct19[
-        T1,
-        T2,
-        T3,
-        T4,
-        T5,
-        T6,
-        T7,
-        T8,
-        T9,
-        T10,
-        T11,
-        T12,
-        T13,
-        T14,
-        T15,
-        T16,
-        T17,
-        T18,
-        T19
-      ]
-  ): Ptr[T19] =
+  @alwaysinline def at19(implicit tag: Tag.CStruct19[T1, T2, T3, T4, T5, T6, T7, T8, T9, T10, T11, T12, T13, T14, T15, T16, T17, T18, T19]): Ptr[T19] = 
     new Ptr[T19](elemRawPtr(rawptr, tag.offset(18.toUSize).rawSize))
-
-  /** Load a value of a field number 19. */
-  @alwaysinline def _19(implicit
-      tag: Tag.CStruct19[
-        T1,
-        T2,
-        T3,
-        T4,
-        T5,
-        T6,
-        T7,
-        T8,
-        T9,
-        T10,
-        T11,
-        T12,
-        T13,
-        T14,
-        T15,
-        T16,
-        T17,
-        T18,
-        T19
-      ]
-  ): T19 = {
-    val ptr = new Ptr[T19](elemRawPtr(rawptr, tag.offset(18.toUSize).rawSize))
-=======
-  @alwaysinline def at19(implicit tag: Tag.CStruct19[T1, T2, T3, T4, T5, T6, T7, T8, T9, T10, T11, T12, T13, T14, T15, T16, T17, T18, T19]): Ptr[T19] = 
-    new Ptr[T19](elemRawPtr(rawptr, tag.offset(18.toULong).toLong))
 
   /** Load a value of a field number 19. */
   @alwaysinline def _19(implicit tag: Tag.CStruct19[T1, T2, T3, T4, T5, T6, T7, T8, T9, T10, T11, T12, T13, T14, T15, T16, T17, T18, T19]): T19 = {
-    val ptr = new Ptr[T19](elemRawPtr(rawptr, tag.offset(18.toULong).toLong))
->>>>>>> 69749b9f
+    val ptr = new Ptr[T19](elemRawPtr(rawptr, tag.offset(18.toUSize).rawSize))
     ptr.unary_!(tag._19)
   }
 
   /** Store a value to a field number 19. */
-<<<<<<< HEAD
-  @alwaysinline def _19_=(value: T19)(implicit
-      tag: Tag.CStruct19[
-        T1,
-        T2,
-        T3,
-        T4,
-        T5,
-        T6,
-        T7,
-        T8,
-        T9,
-        T10,
-        T11,
-        T12,
-        T13,
-        T14,
-        T15,
-        T16,
-        T17,
-        T18,
-        T19
-      ]
-  ): Unit = {
+  @alwaysinline def _19_=(value: T19)(implicit tag: Tag.CStruct19[T1, T2, T3, T4, T5, T6, T7, T8, T9, T10, T11, T12, T13, T14, T15, T16, T17, T18, T19]): Unit = {
     val ptr = new Ptr[T19](elemRawPtr(rawptr, tag.offset(18.toUSize).rawSize))
-=======
-  @alwaysinline def _19_=(value: T19)(implicit tag: Tag.CStruct19[T1, T2, T3, T4, T5, T6, T7, T8, T9, T10, T11, T12, T13, T14, T15, T16, T17, T18, T19]): Unit = {
-    val ptr = new Ptr[T19](elemRawPtr(rawptr, tag.offset(18.toULong).toLong))
->>>>>>> 69749b9f
     ptr.`unary_!_=`(value)(tag._19)
   }
 
 }
 
-<<<<<<< HEAD
-final class CStruct20[
-    T1,
-    T2,
-    T3,
-    T4,
-    T5,
-    T6,
-    T7,
-    T8,
-    T9,
-    T10,
-    T11,
-    T12,
-    T13,
-    T14,
-    T15,
-    T16,
-    T17,
-    T18,
-    T19,
-    T20
-] private[scalanative] (private[scalanative] val rawptr: RawPtr)
-    extends CStruct {
-=======
 final class CStruct20[T1, T2, T3, T4, T5, T6, T7, T8, T9, T10, T11, T12, T13, T14, T15, T16, T17, T18, T19, T20] private[scalanative] (private[scalanative] val rawptr: RawPtr) extends CStruct {
->>>>>>> 69749b9f
   @alwaysinline override def equals(other: Any): Boolean =
     (this eq other.asInstanceOf[AnyRef]) || (other match {
       case other: CStruct20[_, _, _, _, _, _, _, _, _, _, _, _, _, _, _, _, _, _, _, _] =>
@@ -12908,2065 +3473,332 @@
   @alwaysinline override def toString: String =
     "CStruct20@" + java.lang.Long.toHexString(castRawPtrToLong(rawptr))
 
-<<<<<<< HEAD
-  @alwaysinline def toPtr: Ptr[CStruct20[
-    T1,
-    T2,
-    T3,
-    T4,
-    T5,
-    T6,
-    T7,
-    T8,
-    T9,
-    T10,
-    T11,
-    T12,
-    T13,
-    T14,
-    T15,
-    T16,
-    T17,
-    T18,
-    T19,
-    T20
-  ]] =
-    fromRawPtr[CStruct20[
-      T1,
-      T2,
-      T3,
-      T4,
-      T5,
-      T6,
-      T7,
-      T8,
-      T9,
-      T10,
-      T11,
-      T12,
-      T13,
-      T14,
-      T15,
-      T16,
-      T17,
-      T18,
-      T19,
-      T20
-    ]](rawptr)
-
-  /** Load a value of a field number 1. */
-  @alwaysinline def at1(implicit
-      tag: Tag.CStruct20[
-        T1,
-        T2,
-        T3,
-        T4,
-        T5,
-        T6,
-        T7,
-        T8,
-        T9,
-        T10,
-        T11,
-        T12,
-        T13,
-        T14,
-        T15,
-        T16,
-        T17,
-        T18,
-        T19,
-        T20
-      ]
-  ): Ptr[T1] =
-    new Ptr[T1](elemRawPtr(rawptr, tag.offset(0.toUSize).rawSize))
-
-  /** Load a value of a field number 1. */
-  @alwaysinline def _1(implicit
-      tag: Tag.CStruct20[
-        T1,
-        T2,
-        T3,
-        T4,
-        T5,
-        T6,
-        T7,
-        T8,
-        T9,
-        T10,
-        T11,
-        T12,
-        T13,
-        T14,
-        T15,
-        T16,
-        T17,
-        T18,
-        T19,
-        T20
-      ]
-  ): T1 = {
-    val ptr = new Ptr[T1](elemRawPtr(rawptr, tag.offset(0.toUSize).rawSize))
-=======
   @alwaysinline def toPtr: Ptr[CStruct20[T1, T2, T3, T4, T5, T6, T7, T8, T9, T10, T11, T12, T13, T14, T15, T16, T17, T18, T19, T20]] =
     fromRawPtr[CStruct20[T1, T2, T3, T4, T5, T6, T7, T8, T9, T10, T11, T12, T13, T14, T15, T16, T17, T18, T19, T20]](rawptr)
 
   /** Load a value of a field number 1. */
   @alwaysinline def at1(implicit tag: Tag.CStruct20[T1, T2, T3, T4, T5, T6, T7, T8, T9, T10, T11, T12, T13, T14, T15, T16, T17, T18, T19, T20]): Ptr[T1] = 
-    new Ptr[T1](elemRawPtr(rawptr, tag.offset(0.toULong).toLong))
+    new Ptr[T1](elemRawPtr(rawptr, tag.offset(0.toUSize).rawSize))
 
   /** Load a value of a field number 1. */
   @alwaysinline def _1(implicit tag: Tag.CStruct20[T1, T2, T3, T4, T5, T6, T7, T8, T9, T10, T11, T12, T13, T14, T15, T16, T17, T18, T19, T20]): T1 = {
-    val ptr = new Ptr[T1](elemRawPtr(rawptr, tag.offset(0.toULong).toLong))
->>>>>>> 69749b9f
+    val ptr = new Ptr[T1](elemRawPtr(rawptr, tag.offset(0.toUSize).rawSize))
     ptr.unary_!(tag._1)
   }
 
   /** Store a value to a field number 1. */
-<<<<<<< HEAD
-  @alwaysinline def _1_=(value: T1)(implicit
-      tag: Tag.CStruct20[
-        T1,
-        T2,
-        T3,
-        T4,
-        T5,
-        T6,
-        T7,
-        T8,
-        T9,
-        T10,
-        T11,
-        T12,
-        T13,
-        T14,
-        T15,
-        T16,
-        T17,
-        T18,
-        T19,
-        T20
-      ]
-  ): Unit = {
+  @alwaysinline def _1_=(value: T1)(implicit tag: Tag.CStruct20[T1, T2, T3, T4, T5, T6, T7, T8, T9, T10, T11, T12, T13, T14, T15, T16, T17, T18, T19, T20]): Unit = {
     val ptr = new Ptr[T1](elemRawPtr(rawptr, tag.offset(0.toUSize).rawSize))
-=======
-  @alwaysinline def _1_=(value: T1)(implicit tag: Tag.CStruct20[T1, T2, T3, T4, T5, T6, T7, T8, T9, T10, T11, T12, T13, T14, T15, T16, T17, T18, T19, T20]): Unit = {
-    val ptr = new Ptr[T1](elemRawPtr(rawptr, tag.offset(0.toULong).toLong))
->>>>>>> 69749b9f
     ptr.`unary_!_=`(value)(tag._1)
   }
 
   /** Load a value of a field number 2. */
-<<<<<<< HEAD
-  @alwaysinline def at2(implicit
-      tag: Tag.CStruct20[
-        T1,
-        T2,
-        T3,
-        T4,
-        T5,
-        T6,
-        T7,
-        T8,
-        T9,
-        T10,
-        T11,
-        T12,
-        T13,
-        T14,
-        T15,
-        T16,
-        T17,
-        T18,
-        T19,
-        T20
-      ]
-  ): Ptr[T2] =
+  @alwaysinline def at2(implicit tag: Tag.CStruct20[T1, T2, T3, T4, T5, T6, T7, T8, T9, T10, T11, T12, T13, T14, T15, T16, T17, T18, T19, T20]): Ptr[T2] = 
     new Ptr[T2](elemRawPtr(rawptr, tag.offset(1.toUSize).rawSize))
-
-  /** Load a value of a field number 2. */
-  @alwaysinline def _2(implicit
-      tag: Tag.CStruct20[
-        T1,
-        T2,
-        T3,
-        T4,
-        T5,
-        T6,
-        T7,
-        T8,
-        T9,
-        T10,
-        T11,
-        T12,
-        T13,
-        T14,
-        T15,
-        T16,
-        T17,
-        T18,
-        T19,
-        T20
-      ]
-  ): T2 = {
-    val ptr = new Ptr[T2](elemRawPtr(rawptr, tag.offset(1.toUSize).rawSize))
-=======
-  @alwaysinline def at2(implicit tag: Tag.CStruct20[T1, T2, T3, T4, T5, T6, T7, T8, T9, T10, T11, T12, T13, T14, T15, T16, T17, T18, T19, T20]): Ptr[T2] = 
-    new Ptr[T2](elemRawPtr(rawptr, tag.offset(1.toULong).toLong))
 
   /** Load a value of a field number 2. */
   @alwaysinline def _2(implicit tag: Tag.CStruct20[T1, T2, T3, T4, T5, T6, T7, T8, T9, T10, T11, T12, T13, T14, T15, T16, T17, T18, T19, T20]): T2 = {
-    val ptr = new Ptr[T2](elemRawPtr(rawptr, tag.offset(1.toULong).toLong))
->>>>>>> 69749b9f
+    val ptr = new Ptr[T2](elemRawPtr(rawptr, tag.offset(1.toUSize).rawSize))
     ptr.unary_!(tag._2)
   }
 
   /** Store a value to a field number 2. */
-<<<<<<< HEAD
-  @alwaysinline def _2_=(value: T2)(implicit
-      tag: Tag.CStruct20[
-        T1,
-        T2,
-        T3,
-        T4,
-        T5,
-        T6,
-        T7,
-        T8,
-        T9,
-        T10,
-        T11,
-        T12,
-        T13,
-        T14,
-        T15,
-        T16,
-        T17,
-        T18,
-        T19,
-        T20
-      ]
-  ): Unit = {
+  @alwaysinline def _2_=(value: T2)(implicit tag: Tag.CStruct20[T1, T2, T3, T4, T5, T6, T7, T8, T9, T10, T11, T12, T13, T14, T15, T16, T17, T18, T19, T20]): Unit = {
     val ptr = new Ptr[T2](elemRawPtr(rawptr, tag.offset(1.toUSize).rawSize))
-=======
-  @alwaysinline def _2_=(value: T2)(implicit tag: Tag.CStruct20[T1, T2, T3, T4, T5, T6, T7, T8, T9, T10, T11, T12, T13, T14, T15, T16, T17, T18, T19, T20]): Unit = {
-    val ptr = new Ptr[T2](elemRawPtr(rawptr, tag.offset(1.toULong).toLong))
->>>>>>> 69749b9f
     ptr.`unary_!_=`(value)(tag._2)
   }
 
   /** Load a value of a field number 3. */
-<<<<<<< HEAD
-  @alwaysinline def at3(implicit
-      tag: Tag.CStruct20[
-        T1,
-        T2,
-        T3,
-        T4,
-        T5,
-        T6,
-        T7,
-        T8,
-        T9,
-        T10,
-        T11,
-        T12,
-        T13,
-        T14,
-        T15,
-        T16,
-        T17,
-        T18,
-        T19,
-        T20
-      ]
-  ): Ptr[T3] =
+  @alwaysinline def at3(implicit tag: Tag.CStruct20[T1, T2, T3, T4, T5, T6, T7, T8, T9, T10, T11, T12, T13, T14, T15, T16, T17, T18, T19, T20]): Ptr[T3] = 
     new Ptr[T3](elemRawPtr(rawptr, tag.offset(2.toUSize).rawSize))
-
-  /** Load a value of a field number 3. */
-  @alwaysinline def _3(implicit
-      tag: Tag.CStruct20[
-        T1,
-        T2,
-        T3,
-        T4,
-        T5,
-        T6,
-        T7,
-        T8,
-        T9,
-        T10,
-        T11,
-        T12,
-        T13,
-        T14,
-        T15,
-        T16,
-        T17,
-        T18,
-        T19,
-        T20
-      ]
-  ): T3 = {
-    val ptr = new Ptr[T3](elemRawPtr(rawptr, tag.offset(2.toUSize).rawSize))
-=======
-  @alwaysinline def at3(implicit tag: Tag.CStruct20[T1, T2, T3, T4, T5, T6, T7, T8, T9, T10, T11, T12, T13, T14, T15, T16, T17, T18, T19, T20]): Ptr[T3] = 
-    new Ptr[T3](elemRawPtr(rawptr, tag.offset(2.toULong).toLong))
 
   /** Load a value of a field number 3. */
   @alwaysinline def _3(implicit tag: Tag.CStruct20[T1, T2, T3, T4, T5, T6, T7, T8, T9, T10, T11, T12, T13, T14, T15, T16, T17, T18, T19, T20]): T3 = {
-    val ptr = new Ptr[T3](elemRawPtr(rawptr, tag.offset(2.toULong).toLong))
->>>>>>> 69749b9f
+    val ptr = new Ptr[T3](elemRawPtr(rawptr, tag.offset(2.toUSize).rawSize))
     ptr.unary_!(tag._3)
   }
 
   /** Store a value to a field number 3. */
-<<<<<<< HEAD
-  @alwaysinline def _3_=(value: T3)(implicit
-      tag: Tag.CStruct20[
-        T1,
-        T2,
-        T3,
-        T4,
-        T5,
-        T6,
-        T7,
-        T8,
-        T9,
-        T10,
-        T11,
-        T12,
-        T13,
-        T14,
-        T15,
-        T16,
-        T17,
-        T18,
-        T19,
-        T20
-      ]
-  ): Unit = {
+  @alwaysinline def _3_=(value: T3)(implicit tag: Tag.CStruct20[T1, T2, T3, T4, T5, T6, T7, T8, T9, T10, T11, T12, T13, T14, T15, T16, T17, T18, T19, T20]): Unit = {
     val ptr = new Ptr[T3](elemRawPtr(rawptr, tag.offset(2.toUSize).rawSize))
-=======
-  @alwaysinline def _3_=(value: T3)(implicit tag: Tag.CStruct20[T1, T2, T3, T4, T5, T6, T7, T8, T9, T10, T11, T12, T13, T14, T15, T16, T17, T18, T19, T20]): Unit = {
-    val ptr = new Ptr[T3](elemRawPtr(rawptr, tag.offset(2.toULong).toLong))
->>>>>>> 69749b9f
     ptr.`unary_!_=`(value)(tag._3)
   }
 
   /** Load a value of a field number 4. */
-<<<<<<< HEAD
-  @alwaysinline def at4(implicit
-      tag: Tag.CStruct20[
-        T1,
-        T2,
-        T3,
-        T4,
-        T5,
-        T6,
-        T7,
-        T8,
-        T9,
-        T10,
-        T11,
-        T12,
-        T13,
-        T14,
-        T15,
-        T16,
-        T17,
-        T18,
-        T19,
-        T20
-      ]
-  ): Ptr[T4] =
+  @alwaysinline def at4(implicit tag: Tag.CStruct20[T1, T2, T3, T4, T5, T6, T7, T8, T9, T10, T11, T12, T13, T14, T15, T16, T17, T18, T19, T20]): Ptr[T4] = 
     new Ptr[T4](elemRawPtr(rawptr, tag.offset(3.toUSize).rawSize))
-
-  /** Load a value of a field number 4. */
-  @alwaysinline def _4(implicit
-      tag: Tag.CStruct20[
-        T1,
-        T2,
-        T3,
-        T4,
-        T5,
-        T6,
-        T7,
-        T8,
-        T9,
-        T10,
-        T11,
-        T12,
-        T13,
-        T14,
-        T15,
-        T16,
-        T17,
-        T18,
-        T19,
-        T20
-      ]
-  ): T4 = {
-    val ptr = new Ptr[T4](elemRawPtr(rawptr, tag.offset(3.toUSize).rawSize))
-=======
-  @alwaysinline def at4(implicit tag: Tag.CStruct20[T1, T2, T3, T4, T5, T6, T7, T8, T9, T10, T11, T12, T13, T14, T15, T16, T17, T18, T19, T20]): Ptr[T4] = 
-    new Ptr[T4](elemRawPtr(rawptr, tag.offset(3.toULong).toLong))
 
   /** Load a value of a field number 4. */
   @alwaysinline def _4(implicit tag: Tag.CStruct20[T1, T2, T3, T4, T5, T6, T7, T8, T9, T10, T11, T12, T13, T14, T15, T16, T17, T18, T19, T20]): T4 = {
-    val ptr = new Ptr[T4](elemRawPtr(rawptr, tag.offset(3.toULong).toLong))
->>>>>>> 69749b9f
+    val ptr = new Ptr[T4](elemRawPtr(rawptr, tag.offset(3.toUSize).rawSize))
     ptr.unary_!(tag._4)
   }
 
   /** Store a value to a field number 4. */
-<<<<<<< HEAD
-  @alwaysinline def _4_=(value: T4)(implicit
-      tag: Tag.CStruct20[
-        T1,
-        T2,
-        T3,
-        T4,
-        T5,
-        T6,
-        T7,
-        T8,
-        T9,
-        T10,
-        T11,
-        T12,
-        T13,
-        T14,
-        T15,
-        T16,
-        T17,
-        T18,
-        T19,
-        T20
-      ]
-  ): Unit = {
+  @alwaysinline def _4_=(value: T4)(implicit tag: Tag.CStruct20[T1, T2, T3, T4, T5, T6, T7, T8, T9, T10, T11, T12, T13, T14, T15, T16, T17, T18, T19, T20]): Unit = {
     val ptr = new Ptr[T4](elemRawPtr(rawptr, tag.offset(3.toUSize).rawSize))
-=======
-  @alwaysinline def _4_=(value: T4)(implicit tag: Tag.CStruct20[T1, T2, T3, T4, T5, T6, T7, T8, T9, T10, T11, T12, T13, T14, T15, T16, T17, T18, T19, T20]): Unit = {
-    val ptr = new Ptr[T4](elemRawPtr(rawptr, tag.offset(3.toULong).toLong))
->>>>>>> 69749b9f
     ptr.`unary_!_=`(value)(tag._4)
   }
 
   /** Load a value of a field number 5. */
-<<<<<<< HEAD
-  @alwaysinline def at5(implicit
-      tag: Tag.CStruct20[
-        T1,
-        T2,
-        T3,
-        T4,
-        T5,
-        T6,
-        T7,
-        T8,
-        T9,
-        T10,
-        T11,
-        T12,
-        T13,
-        T14,
-        T15,
-        T16,
-        T17,
-        T18,
-        T19,
-        T20
-      ]
-  ): Ptr[T5] =
+  @alwaysinline def at5(implicit tag: Tag.CStruct20[T1, T2, T3, T4, T5, T6, T7, T8, T9, T10, T11, T12, T13, T14, T15, T16, T17, T18, T19, T20]): Ptr[T5] = 
     new Ptr[T5](elemRawPtr(rawptr, tag.offset(4.toUSize).rawSize))
-
-  /** Load a value of a field number 5. */
-  @alwaysinline def _5(implicit
-      tag: Tag.CStruct20[
-        T1,
-        T2,
-        T3,
-        T4,
-        T5,
-        T6,
-        T7,
-        T8,
-        T9,
-        T10,
-        T11,
-        T12,
-        T13,
-        T14,
-        T15,
-        T16,
-        T17,
-        T18,
-        T19,
-        T20
-      ]
-  ): T5 = {
-    val ptr = new Ptr[T5](elemRawPtr(rawptr, tag.offset(4.toUSize).rawSize))
-=======
-  @alwaysinline def at5(implicit tag: Tag.CStruct20[T1, T2, T3, T4, T5, T6, T7, T8, T9, T10, T11, T12, T13, T14, T15, T16, T17, T18, T19, T20]): Ptr[T5] = 
-    new Ptr[T5](elemRawPtr(rawptr, tag.offset(4.toULong).toLong))
 
   /** Load a value of a field number 5. */
   @alwaysinline def _5(implicit tag: Tag.CStruct20[T1, T2, T3, T4, T5, T6, T7, T8, T9, T10, T11, T12, T13, T14, T15, T16, T17, T18, T19, T20]): T5 = {
-    val ptr = new Ptr[T5](elemRawPtr(rawptr, tag.offset(4.toULong).toLong))
->>>>>>> 69749b9f
+    val ptr = new Ptr[T5](elemRawPtr(rawptr, tag.offset(4.toUSize).rawSize))
     ptr.unary_!(tag._5)
   }
 
   /** Store a value to a field number 5. */
-<<<<<<< HEAD
-  @alwaysinline def _5_=(value: T5)(implicit
-      tag: Tag.CStruct20[
-        T1,
-        T2,
-        T3,
-        T4,
-        T5,
-        T6,
-        T7,
-        T8,
-        T9,
-        T10,
-        T11,
-        T12,
-        T13,
-        T14,
-        T15,
-        T16,
-        T17,
-        T18,
-        T19,
-        T20
-      ]
-  ): Unit = {
+  @alwaysinline def _5_=(value: T5)(implicit tag: Tag.CStruct20[T1, T2, T3, T4, T5, T6, T7, T8, T9, T10, T11, T12, T13, T14, T15, T16, T17, T18, T19, T20]): Unit = {
     val ptr = new Ptr[T5](elemRawPtr(rawptr, tag.offset(4.toUSize).rawSize))
-=======
-  @alwaysinline def _5_=(value: T5)(implicit tag: Tag.CStruct20[T1, T2, T3, T4, T5, T6, T7, T8, T9, T10, T11, T12, T13, T14, T15, T16, T17, T18, T19, T20]): Unit = {
-    val ptr = new Ptr[T5](elemRawPtr(rawptr, tag.offset(4.toULong).toLong))
->>>>>>> 69749b9f
     ptr.`unary_!_=`(value)(tag._5)
   }
 
   /** Load a value of a field number 6. */
-<<<<<<< HEAD
-  @alwaysinline def at6(implicit
-      tag: Tag.CStruct20[
-        T1,
-        T2,
-        T3,
-        T4,
-        T5,
-        T6,
-        T7,
-        T8,
-        T9,
-        T10,
-        T11,
-        T12,
-        T13,
-        T14,
-        T15,
-        T16,
-        T17,
-        T18,
-        T19,
-        T20
-      ]
-  ): Ptr[T6] =
+  @alwaysinline def at6(implicit tag: Tag.CStruct20[T1, T2, T3, T4, T5, T6, T7, T8, T9, T10, T11, T12, T13, T14, T15, T16, T17, T18, T19, T20]): Ptr[T6] = 
     new Ptr[T6](elemRawPtr(rawptr, tag.offset(5.toUSize).rawSize))
-
-  /** Load a value of a field number 6. */
-  @alwaysinline def _6(implicit
-      tag: Tag.CStruct20[
-        T1,
-        T2,
-        T3,
-        T4,
-        T5,
-        T6,
-        T7,
-        T8,
-        T9,
-        T10,
-        T11,
-        T12,
-        T13,
-        T14,
-        T15,
-        T16,
-        T17,
-        T18,
-        T19,
-        T20
-      ]
-  ): T6 = {
-    val ptr = new Ptr[T6](elemRawPtr(rawptr, tag.offset(5.toUSize).rawSize))
-=======
-  @alwaysinline def at6(implicit tag: Tag.CStruct20[T1, T2, T3, T4, T5, T6, T7, T8, T9, T10, T11, T12, T13, T14, T15, T16, T17, T18, T19, T20]): Ptr[T6] = 
-    new Ptr[T6](elemRawPtr(rawptr, tag.offset(5.toULong).toLong))
 
   /** Load a value of a field number 6. */
   @alwaysinline def _6(implicit tag: Tag.CStruct20[T1, T2, T3, T4, T5, T6, T7, T8, T9, T10, T11, T12, T13, T14, T15, T16, T17, T18, T19, T20]): T6 = {
-    val ptr = new Ptr[T6](elemRawPtr(rawptr, tag.offset(5.toULong).toLong))
->>>>>>> 69749b9f
+    val ptr = new Ptr[T6](elemRawPtr(rawptr, tag.offset(5.toUSize).rawSize))
     ptr.unary_!(tag._6)
   }
 
   /** Store a value to a field number 6. */
-<<<<<<< HEAD
-  @alwaysinline def _6_=(value: T6)(implicit
-      tag: Tag.CStruct20[
-        T1,
-        T2,
-        T3,
-        T4,
-        T5,
-        T6,
-        T7,
-        T8,
-        T9,
-        T10,
-        T11,
-        T12,
-        T13,
-        T14,
-        T15,
-        T16,
-        T17,
-        T18,
-        T19,
-        T20
-      ]
-  ): Unit = {
+  @alwaysinline def _6_=(value: T6)(implicit tag: Tag.CStruct20[T1, T2, T3, T4, T5, T6, T7, T8, T9, T10, T11, T12, T13, T14, T15, T16, T17, T18, T19, T20]): Unit = {
     val ptr = new Ptr[T6](elemRawPtr(rawptr, tag.offset(5.toUSize).rawSize))
-=======
-  @alwaysinline def _6_=(value: T6)(implicit tag: Tag.CStruct20[T1, T2, T3, T4, T5, T6, T7, T8, T9, T10, T11, T12, T13, T14, T15, T16, T17, T18, T19, T20]): Unit = {
-    val ptr = new Ptr[T6](elemRawPtr(rawptr, tag.offset(5.toULong).toLong))
->>>>>>> 69749b9f
     ptr.`unary_!_=`(value)(tag._6)
   }
 
   /** Load a value of a field number 7. */
-<<<<<<< HEAD
-  @alwaysinline def at7(implicit
-      tag: Tag.CStruct20[
-        T1,
-        T2,
-        T3,
-        T4,
-        T5,
-        T6,
-        T7,
-        T8,
-        T9,
-        T10,
-        T11,
-        T12,
-        T13,
-        T14,
-        T15,
-        T16,
-        T17,
-        T18,
-        T19,
-        T20
-      ]
-  ): Ptr[T7] =
+  @alwaysinline def at7(implicit tag: Tag.CStruct20[T1, T2, T3, T4, T5, T6, T7, T8, T9, T10, T11, T12, T13, T14, T15, T16, T17, T18, T19, T20]): Ptr[T7] = 
     new Ptr[T7](elemRawPtr(rawptr, tag.offset(6.toUSize).rawSize))
-
-  /** Load a value of a field number 7. */
-  @alwaysinline def _7(implicit
-      tag: Tag.CStruct20[
-        T1,
-        T2,
-        T3,
-        T4,
-        T5,
-        T6,
-        T7,
-        T8,
-        T9,
-        T10,
-        T11,
-        T12,
-        T13,
-        T14,
-        T15,
-        T16,
-        T17,
-        T18,
-        T19,
-        T20
-      ]
-  ): T7 = {
-    val ptr = new Ptr[T7](elemRawPtr(rawptr, tag.offset(6.toUSize).rawSize))
-=======
-  @alwaysinline def at7(implicit tag: Tag.CStruct20[T1, T2, T3, T4, T5, T6, T7, T8, T9, T10, T11, T12, T13, T14, T15, T16, T17, T18, T19, T20]): Ptr[T7] = 
-    new Ptr[T7](elemRawPtr(rawptr, tag.offset(6.toULong).toLong))
 
   /** Load a value of a field number 7. */
   @alwaysinline def _7(implicit tag: Tag.CStruct20[T1, T2, T3, T4, T5, T6, T7, T8, T9, T10, T11, T12, T13, T14, T15, T16, T17, T18, T19, T20]): T7 = {
-    val ptr = new Ptr[T7](elemRawPtr(rawptr, tag.offset(6.toULong).toLong))
->>>>>>> 69749b9f
+    val ptr = new Ptr[T7](elemRawPtr(rawptr, tag.offset(6.toUSize).rawSize))
     ptr.unary_!(tag._7)
   }
 
   /** Store a value to a field number 7. */
-<<<<<<< HEAD
-  @alwaysinline def _7_=(value: T7)(implicit
-      tag: Tag.CStruct20[
-        T1,
-        T2,
-        T3,
-        T4,
-        T5,
-        T6,
-        T7,
-        T8,
-        T9,
-        T10,
-        T11,
-        T12,
-        T13,
-        T14,
-        T15,
-        T16,
-        T17,
-        T18,
-        T19,
-        T20
-      ]
-  ): Unit = {
+  @alwaysinline def _7_=(value: T7)(implicit tag: Tag.CStruct20[T1, T2, T3, T4, T5, T6, T7, T8, T9, T10, T11, T12, T13, T14, T15, T16, T17, T18, T19, T20]): Unit = {
     val ptr = new Ptr[T7](elemRawPtr(rawptr, tag.offset(6.toUSize).rawSize))
-=======
-  @alwaysinline def _7_=(value: T7)(implicit tag: Tag.CStruct20[T1, T2, T3, T4, T5, T6, T7, T8, T9, T10, T11, T12, T13, T14, T15, T16, T17, T18, T19, T20]): Unit = {
-    val ptr = new Ptr[T7](elemRawPtr(rawptr, tag.offset(6.toULong).toLong))
->>>>>>> 69749b9f
     ptr.`unary_!_=`(value)(tag._7)
   }
 
   /** Load a value of a field number 8. */
-<<<<<<< HEAD
-  @alwaysinline def at8(implicit
-      tag: Tag.CStruct20[
-        T1,
-        T2,
-        T3,
-        T4,
-        T5,
-        T6,
-        T7,
-        T8,
-        T9,
-        T10,
-        T11,
-        T12,
-        T13,
-        T14,
-        T15,
-        T16,
-        T17,
-        T18,
-        T19,
-        T20
-      ]
-  ): Ptr[T8] =
+  @alwaysinline def at8(implicit tag: Tag.CStruct20[T1, T2, T3, T4, T5, T6, T7, T8, T9, T10, T11, T12, T13, T14, T15, T16, T17, T18, T19, T20]): Ptr[T8] = 
     new Ptr[T8](elemRawPtr(rawptr, tag.offset(7.toUSize).rawSize))
-
-  /** Load a value of a field number 8. */
-  @alwaysinline def _8(implicit
-      tag: Tag.CStruct20[
-        T1,
-        T2,
-        T3,
-        T4,
-        T5,
-        T6,
-        T7,
-        T8,
-        T9,
-        T10,
-        T11,
-        T12,
-        T13,
-        T14,
-        T15,
-        T16,
-        T17,
-        T18,
-        T19,
-        T20
-      ]
-  ): T8 = {
-    val ptr = new Ptr[T8](elemRawPtr(rawptr, tag.offset(7.toUSize).rawSize))
-=======
-  @alwaysinline def at8(implicit tag: Tag.CStruct20[T1, T2, T3, T4, T5, T6, T7, T8, T9, T10, T11, T12, T13, T14, T15, T16, T17, T18, T19, T20]): Ptr[T8] = 
-    new Ptr[T8](elemRawPtr(rawptr, tag.offset(7.toULong).toLong))
 
   /** Load a value of a field number 8. */
   @alwaysinline def _8(implicit tag: Tag.CStruct20[T1, T2, T3, T4, T5, T6, T7, T8, T9, T10, T11, T12, T13, T14, T15, T16, T17, T18, T19, T20]): T8 = {
-    val ptr = new Ptr[T8](elemRawPtr(rawptr, tag.offset(7.toULong).toLong))
->>>>>>> 69749b9f
+    val ptr = new Ptr[T8](elemRawPtr(rawptr, tag.offset(7.toUSize).rawSize))
     ptr.unary_!(tag._8)
   }
 
   /** Store a value to a field number 8. */
-<<<<<<< HEAD
-  @alwaysinline def _8_=(value: T8)(implicit
-      tag: Tag.CStruct20[
-        T1,
-        T2,
-        T3,
-        T4,
-        T5,
-        T6,
-        T7,
-        T8,
-        T9,
-        T10,
-        T11,
-        T12,
-        T13,
-        T14,
-        T15,
-        T16,
-        T17,
-        T18,
-        T19,
-        T20
-      ]
-  ): Unit = {
+  @alwaysinline def _8_=(value: T8)(implicit tag: Tag.CStruct20[T1, T2, T3, T4, T5, T6, T7, T8, T9, T10, T11, T12, T13, T14, T15, T16, T17, T18, T19, T20]): Unit = {
     val ptr = new Ptr[T8](elemRawPtr(rawptr, tag.offset(7.toUSize).rawSize))
-=======
-  @alwaysinline def _8_=(value: T8)(implicit tag: Tag.CStruct20[T1, T2, T3, T4, T5, T6, T7, T8, T9, T10, T11, T12, T13, T14, T15, T16, T17, T18, T19, T20]): Unit = {
-    val ptr = new Ptr[T8](elemRawPtr(rawptr, tag.offset(7.toULong).toLong))
->>>>>>> 69749b9f
     ptr.`unary_!_=`(value)(tag._8)
   }
 
   /** Load a value of a field number 9. */
-<<<<<<< HEAD
-  @alwaysinline def at9(implicit
-      tag: Tag.CStruct20[
-        T1,
-        T2,
-        T3,
-        T4,
-        T5,
-        T6,
-        T7,
-        T8,
-        T9,
-        T10,
-        T11,
-        T12,
-        T13,
-        T14,
-        T15,
-        T16,
-        T17,
-        T18,
-        T19,
-        T20
-      ]
-  ): Ptr[T9] =
+  @alwaysinline def at9(implicit tag: Tag.CStruct20[T1, T2, T3, T4, T5, T6, T7, T8, T9, T10, T11, T12, T13, T14, T15, T16, T17, T18, T19, T20]): Ptr[T9] = 
     new Ptr[T9](elemRawPtr(rawptr, tag.offset(8.toUSize).rawSize))
-
-  /** Load a value of a field number 9. */
-  @alwaysinline def _9(implicit
-      tag: Tag.CStruct20[
-        T1,
-        T2,
-        T3,
-        T4,
-        T5,
-        T6,
-        T7,
-        T8,
-        T9,
-        T10,
-        T11,
-        T12,
-        T13,
-        T14,
-        T15,
-        T16,
-        T17,
-        T18,
-        T19,
-        T20
-      ]
-  ): T9 = {
-    val ptr = new Ptr[T9](elemRawPtr(rawptr, tag.offset(8.toUSize).rawSize))
-=======
-  @alwaysinline def at9(implicit tag: Tag.CStruct20[T1, T2, T3, T4, T5, T6, T7, T8, T9, T10, T11, T12, T13, T14, T15, T16, T17, T18, T19, T20]): Ptr[T9] = 
-    new Ptr[T9](elemRawPtr(rawptr, tag.offset(8.toULong).toLong))
 
   /** Load a value of a field number 9. */
   @alwaysinline def _9(implicit tag: Tag.CStruct20[T1, T2, T3, T4, T5, T6, T7, T8, T9, T10, T11, T12, T13, T14, T15, T16, T17, T18, T19, T20]): T9 = {
-    val ptr = new Ptr[T9](elemRawPtr(rawptr, tag.offset(8.toULong).toLong))
->>>>>>> 69749b9f
+    val ptr = new Ptr[T9](elemRawPtr(rawptr, tag.offset(8.toUSize).rawSize))
     ptr.unary_!(tag._9)
   }
 
   /** Store a value to a field number 9. */
-<<<<<<< HEAD
-  @alwaysinline def _9_=(value: T9)(implicit
-      tag: Tag.CStruct20[
-        T1,
-        T2,
-        T3,
-        T4,
-        T5,
-        T6,
-        T7,
-        T8,
-        T9,
-        T10,
-        T11,
-        T12,
-        T13,
-        T14,
-        T15,
-        T16,
-        T17,
-        T18,
-        T19,
-        T20
-      ]
-  ): Unit = {
+  @alwaysinline def _9_=(value: T9)(implicit tag: Tag.CStruct20[T1, T2, T3, T4, T5, T6, T7, T8, T9, T10, T11, T12, T13, T14, T15, T16, T17, T18, T19, T20]): Unit = {
     val ptr = new Ptr[T9](elemRawPtr(rawptr, tag.offset(8.toUSize).rawSize))
-=======
-  @alwaysinline def _9_=(value: T9)(implicit tag: Tag.CStruct20[T1, T2, T3, T4, T5, T6, T7, T8, T9, T10, T11, T12, T13, T14, T15, T16, T17, T18, T19, T20]): Unit = {
-    val ptr = new Ptr[T9](elemRawPtr(rawptr, tag.offset(8.toULong).toLong))
->>>>>>> 69749b9f
     ptr.`unary_!_=`(value)(tag._9)
   }
 
   /** Load a value of a field number 10. */
-<<<<<<< HEAD
-  @alwaysinline def at10(implicit
-      tag: Tag.CStruct20[
-        T1,
-        T2,
-        T3,
-        T4,
-        T5,
-        T6,
-        T7,
-        T8,
-        T9,
-        T10,
-        T11,
-        T12,
-        T13,
-        T14,
-        T15,
-        T16,
-        T17,
-        T18,
-        T19,
-        T20
-      ]
-  ): Ptr[T10] =
+  @alwaysinline def at10(implicit tag: Tag.CStruct20[T1, T2, T3, T4, T5, T6, T7, T8, T9, T10, T11, T12, T13, T14, T15, T16, T17, T18, T19, T20]): Ptr[T10] = 
     new Ptr[T10](elemRawPtr(rawptr, tag.offset(9.toUSize).rawSize))
-
-  /** Load a value of a field number 10. */
-  @alwaysinline def _10(implicit
-      tag: Tag.CStruct20[
-        T1,
-        T2,
-        T3,
-        T4,
-        T5,
-        T6,
-        T7,
-        T8,
-        T9,
-        T10,
-        T11,
-        T12,
-        T13,
-        T14,
-        T15,
-        T16,
-        T17,
-        T18,
-        T19,
-        T20
-      ]
-  ): T10 = {
-    val ptr = new Ptr[T10](elemRawPtr(rawptr, tag.offset(9.toUSize).rawSize))
-=======
-  @alwaysinline def at10(implicit tag: Tag.CStruct20[T1, T2, T3, T4, T5, T6, T7, T8, T9, T10, T11, T12, T13, T14, T15, T16, T17, T18, T19, T20]): Ptr[T10] = 
-    new Ptr[T10](elemRawPtr(rawptr, tag.offset(9.toULong).toLong))
 
   /** Load a value of a field number 10. */
   @alwaysinline def _10(implicit tag: Tag.CStruct20[T1, T2, T3, T4, T5, T6, T7, T8, T9, T10, T11, T12, T13, T14, T15, T16, T17, T18, T19, T20]): T10 = {
-    val ptr = new Ptr[T10](elemRawPtr(rawptr, tag.offset(9.toULong).toLong))
->>>>>>> 69749b9f
+    val ptr = new Ptr[T10](elemRawPtr(rawptr, tag.offset(9.toUSize).rawSize))
     ptr.unary_!(tag._10)
   }
 
   /** Store a value to a field number 10. */
-<<<<<<< HEAD
-  @alwaysinline def _10_=(value: T10)(implicit
-      tag: Tag.CStruct20[
-        T1,
-        T2,
-        T3,
-        T4,
-        T5,
-        T6,
-        T7,
-        T8,
-        T9,
-        T10,
-        T11,
-        T12,
-        T13,
-        T14,
-        T15,
-        T16,
-        T17,
-        T18,
-        T19,
-        T20
-      ]
-  ): Unit = {
+  @alwaysinline def _10_=(value: T10)(implicit tag: Tag.CStruct20[T1, T2, T3, T4, T5, T6, T7, T8, T9, T10, T11, T12, T13, T14, T15, T16, T17, T18, T19, T20]): Unit = {
     val ptr = new Ptr[T10](elemRawPtr(rawptr, tag.offset(9.toUSize).rawSize))
-=======
-  @alwaysinline def _10_=(value: T10)(implicit tag: Tag.CStruct20[T1, T2, T3, T4, T5, T6, T7, T8, T9, T10, T11, T12, T13, T14, T15, T16, T17, T18, T19, T20]): Unit = {
-    val ptr = new Ptr[T10](elemRawPtr(rawptr, tag.offset(9.toULong).toLong))
->>>>>>> 69749b9f
     ptr.`unary_!_=`(value)(tag._10)
   }
 
   /** Load a value of a field number 11. */
-<<<<<<< HEAD
-  @alwaysinline def at11(implicit
-      tag: Tag.CStruct20[
-        T1,
-        T2,
-        T3,
-        T4,
-        T5,
-        T6,
-        T7,
-        T8,
-        T9,
-        T10,
-        T11,
-        T12,
-        T13,
-        T14,
-        T15,
-        T16,
-        T17,
-        T18,
-        T19,
-        T20
-      ]
-  ): Ptr[T11] =
+  @alwaysinline def at11(implicit tag: Tag.CStruct20[T1, T2, T3, T4, T5, T6, T7, T8, T9, T10, T11, T12, T13, T14, T15, T16, T17, T18, T19, T20]): Ptr[T11] = 
     new Ptr[T11](elemRawPtr(rawptr, tag.offset(10.toUSize).rawSize))
-
-  /** Load a value of a field number 11. */
-  @alwaysinline def _11(implicit
-      tag: Tag.CStruct20[
-        T1,
-        T2,
-        T3,
-        T4,
-        T5,
-        T6,
-        T7,
-        T8,
-        T9,
-        T10,
-        T11,
-        T12,
-        T13,
-        T14,
-        T15,
-        T16,
-        T17,
-        T18,
-        T19,
-        T20
-      ]
-  ): T11 = {
-    val ptr = new Ptr[T11](elemRawPtr(rawptr, tag.offset(10.toUSize).rawSize))
-=======
-  @alwaysinline def at11(implicit tag: Tag.CStruct20[T1, T2, T3, T4, T5, T6, T7, T8, T9, T10, T11, T12, T13, T14, T15, T16, T17, T18, T19, T20]): Ptr[T11] = 
-    new Ptr[T11](elemRawPtr(rawptr, tag.offset(10.toULong).toLong))
 
   /** Load a value of a field number 11. */
   @alwaysinline def _11(implicit tag: Tag.CStruct20[T1, T2, T3, T4, T5, T6, T7, T8, T9, T10, T11, T12, T13, T14, T15, T16, T17, T18, T19, T20]): T11 = {
-    val ptr = new Ptr[T11](elemRawPtr(rawptr, tag.offset(10.toULong).toLong))
->>>>>>> 69749b9f
+    val ptr = new Ptr[T11](elemRawPtr(rawptr, tag.offset(10.toUSize).rawSize))
     ptr.unary_!(tag._11)
   }
 
   /** Store a value to a field number 11. */
-<<<<<<< HEAD
-  @alwaysinline def _11_=(value: T11)(implicit
-      tag: Tag.CStruct20[
-        T1,
-        T2,
-        T3,
-        T4,
-        T5,
-        T6,
-        T7,
-        T8,
-        T9,
-        T10,
-        T11,
-        T12,
-        T13,
-        T14,
-        T15,
-        T16,
-        T17,
-        T18,
-        T19,
-        T20
-      ]
-  ): Unit = {
+  @alwaysinline def _11_=(value: T11)(implicit tag: Tag.CStruct20[T1, T2, T3, T4, T5, T6, T7, T8, T9, T10, T11, T12, T13, T14, T15, T16, T17, T18, T19, T20]): Unit = {
     val ptr = new Ptr[T11](elemRawPtr(rawptr, tag.offset(10.toUSize).rawSize))
-=======
-  @alwaysinline def _11_=(value: T11)(implicit tag: Tag.CStruct20[T1, T2, T3, T4, T5, T6, T7, T8, T9, T10, T11, T12, T13, T14, T15, T16, T17, T18, T19, T20]): Unit = {
-    val ptr = new Ptr[T11](elemRawPtr(rawptr, tag.offset(10.toULong).toLong))
->>>>>>> 69749b9f
     ptr.`unary_!_=`(value)(tag._11)
   }
 
   /** Load a value of a field number 12. */
-<<<<<<< HEAD
-  @alwaysinline def at12(implicit
-      tag: Tag.CStruct20[
-        T1,
-        T2,
-        T3,
-        T4,
-        T5,
-        T6,
-        T7,
-        T8,
-        T9,
-        T10,
-        T11,
-        T12,
-        T13,
-        T14,
-        T15,
-        T16,
-        T17,
-        T18,
-        T19,
-        T20
-      ]
-  ): Ptr[T12] =
+  @alwaysinline def at12(implicit tag: Tag.CStruct20[T1, T2, T3, T4, T5, T6, T7, T8, T9, T10, T11, T12, T13, T14, T15, T16, T17, T18, T19, T20]): Ptr[T12] = 
     new Ptr[T12](elemRawPtr(rawptr, tag.offset(11.toUSize).rawSize))
-
-  /** Load a value of a field number 12. */
-  @alwaysinline def _12(implicit
-      tag: Tag.CStruct20[
-        T1,
-        T2,
-        T3,
-        T4,
-        T5,
-        T6,
-        T7,
-        T8,
-        T9,
-        T10,
-        T11,
-        T12,
-        T13,
-        T14,
-        T15,
-        T16,
-        T17,
-        T18,
-        T19,
-        T20
-      ]
-  ): T12 = {
-    val ptr = new Ptr[T12](elemRawPtr(rawptr, tag.offset(11.toUSize).rawSize))
-=======
-  @alwaysinline def at12(implicit tag: Tag.CStruct20[T1, T2, T3, T4, T5, T6, T7, T8, T9, T10, T11, T12, T13, T14, T15, T16, T17, T18, T19, T20]): Ptr[T12] = 
-    new Ptr[T12](elemRawPtr(rawptr, tag.offset(11.toULong).toLong))
 
   /** Load a value of a field number 12. */
   @alwaysinline def _12(implicit tag: Tag.CStruct20[T1, T2, T3, T4, T5, T6, T7, T8, T9, T10, T11, T12, T13, T14, T15, T16, T17, T18, T19, T20]): T12 = {
-    val ptr = new Ptr[T12](elemRawPtr(rawptr, tag.offset(11.toULong).toLong))
->>>>>>> 69749b9f
+    val ptr = new Ptr[T12](elemRawPtr(rawptr, tag.offset(11.toUSize).rawSize))
     ptr.unary_!(tag._12)
   }
 
   /** Store a value to a field number 12. */
-<<<<<<< HEAD
-  @alwaysinline def _12_=(value: T12)(implicit
-      tag: Tag.CStruct20[
-        T1,
-        T2,
-        T3,
-        T4,
-        T5,
-        T6,
-        T7,
-        T8,
-        T9,
-        T10,
-        T11,
-        T12,
-        T13,
-        T14,
-        T15,
-        T16,
-        T17,
-        T18,
-        T19,
-        T20
-      ]
-  ): Unit = {
+  @alwaysinline def _12_=(value: T12)(implicit tag: Tag.CStruct20[T1, T2, T3, T4, T5, T6, T7, T8, T9, T10, T11, T12, T13, T14, T15, T16, T17, T18, T19, T20]): Unit = {
     val ptr = new Ptr[T12](elemRawPtr(rawptr, tag.offset(11.toUSize).rawSize))
-=======
-  @alwaysinline def _12_=(value: T12)(implicit tag: Tag.CStruct20[T1, T2, T3, T4, T5, T6, T7, T8, T9, T10, T11, T12, T13, T14, T15, T16, T17, T18, T19, T20]): Unit = {
-    val ptr = new Ptr[T12](elemRawPtr(rawptr, tag.offset(11.toULong).toLong))
->>>>>>> 69749b9f
     ptr.`unary_!_=`(value)(tag._12)
   }
 
   /** Load a value of a field number 13. */
-<<<<<<< HEAD
-  @alwaysinline def at13(implicit
-      tag: Tag.CStruct20[
-        T1,
-        T2,
-        T3,
-        T4,
-        T5,
-        T6,
-        T7,
-        T8,
-        T9,
-        T10,
-        T11,
-        T12,
-        T13,
-        T14,
-        T15,
-        T16,
-        T17,
-        T18,
-        T19,
-        T20
-      ]
-  ): Ptr[T13] =
+  @alwaysinline def at13(implicit tag: Tag.CStruct20[T1, T2, T3, T4, T5, T6, T7, T8, T9, T10, T11, T12, T13, T14, T15, T16, T17, T18, T19, T20]): Ptr[T13] = 
     new Ptr[T13](elemRawPtr(rawptr, tag.offset(12.toUSize).rawSize))
-
-  /** Load a value of a field number 13. */
-  @alwaysinline def _13(implicit
-      tag: Tag.CStruct20[
-        T1,
-        T2,
-        T3,
-        T4,
-        T5,
-        T6,
-        T7,
-        T8,
-        T9,
-        T10,
-        T11,
-        T12,
-        T13,
-        T14,
-        T15,
-        T16,
-        T17,
-        T18,
-        T19,
-        T20
-      ]
-  ): T13 = {
-    val ptr = new Ptr[T13](elemRawPtr(rawptr, tag.offset(12.toUSize).rawSize))
-=======
-  @alwaysinline def at13(implicit tag: Tag.CStruct20[T1, T2, T3, T4, T5, T6, T7, T8, T9, T10, T11, T12, T13, T14, T15, T16, T17, T18, T19, T20]): Ptr[T13] = 
-    new Ptr[T13](elemRawPtr(rawptr, tag.offset(12.toULong).toLong))
 
   /** Load a value of a field number 13. */
   @alwaysinline def _13(implicit tag: Tag.CStruct20[T1, T2, T3, T4, T5, T6, T7, T8, T9, T10, T11, T12, T13, T14, T15, T16, T17, T18, T19, T20]): T13 = {
-    val ptr = new Ptr[T13](elemRawPtr(rawptr, tag.offset(12.toULong).toLong))
->>>>>>> 69749b9f
+    val ptr = new Ptr[T13](elemRawPtr(rawptr, tag.offset(12.toUSize).rawSize))
     ptr.unary_!(tag._13)
   }
 
   /** Store a value to a field number 13. */
-<<<<<<< HEAD
-  @alwaysinline def _13_=(value: T13)(implicit
-      tag: Tag.CStruct20[
-        T1,
-        T2,
-        T3,
-        T4,
-        T5,
-        T6,
-        T7,
-        T8,
-        T9,
-        T10,
-        T11,
-        T12,
-        T13,
-        T14,
-        T15,
-        T16,
-        T17,
-        T18,
-        T19,
-        T20
-      ]
-  ): Unit = {
+  @alwaysinline def _13_=(value: T13)(implicit tag: Tag.CStruct20[T1, T2, T3, T4, T5, T6, T7, T8, T9, T10, T11, T12, T13, T14, T15, T16, T17, T18, T19, T20]): Unit = {
     val ptr = new Ptr[T13](elemRawPtr(rawptr, tag.offset(12.toUSize).rawSize))
-=======
-  @alwaysinline def _13_=(value: T13)(implicit tag: Tag.CStruct20[T1, T2, T3, T4, T5, T6, T7, T8, T9, T10, T11, T12, T13, T14, T15, T16, T17, T18, T19, T20]): Unit = {
-    val ptr = new Ptr[T13](elemRawPtr(rawptr, tag.offset(12.toULong).toLong))
->>>>>>> 69749b9f
     ptr.`unary_!_=`(value)(tag._13)
   }
 
   /** Load a value of a field number 14. */
-<<<<<<< HEAD
-  @alwaysinline def at14(implicit
-      tag: Tag.CStruct20[
-        T1,
-        T2,
-        T3,
-        T4,
-        T5,
-        T6,
-        T7,
-        T8,
-        T9,
-        T10,
-        T11,
-        T12,
-        T13,
-        T14,
-        T15,
-        T16,
-        T17,
-        T18,
-        T19,
-        T20
-      ]
-  ): Ptr[T14] =
+  @alwaysinline def at14(implicit tag: Tag.CStruct20[T1, T2, T3, T4, T5, T6, T7, T8, T9, T10, T11, T12, T13, T14, T15, T16, T17, T18, T19, T20]): Ptr[T14] = 
     new Ptr[T14](elemRawPtr(rawptr, tag.offset(13.toUSize).rawSize))
-
-  /** Load a value of a field number 14. */
-  @alwaysinline def _14(implicit
-      tag: Tag.CStruct20[
-        T1,
-        T2,
-        T3,
-        T4,
-        T5,
-        T6,
-        T7,
-        T8,
-        T9,
-        T10,
-        T11,
-        T12,
-        T13,
-        T14,
-        T15,
-        T16,
-        T17,
-        T18,
-        T19,
-        T20
-      ]
-  ): T14 = {
-    val ptr = new Ptr[T14](elemRawPtr(rawptr, tag.offset(13.toUSize).rawSize))
-=======
-  @alwaysinline def at14(implicit tag: Tag.CStruct20[T1, T2, T3, T4, T5, T6, T7, T8, T9, T10, T11, T12, T13, T14, T15, T16, T17, T18, T19, T20]): Ptr[T14] = 
-    new Ptr[T14](elemRawPtr(rawptr, tag.offset(13.toULong).toLong))
 
   /** Load a value of a field number 14. */
   @alwaysinline def _14(implicit tag: Tag.CStruct20[T1, T2, T3, T4, T5, T6, T7, T8, T9, T10, T11, T12, T13, T14, T15, T16, T17, T18, T19, T20]): T14 = {
-    val ptr = new Ptr[T14](elemRawPtr(rawptr, tag.offset(13.toULong).toLong))
->>>>>>> 69749b9f
+    val ptr = new Ptr[T14](elemRawPtr(rawptr, tag.offset(13.toUSize).rawSize))
     ptr.unary_!(tag._14)
   }
 
   /** Store a value to a field number 14. */
-<<<<<<< HEAD
-  @alwaysinline def _14_=(value: T14)(implicit
-      tag: Tag.CStruct20[
-        T1,
-        T2,
-        T3,
-        T4,
-        T5,
-        T6,
-        T7,
-        T8,
-        T9,
-        T10,
-        T11,
-        T12,
-        T13,
-        T14,
-        T15,
-        T16,
-        T17,
-        T18,
-        T19,
-        T20
-      ]
-  ): Unit = {
+  @alwaysinline def _14_=(value: T14)(implicit tag: Tag.CStruct20[T1, T2, T3, T4, T5, T6, T7, T8, T9, T10, T11, T12, T13, T14, T15, T16, T17, T18, T19, T20]): Unit = {
     val ptr = new Ptr[T14](elemRawPtr(rawptr, tag.offset(13.toUSize).rawSize))
-=======
-  @alwaysinline def _14_=(value: T14)(implicit tag: Tag.CStruct20[T1, T2, T3, T4, T5, T6, T7, T8, T9, T10, T11, T12, T13, T14, T15, T16, T17, T18, T19, T20]): Unit = {
-    val ptr = new Ptr[T14](elemRawPtr(rawptr, tag.offset(13.toULong).toLong))
->>>>>>> 69749b9f
     ptr.`unary_!_=`(value)(tag._14)
   }
 
   /** Load a value of a field number 15. */
-<<<<<<< HEAD
-  @alwaysinline def at15(implicit
-      tag: Tag.CStruct20[
-        T1,
-        T2,
-        T3,
-        T4,
-        T5,
-        T6,
-        T7,
-        T8,
-        T9,
-        T10,
-        T11,
-        T12,
-        T13,
-        T14,
-        T15,
-        T16,
-        T17,
-        T18,
-        T19,
-        T20
-      ]
-  ): Ptr[T15] =
+  @alwaysinline def at15(implicit tag: Tag.CStruct20[T1, T2, T3, T4, T5, T6, T7, T8, T9, T10, T11, T12, T13, T14, T15, T16, T17, T18, T19, T20]): Ptr[T15] = 
     new Ptr[T15](elemRawPtr(rawptr, tag.offset(14.toUSize).rawSize))
-
-  /** Load a value of a field number 15. */
-  @alwaysinline def _15(implicit
-      tag: Tag.CStruct20[
-        T1,
-        T2,
-        T3,
-        T4,
-        T5,
-        T6,
-        T7,
-        T8,
-        T9,
-        T10,
-        T11,
-        T12,
-        T13,
-        T14,
-        T15,
-        T16,
-        T17,
-        T18,
-        T19,
-        T20
-      ]
-  ): T15 = {
-    val ptr = new Ptr[T15](elemRawPtr(rawptr, tag.offset(14.toUSize).rawSize))
-=======
-  @alwaysinline def at15(implicit tag: Tag.CStruct20[T1, T2, T3, T4, T5, T6, T7, T8, T9, T10, T11, T12, T13, T14, T15, T16, T17, T18, T19, T20]): Ptr[T15] = 
-    new Ptr[T15](elemRawPtr(rawptr, tag.offset(14.toULong).toLong))
 
   /** Load a value of a field number 15. */
   @alwaysinline def _15(implicit tag: Tag.CStruct20[T1, T2, T3, T4, T5, T6, T7, T8, T9, T10, T11, T12, T13, T14, T15, T16, T17, T18, T19, T20]): T15 = {
-    val ptr = new Ptr[T15](elemRawPtr(rawptr, tag.offset(14.toULong).toLong))
->>>>>>> 69749b9f
+    val ptr = new Ptr[T15](elemRawPtr(rawptr, tag.offset(14.toUSize).rawSize))
     ptr.unary_!(tag._15)
   }
 
   /** Store a value to a field number 15. */
-<<<<<<< HEAD
-  @alwaysinline def _15_=(value: T15)(implicit
-      tag: Tag.CStruct20[
-        T1,
-        T2,
-        T3,
-        T4,
-        T5,
-        T6,
-        T7,
-        T8,
-        T9,
-        T10,
-        T11,
-        T12,
-        T13,
-        T14,
-        T15,
-        T16,
-        T17,
-        T18,
-        T19,
-        T20
-      ]
-  ): Unit = {
+  @alwaysinline def _15_=(value: T15)(implicit tag: Tag.CStruct20[T1, T2, T3, T4, T5, T6, T7, T8, T9, T10, T11, T12, T13, T14, T15, T16, T17, T18, T19, T20]): Unit = {
     val ptr = new Ptr[T15](elemRawPtr(rawptr, tag.offset(14.toUSize).rawSize))
-=======
-  @alwaysinline def _15_=(value: T15)(implicit tag: Tag.CStruct20[T1, T2, T3, T4, T5, T6, T7, T8, T9, T10, T11, T12, T13, T14, T15, T16, T17, T18, T19, T20]): Unit = {
-    val ptr = new Ptr[T15](elemRawPtr(rawptr, tag.offset(14.toULong).toLong))
->>>>>>> 69749b9f
     ptr.`unary_!_=`(value)(tag._15)
   }
 
   /** Load a value of a field number 16. */
-<<<<<<< HEAD
-  @alwaysinline def at16(implicit
-      tag: Tag.CStruct20[
-        T1,
-        T2,
-        T3,
-        T4,
-        T5,
-        T6,
-        T7,
-        T8,
-        T9,
-        T10,
-        T11,
-        T12,
-        T13,
-        T14,
-        T15,
-        T16,
-        T17,
-        T18,
-        T19,
-        T20
-      ]
-  ): Ptr[T16] =
+  @alwaysinline def at16(implicit tag: Tag.CStruct20[T1, T2, T3, T4, T5, T6, T7, T8, T9, T10, T11, T12, T13, T14, T15, T16, T17, T18, T19, T20]): Ptr[T16] = 
     new Ptr[T16](elemRawPtr(rawptr, tag.offset(15.toUSize).rawSize))
-
-  /** Load a value of a field number 16. */
-  @alwaysinline def _16(implicit
-      tag: Tag.CStruct20[
-        T1,
-        T2,
-        T3,
-        T4,
-        T5,
-        T6,
-        T7,
-        T8,
-        T9,
-        T10,
-        T11,
-        T12,
-        T13,
-        T14,
-        T15,
-        T16,
-        T17,
-        T18,
-        T19,
-        T20
-      ]
-  ): T16 = {
-    val ptr = new Ptr[T16](elemRawPtr(rawptr, tag.offset(15.toUSize).rawSize))
-=======
-  @alwaysinline def at16(implicit tag: Tag.CStruct20[T1, T2, T3, T4, T5, T6, T7, T8, T9, T10, T11, T12, T13, T14, T15, T16, T17, T18, T19, T20]): Ptr[T16] = 
-    new Ptr[T16](elemRawPtr(rawptr, tag.offset(15.toULong).toLong))
 
   /** Load a value of a field number 16. */
   @alwaysinline def _16(implicit tag: Tag.CStruct20[T1, T2, T3, T4, T5, T6, T7, T8, T9, T10, T11, T12, T13, T14, T15, T16, T17, T18, T19, T20]): T16 = {
-    val ptr = new Ptr[T16](elemRawPtr(rawptr, tag.offset(15.toULong).toLong))
->>>>>>> 69749b9f
+    val ptr = new Ptr[T16](elemRawPtr(rawptr, tag.offset(15.toUSize).rawSize))
     ptr.unary_!(tag._16)
   }
 
   /** Store a value to a field number 16. */
-<<<<<<< HEAD
-  @alwaysinline def _16_=(value: T16)(implicit
-      tag: Tag.CStruct20[
-        T1,
-        T2,
-        T3,
-        T4,
-        T5,
-        T6,
-        T7,
-        T8,
-        T9,
-        T10,
-        T11,
-        T12,
-        T13,
-        T14,
-        T15,
-        T16,
-        T17,
-        T18,
-        T19,
-        T20
-      ]
-  ): Unit = {
+  @alwaysinline def _16_=(value: T16)(implicit tag: Tag.CStruct20[T1, T2, T3, T4, T5, T6, T7, T8, T9, T10, T11, T12, T13, T14, T15, T16, T17, T18, T19, T20]): Unit = {
     val ptr = new Ptr[T16](elemRawPtr(rawptr, tag.offset(15.toUSize).rawSize))
-=======
-  @alwaysinline def _16_=(value: T16)(implicit tag: Tag.CStruct20[T1, T2, T3, T4, T5, T6, T7, T8, T9, T10, T11, T12, T13, T14, T15, T16, T17, T18, T19, T20]): Unit = {
-    val ptr = new Ptr[T16](elemRawPtr(rawptr, tag.offset(15.toULong).toLong))
->>>>>>> 69749b9f
     ptr.`unary_!_=`(value)(tag._16)
   }
 
   /** Load a value of a field number 17. */
-<<<<<<< HEAD
-  @alwaysinline def at17(implicit
-      tag: Tag.CStruct20[
-        T1,
-        T2,
-        T3,
-        T4,
-        T5,
-        T6,
-        T7,
-        T8,
-        T9,
-        T10,
-        T11,
-        T12,
-        T13,
-        T14,
-        T15,
-        T16,
-        T17,
-        T18,
-        T19,
-        T20
-      ]
-  ): Ptr[T17] =
+  @alwaysinline def at17(implicit tag: Tag.CStruct20[T1, T2, T3, T4, T5, T6, T7, T8, T9, T10, T11, T12, T13, T14, T15, T16, T17, T18, T19, T20]): Ptr[T17] = 
     new Ptr[T17](elemRawPtr(rawptr, tag.offset(16.toUSize).rawSize))
-
-  /** Load a value of a field number 17. */
-  @alwaysinline def _17(implicit
-      tag: Tag.CStruct20[
-        T1,
-        T2,
-        T3,
-        T4,
-        T5,
-        T6,
-        T7,
-        T8,
-        T9,
-        T10,
-        T11,
-        T12,
-        T13,
-        T14,
-        T15,
-        T16,
-        T17,
-        T18,
-        T19,
-        T20
-      ]
-  ): T17 = {
-    val ptr = new Ptr[T17](elemRawPtr(rawptr, tag.offset(16.toUSize).rawSize))
-=======
-  @alwaysinline def at17(implicit tag: Tag.CStruct20[T1, T2, T3, T4, T5, T6, T7, T8, T9, T10, T11, T12, T13, T14, T15, T16, T17, T18, T19, T20]): Ptr[T17] = 
-    new Ptr[T17](elemRawPtr(rawptr, tag.offset(16.toULong).toLong))
 
   /** Load a value of a field number 17. */
   @alwaysinline def _17(implicit tag: Tag.CStruct20[T1, T2, T3, T4, T5, T6, T7, T8, T9, T10, T11, T12, T13, T14, T15, T16, T17, T18, T19, T20]): T17 = {
-    val ptr = new Ptr[T17](elemRawPtr(rawptr, tag.offset(16.toULong).toLong))
->>>>>>> 69749b9f
+    val ptr = new Ptr[T17](elemRawPtr(rawptr, tag.offset(16.toUSize).rawSize))
     ptr.unary_!(tag._17)
   }
 
   /** Store a value to a field number 17. */
-<<<<<<< HEAD
-  @alwaysinline def _17_=(value: T17)(implicit
-      tag: Tag.CStruct20[
-        T1,
-        T2,
-        T3,
-        T4,
-        T5,
-        T6,
-        T7,
-        T8,
-        T9,
-        T10,
-        T11,
-        T12,
-        T13,
-        T14,
-        T15,
-        T16,
-        T17,
-        T18,
-        T19,
-        T20
-      ]
-  ): Unit = {
+  @alwaysinline def _17_=(value: T17)(implicit tag: Tag.CStruct20[T1, T2, T3, T4, T5, T6, T7, T8, T9, T10, T11, T12, T13, T14, T15, T16, T17, T18, T19, T20]): Unit = {
     val ptr = new Ptr[T17](elemRawPtr(rawptr, tag.offset(16.toUSize).rawSize))
-=======
-  @alwaysinline def _17_=(value: T17)(implicit tag: Tag.CStruct20[T1, T2, T3, T4, T5, T6, T7, T8, T9, T10, T11, T12, T13, T14, T15, T16, T17, T18, T19, T20]): Unit = {
-    val ptr = new Ptr[T17](elemRawPtr(rawptr, tag.offset(16.toULong).toLong))
->>>>>>> 69749b9f
     ptr.`unary_!_=`(value)(tag._17)
   }
 
   /** Load a value of a field number 18. */
-<<<<<<< HEAD
-  @alwaysinline def at18(implicit
-      tag: Tag.CStruct20[
-        T1,
-        T2,
-        T3,
-        T4,
-        T5,
-        T6,
-        T7,
-        T8,
-        T9,
-        T10,
-        T11,
-        T12,
-        T13,
-        T14,
-        T15,
-        T16,
-        T17,
-        T18,
-        T19,
-        T20
-      ]
-  ): Ptr[T18] =
+  @alwaysinline def at18(implicit tag: Tag.CStruct20[T1, T2, T3, T4, T5, T6, T7, T8, T9, T10, T11, T12, T13, T14, T15, T16, T17, T18, T19, T20]): Ptr[T18] = 
     new Ptr[T18](elemRawPtr(rawptr, tag.offset(17.toUSize).rawSize))
-
-  /** Load a value of a field number 18. */
-  @alwaysinline def _18(implicit
-      tag: Tag.CStruct20[
-        T1,
-        T2,
-        T3,
-        T4,
-        T5,
-        T6,
-        T7,
-        T8,
-        T9,
-        T10,
-        T11,
-        T12,
-        T13,
-        T14,
-        T15,
-        T16,
-        T17,
-        T18,
-        T19,
-        T20
-      ]
-  ): T18 = {
-    val ptr = new Ptr[T18](elemRawPtr(rawptr, tag.offset(17.toUSize).rawSize))
-=======
-  @alwaysinline def at18(implicit tag: Tag.CStruct20[T1, T2, T3, T4, T5, T6, T7, T8, T9, T10, T11, T12, T13, T14, T15, T16, T17, T18, T19, T20]): Ptr[T18] = 
-    new Ptr[T18](elemRawPtr(rawptr, tag.offset(17.toULong).toLong))
 
   /** Load a value of a field number 18. */
   @alwaysinline def _18(implicit tag: Tag.CStruct20[T1, T2, T3, T4, T5, T6, T7, T8, T9, T10, T11, T12, T13, T14, T15, T16, T17, T18, T19, T20]): T18 = {
-    val ptr = new Ptr[T18](elemRawPtr(rawptr, tag.offset(17.toULong).toLong))
->>>>>>> 69749b9f
+    val ptr = new Ptr[T18](elemRawPtr(rawptr, tag.offset(17.toUSize).rawSize))
     ptr.unary_!(tag._18)
   }
 
   /** Store a value to a field number 18. */
-<<<<<<< HEAD
-  @alwaysinline def _18_=(value: T18)(implicit
-      tag: Tag.CStruct20[
-        T1,
-        T2,
-        T3,
-        T4,
-        T5,
-        T6,
-        T7,
-        T8,
-        T9,
-        T10,
-        T11,
-        T12,
-        T13,
-        T14,
-        T15,
-        T16,
-        T17,
-        T18,
-        T19,
-        T20
-      ]
-  ): Unit = {
+  @alwaysinline def _18_=(value: T18)(implicit tag: Tag.CStruct20[T1, T2, T3, T4, T5, T6, T7, T8, T9, T10, T11, T12, T13, T14, T15, T16, T17, T18, T19, T20]): Unit = {
     val ptr = new Ptr[T18](elemRawPtr(rawptr, tag.offset(17.toUSize).rawSize))
-=======
-  @alwaysinline def _18_=(value: T18)(implicit tag: Tag.CStruct20[T1, T2, T3, T4, T5, T6, T7, T8, T9, T10, T11, T12, T13, T14, T15, T16, T17, T18, T19, T20]): Unit = {
-    val ptr = new Ptr[T18](elemRawPtr(rawptr, tag.offset(17.toULong).toLong))
->>>>>>> 69749b9f
     ptr.`unary_!_=`(value)(tag._18)
   }
 
   /** Load a value of a field number 19. */
-<<<<<<< HEAD
-  @alwaysinline def at19(implicit
-      tag: Tag.CStruct20[
-        T1,
-        T2,
-        T3,
-        T4,
-        T5,
-        T6,
-        T7,
-        T8,
-        T9,
-        T10,
-        T11,
-        T12,
-        T13,
-        T14,
-        T15,
-        T16,
-        T17,
-        T18,
-        T19,
-        T20
-      ]
-  ): Ptr[T19] =
+  @alwaysinline def at19(implicit tag: Tag.CStruct20[T1, T2, T3, T4, T5, T6, T7, T8, T9, T10, T11, T12, T13, T14, T15, T16, T17, T18, T19, T20]): Ptr[T19] = 
     new Ptr[T19](elemRawPtr(rawptr, tag.offset(18.toUSize).rawSize))
-
-  /** Load a value of a field number 19. */
-  @alwaysinline def _19(implicit
-      tag: Tag.CStruct20[
-        T1,
-        T2,
-        T3,
-        T4,
-        T5,
-        T6,
-        T7,
-        T8,
-        T9,
-        T10,
-        T11,
-        T12,
-        T13,
-        T14,
-        T15,
-        T16,
-        T17,
-        T18,
-        T19,
-        T20
-      ]
-  ): T19 = {
-    val ptr = new Ptr[T19](elemRawPtr(rawptr, tag.offset(18.toUSize).rawSize))
-=======
-  @alwaysinline def at19(implicit tag: Tag.CStruct20[T1, T2, T3, T4, T5, T6, T7, T8, T9, T10, T11, T12, T13, T14, T15, T16, T17, T18, T19, T20]): Ptr[T19] = 
-    new Ptr[T19](elemRawPtr(rawptr, tag.offset(18.toULong).toLong))
 
   /** Load a value of a field number 19. */
   @alwaysinline def _19(implicit tag: Tag.CStruct20[T1, T2, T3, T4, T5, T6, T7, T8, T9, T10, T11, T12, T13, T14, T15, T16, T17, T18, T19, T20]): T19 = {
-    val ptr = new Ptr[T19](elemRawPtr(rawptr, tag.offset(18.toULong).toLong))
->>>>>>> 69749b9f
+    val ptr = new Ptr[T19](elemRawPtr(rawptr, tag.offset(18.toUSize).rawSize))
     ptr.unary_!(tag._19)
   }
 
   /** Store a value to a field number 19. */
-<<<<<<< HEAD
-  @alwaysinline def _19_=(value: T19)(implicit
-      tag: Tag.CStruct20[
-        T1,
-        T2,
-        T3,
-        T4,
-        T5,
-        T6,
-        T7,
-        T8,
-        T9,
-        T10,
-        T11,
-        T12,
-        T13,
-        T14,
-        T15,
-        T16,
-        T17,
-        T18,
-        T19,
-        T20
-      ]
-  ): Unit = {
+  @alwaysinline def _19_=(value: T19)(implicit tag: Tag.CStruct20[T1, T2, T3, T4, T5, T6, T7, T8, T9, T10, T11, T12, T13, T14, T15, T16, T17, T18, T19, T20]): Unit = {
     val ptr = new Ptr[T19](elemRawPtr(rawptr, tag.offset(18.toUSize).rawSize))
-=======
-  @alwaysinline def _19_=(value: T19)(implicit tag: Tag.CStruct20[T1, T2, T3, T4, T5, T6, T7, T8, T9, T10, T11, T12, T13, T14, T15, T16, T17, T18, T19, T20]): Unit = {
-    val ptr = new Ptr[T19](elemRawPtr(rawptr, tag.offset(18.toULong).toLong))
->>>>>>> 69749b9f
     ptr.`unary_!_=`(value)(tag._19)
   }
 
   /** Load a value of a field number 20. */
-<<<<<<< HEAD
-  @alwaysinline def at20(implicit
-      tag: Tag.CStruct20[
-        T1,
-        T2,
-        T3,
-        T4,
-        T5,
-        T6,
-        T7,
-        T8,
-        T9,
-        T10,
-        T11,
-        T12,
-        T13,
-        T14,
-        T15,
-        T16,
-        T17,
-        T18,
-        T19,
-        T20
-      ]
-  ): Ptr[T20] =
+  @alwaysinline def at20(implicit tag: Tag.CStruct20[T1, T2, T3, T4, T5, T6, T7, T8, T9, T10, T11, T12, T13, T14, T15, T16, T17, T18, T19, T20]): Ptr[T20] = 
     new Ptr[T20](elemRawPtr(rawptr, tag.offset(19.toUSize).rawSize))
-
-  /** Load a value of a field number 20. */
-  @alwaysinline def _20(implicit
-      tag: Tag.CStruct20[
-        T1,
-        T2,
-        T3,
-        T4,
-        T5,
-        T6,
-        T7,
-        T8,
-        T9,
-        T10,
-        T11,
-        T12,
-        T13,
-        T14,
-        T15,
-        T16,
-        T17,
-        T18,
-        T19,
-        T20
-      ]
-  ): T20 = {
-    val ptr = new Ptr[T20](elemRawPtr(rawptr, tag.offset(19.toUSize).rawSize))
-=======
-  @alwaysinline def at20(implicit tag: Tag.CStruct20[T1, T2, T3, T4, T5, T6, T7, T8, T9, T10, T11, T12, T13, T14, T15, T16, T17, T18, T19, T20]): Ptr[T20] = 
-    new Ptr[T20](elemRawPtr(rawptr, tag.offset(19.toULong).toLong))
 
   /** Load a value of a field number 20. */
   @alwaysinline def _20(implicit tag: Tag.CStruct20[T1, T2, T3, T4, T5, T6, T7, T8, T9, T10, T11, T12, T13, T14, T15, T16, T17, T18, T19, T20]): T20 = {
-    val ptr = new Ptr[T20](elemRawPtr(rawptr, tag.offset(19.toULong).toLong))
->>>>>>> 69749b9f
+    val ptr = new Ptr[T20](elemRawPtr(rawptr, tag.offset(19.toUSize).rawSize))
     ptr.unary_!(tag._20)
   }
 
   /** Store a value to a field number 20. */
-<<<<<<< HEAD
-  @alwaysinline def _20_=(value: T20)(implicit
-      tag: Tag.CStruct20[
-        T1,
-        T2,
-        T3,
-        T4,
-        T5,
-        T6,
-        T7,
-        T8,
-        T9,
-        T10,
-        T11,
-        T12,
-        T13,
-        T14,
-        T15,
-        T16,
-        T17,
-        T18,
-        T19,
-        T20
-      ]
-  ): Unit = {
+  @alwaysinline def _20_=(value: T20)(implicit tag: Tag.CStruct20[T1, T2, T3, T4, T5, T6, T7, T8, T9, T10, T11, T12, T13, T14, T15, T16, T17, T18, T19, T20]): Unit = {
     val ptr = new Ptr[T20](elemRawPtr(rawptr, tag.offset(19.toUSize).rawSize))
-=======
-  @alwaysinline def _20_=(value: T20)(implicit tag: Tag.CStruct20[T1, T2, T3, T4, T5, T6, T7, T8, T9, T10, T11, T12, T13, T14, T15, T16, T17, T18, T19, T20]): Unit = {
-    val ptr = new Ptr[T20](elemRawPtr(rawptr, tag.offset(19.toULong).toLong))
->>>>>>> 69749b9f
     ptr.`unary_!_=`(value)(tag._20)
   }
 
 }
 
-<<<<<<< HEAD
-final class CStruct21[
-    T1,
-    T2,
-    T3,
-    T4,
-    T5,
-    T6,
-    T7,
-    T8,
-    T9,
-    T10,
-    T11,
-    T12,
-    T13,
-    T14,
-    T15,
-    T16,
-    T17,
-    T18,
-    T19,
-    T20,
-    T21
-] private[scalanative] (private[scalanative] val rawptr: RawPtr)
-    extends CStruct {
-=======
 final class CStruct21[T1, T2, T3, T4, T5, T6, T7, T8, T9, T10, T11, T12, T13, T14, T15, T16, T17, T18, T19, T20, T21] private[scalanative] (private[scalanative] val rawptr: RawPtr) extends CStruct {
->>>>>>> 69749b9f
   @alwaysinline override def equals(other: Any): Boolean =
     (this eq other.asInstanceOf[AnyRef]) || (other match {
       case other: CStruct21[_, _, _, _, _, _, _, _, _, _, _, _, _, _, _, _, _, _, _, _, _] =>
@@ -14981,2230 +3813,348 @@
   @alwaysinline override def toString: String =
     "CStruct21@" + java.lang.Long.toHexString(castRawPtrToLong(rawptr))
 
-<<<<<<< HEAD
-  @alwaysinline def toPtr: Ptr[CStruct21[
-    T1,
-    T2,
-    T3,
-    T4,
-    T5,
-    T6,
-    T7,
-    T8,
-    T9,
-    T10,
-    T11,
-    T12,
-    T13,
-    T14,
-    T15,
-    T16,
-    T17,
-    T18,
-    T19,
-    T20,
-    T21
-  ]] =
-    fromRawPtr[CStruct21[
-      T1,
-      T2,
-      T3,
-      T4,
-      T5,
-      T6,
-      T7,
-      T8,
-      T9,
-      T10,
-      T11,
-      T12,
-      T13,
-      T14,
-      T15,
-      T16,
-      T17,
-      T18,
-      T19,
-      T20,
-      T21
-    ]](rawptr)
-
-  /** Load a value of a field number 1. */
-  @alwaysinline def at1(implicit
-      tag: Tag.CStruct21[
-        T1,
-        T2,
-        T3,
-        T4,
-        T5,
-        T6,
-        T7,
-        T8,
-        T9,
-        T10,
-        T11,
-        T12,
-        T13,
-        T14,
-        T15,
-        T16,
-        T17,
-        T18,
-        T19,
-        T20,
-        T21
-      ]
-  ): Ptr[T1] =
-    new Ptr[T1](elemRawPtr(rawptr, tag.offset(0.toUSize).rawSize))
-
-  /** Load a value of a field number 1. */
-  @alwaysinline def _1(implicit
-      tag: Tag.CStruct21[
-        T1,
-        T2,
-        T3,
-        T4,
-        T5,
-        T6,
-        T7,
-        T8,
-        T9,
-        T10,
-        T11,
-        T12,
-        T13,
-        T14,
-        T15,
-        T16,
-        T17,
-        T18,
-        T19,
-        T20,
-        T21
-      ]
-  ): T1 = {
-    val ptr = new Ptr[T1](elemRawPtr(rawptr, tag.offset(0.toUSize).rawSize))
-=======
   @alwaysinline def toPtr: Ptr[CStruct21[T1, T2, T3, T4, T5, T6, T7, T8, T9, T10, T11, T12, T13, T14, T15, T16, T17, T18, T19, T20, T21]] =
     fromRawPtr[CStruct21[T1, T2, T3, T4, T5, T6, T7, T8, T9, T10, T11, T12, T13, T14, T15, T16, T17, T18, T19, T20, T21]](rawptr)
 
   /** Load a value of a field number 1. */
   @alwaysinline def at1(implicit tag: Tag.CStruct21[T1, T2, T3, T4, T5, T6, T7, T8, T9, T10, T11, T12, T13, T14, T15, T16, T17, T18, T19, T20, T21]): Ptr[T1] = 
-    new Ptr[T1](elemRawPtr(rawptr, tag.offset(0.toULong).toLong))
+    new Ptr[T1](elemRawPtr(rawptr, tag.offset(0.toUSize).rawSize))
 
   /** Load a value of a field number 1. */
   @alwaysinline def _1(implicit tag: Tag.CStruct21[T1, T2, T3, T4, T5, T6, T7, T8, T9, T10, T11, T12, T13, T14, T15, T16, T17, T18, T19, T20, T21]): T1 = {
-    val ptr = new Ptr[T1](elemRawPtr(rawptr, tag.offset(0.toULong).toLong))
->>>>>>> 69749b9f
+    val ptr = new Ptr[T1](elemRawPtr(rawptr, tag.offset(0.toUSize).rawSize))
     ptr.unary_!(tag._1)
   }
 
   /** Store a value to a field number 1. */
-<<<<<<< HEAD
-  @alwaysinline def _1_=(value: T1)(implicit
-      tag: Tag.CStruct21[
-        T1,
-        T2,
-        T3,
-        T4,
-        T5,
-        T6,
-        T7,
-        T8,
-        T9,
-        T10,
-        T11,
-        T12,
-        T13,
-        T14,
-        T15,
-        T16,
-        T17,
-        T18,
-        T19,
-        T20,
-        T21
-      ]
-  ): Unit = {
+  @alwaysinline def _1_=(value: T1)(implicit tag: Tag.CStruct21[T1, T2, T3, T4, T5, T6, T7, T8, T9, T10, T11, T12, T13, T14, T15, T16, T17, T18, T19, T20, T21]): Unit = {
     val ptr = new Ptr[T1](elemRawPtr(rawptr, tag.offset(0.toUSize).rawSize))
-=======
-  @alwaysinline def _1_=(value: T1)(implicit tag: Tag.CStruct21[T1, T2, T3, T4, T5, T6, T7, T8, T9, T10, T11, T12, T13, T14, T15, T16, T17, T18, T19, T20, T21]): Unit = {
-    val ptr = new Ptr[T1](elemRawPtr(rawptr, tag.offset(0.toULong).toLong))
->>>>>>> 69749b9f
     ptr.`unary_!_=`(value)(tag._1)
   }
 
   /** Load a value of a field number 2. */
-<<<<<<< HEAD
-  @alwaysinline def at2(implicit
-      tag: Tag.CStruct21[
-        T1,
-        T2,
-        T3,
-        T4,
-        T5,
-        T6,
-        T7,
-        T8,
-        T9,
-        T10,
-        T11,
-        T12,
-        T13,
-        T14,
-        T15,
-        T16,
-        T17,
-        T18,
-        T19,
-        T20,
-        T21
-      ]
-  ): Ptr[T2] =
+  @alwaysinline def at2(implicit tag: Tag.CStruct21[T1, T2, T3, T4, T5, T6, T7, T8, T9, T10, T11, T12, T13, T14, T15, T16, T17, T18, T19, T20, T21]): Ptr[T2] = 
     new Ptr[T2](elemRawPtr(rawptr, tag.offset(1.toUSize).rawSize))
-
-  /** Load a value of a field number 2. */
-  @alwaysinline def _2(implicit
-      tag: Tag.CStruct21[
-        T1,
-        T2,
-        T3,
-        T4,
-        T5,
-        T6,
-        T7,
-        T8,
-        T9,
-        T10,
-        T11,
-        T12,
-        T13,
-        T14,
-        T15,
-        T16,
-        T17,
-        T18,
-        T19,
-        T20,
-        T21
-      ]
-  ): T2 = {
-    val ptr = new Ptr[T2](elemRawPtr(rawptr, tag.offset(1.toUSize).rawSize))
-=======
-  @alwaysinline def at2(implicit tag: Tag.CStruct21[T1, T2, T3, T4, T5, T6, T7, T8, T9, T10, T11, T12, T13, T14, T15, T16, T17, T18, T19, T20, T21]): Ptr[T2] = 
-    new Ptr[T2](elemRawPtr(rawptr, tag.offset(1.toULong).toLong))
 
   /** Load a value of a field number 2. */
   @alwaysinline def _2(implicit tag: Tag.CStruct21[T1, T2, T3, T4, T5, T6, T7, T8, T9, T10, T11, T12, T13, T14, T15, T16, T17, T18, T19, T20, T21]): T2 = {
-    val ptr = new Ptr[T2](elemRawPtr(rawptr, tag.offset(1.toULong).toLong))
->>>>>>> 69749b9f
+    val ptr = new Ptr[T2](elemRawPtr(rawptr, tag.offset(1.toUSize).rawSize))
     ptr.unary_!(tag._2)
   }
 
   /** Store a value to a field number 2. */
-<<<<<<< HEAD
-  @alwaysinline def _2_=(value: T2)(implicit
-      tag: Tag.CStruct21[
-        T1,
-        T2,
-        T3,
-        T4,
-        T5,
-        T6,
-        T7,
-        T8,
-        T9,
-        T10,
-        T11,
-        T12,
-        T13,
-        T14,
-        T15,
-        T16,
-        T17,
-        T18,
-        T19,
-        T20,
-        T21
-      ]
-  ): Unit = {
+  @alwaysinline def _2_=(value: T2)(implicit tag: Tag.CStruct21[T1, T2, T3, T4, T5, T6, T7, T8, T9, T10, T11, T12, T13, T14, T15, T16, T17, T18, T19, T20, T21]): Unit = {
     val ptr = new Ptr[T2](elemRawPtr(rawptr, tag.offset(1.toUSize).rawSize))
-=======
-  @alwaysinline def _2_=(value: T2)(implicit tag: Tag.CStruct21[T1, T2, T3, T4, T5, T6, T7, T8, T9, T10, T11, T12, T13, T14, T15, T16, T17, T18, T19, T20, T21]): Unit = {
-    val ptr = new Ptr[T2](elemRawPtr(rawptr, tag.offset(1.toULong).toLong))
->>>>>>> 69749b9f
     ptr.`unary_!_=`(value)(tag._2)
   }
 
   /** Load a value of a field number 3. */
-<<<<<<< HEAD
-  @alwaysinline def at3(implicit
-      tag: Tag.CStruct21[
-        T1,
-        T2,
-        T3,
-        T4,
-        T5,
-        T6,
-        T7,
-        T8,
-        T9,
-        T10,
-        T11,
-        T12,
-        T13,
-        T14,
-        T15,
-        T16,
-        T17,
-        T18,
-        T19,
-        T20,
-        T21
-      ]
-  ): Ptr[T3] =
+  @alwaysinline def at3(implicit tag: Tag.CStruct21[T1, T2, T3, T4, T5, T6, T7, T8, T9, T10, T11, T12, T13, T14, T15, T16, T17, T18, T19, T20, T21]): Ptr[T3] = 
     new Ptr[T3](elemRawPtr(rawptr, tag.offset(2.toUSize).rawSize))
-
-  /** Load a value of a field number 3. */
-  @alwaysinline def _3(implicit
-      tag: Tag.CStruct21[
-        T1,
-        T2,
-        T3,
-        T4,
-        T5,
-        T6,
-        T7,
-        T8,
-        T9,
-        T10,
-        T11,
-        T12,
-        T13,
-        T14,
-        T15,
-        T16,
-        T17,
-        T18,
-        T19,
-        T20,
-        T21
-      ]
-  ): T3 = {
-    val ptr = new Ptr[T3](elemRawPtr(rawptr, tag.offset(2.toUSize).rawSize))
-=======
-  @alwaysinline def at3(implicit tag: Tag.CStruct21[T1, T2, T3, T4, T5, T6, T7, T8, T9, T10, T11, T12, T13, T14, T15, T16, T17, T18, T19, T20, T21]): Ptr[T3] = 
-    new Ptr[T3](elemRawPtr(rawptr, tag.offset(2.toULong).toLong))
 
   /** Load a value of a field number 3. */
   @alwaysinline def _3(implicit tag: Tag.CStruct21[T1, T2, T3, T4, T5, T6, T7, T8, T9, T10, T11, T12, T13, T14, T15, T16, T17, T18, T19, T20, T21]): T3 = {
-    val ptr = new Ptr[T3](elemRawPtr(rawptr, tag.offset(2.toULong).toLong))
->>>>>>> 69749b9f
+    val ptr = new Ptr[T3](elemRawPtr(rawptr, tag.offset(2.toUSize).rawSize))
     ptr.unary_!(tag._3)
   }
 
   /** Store a value to a field number 3. */
-<<<<<<< HEAD
-  @alwaysinline def _3_=(value: T3)(implicit
-      tag: Tag.CStruct21[
-        T1,
-        T2,
-        T3,
-        T4,
-        T5,
-        T6,
-        T7,
-        T8,
-        T9,
-        T10,
-        T11,
-        T12,
-        T13,
-        T14,
-        T15,
-        T16,
-        T17,
-        T18,
-        T19,
-        T20,
-        T21
-      ]
-  ): Unit = {
+  @alwaysinline def _3_=(value: T3)(implicit tag: Tag.CStruct21[T1, T2, T3, T4, T5, T6, T7, T8, T9, T10, T11, T12, T13, T14, T15, T16, T17, T18, T19, T20, T21]): Unit = {
     val ptr = new Ptr[T3](elemRawPtr(rawptr, tag.offset(2.toUSize).rawSize))
-=======
-  @alwaysinline def _3_=(value: T3)(implicit tag: Tag.CStruct21[T1, T2, T3, T4, T5, T6, T7, T8, T9, T10, T11, T12, T13, T14, T15, T16, T17, T18, T19, T20, T21]): Unit = {
-    val ptr = new Ptr[T3](elemRawPtr(rawptr, tag.offset(2.toULong).toLong))
->>>>>>> 69749b9f
     ptr.`unary_!_=`(value)(tag._3)
   }
 
   /** Load a value of a field number 4. */
-<<<<<<< HEAD
-  @alwaysinline def at4(implicit
-      tag: Tag.CStruct21[
-        T1,
-        T2,
-        T3,
-        T4,
-        T5,
-        T6,
-        T7,
-        T8,
-        T9,
-        T10,
-        T11,
-        T12,
-        T13,
-        T14,
-        T15,
-        T16,
-        T17,
-        T18,
-        T19,
-        T20,
-        T21
-      ]
-  ): Ptr[T4] =
+  @alwaysinline def at4(implicit tag: Tag.CStruct21[T1, T2, T3, T4, T5, T6, T7, T8, T9, T10, T11, T12, T13, T14, T15, T16, T17, T18, T19, T20, T21]): Ptr[T4] = 
     new Ptr[T4](elemRawPtr(rawptr, tag.offset(3.toUSize).rawSize))
-
-  /** Load a value of a field number 4. */
-  @alwaysinline def _4(implicit
-      tag: Tag.CStruct21[
-        T1,
-        T2,
-        T3,
-        T4,
-        T5,
-        T6,
-        T7,
-        T8,
-        T9,
-        T10,
-        T11,
-        T12,
-        T13,
-        T14,
-        T15,
-        T16,
-        T17,
-        T18,
-        T19,
-        T20,
-        T21
-      ]
-  ): T4 = {
-    val ptr = new Ptr[T4](elemRawPtr(rawptr, tag.offset(3.toUSize).rawSize))
-=======
-  @alwaysinline def at4(implicit tag: Tag.CStruct21[T1, T2, T3, T4, T5, T6, T7, T8, T9, T10, T11, T12, T13, T14, T15, T16, T17, T18, T19, T20, T21]): Ptr[T4] = 
-    new Ptr[T4](elemRawPtr(rawptr, tag.offset(3.toULong).toLong))
 
   /** Load a value of a field number 4. */
   @alwaysinline def _4(implicit tag: Tag.CStruct21[T1, T2, T3, T4, T5, T6, T7, T8, T9, T10, T11, T12, T13, T14, T15, T16, T17, T18, T19, T20, T21]): T4 = {
-    val ptr = new Ptr[T4](elemRawPtr(rawptr, tag.offset(3.toULong).toLong))
->>>>>>> 69749b9f
+    val ptr = new Ptr[T4](elemRawPtr(rawptr, tag.offset(3.toUSize).rawSize))
     ptr.unary_!(tag._4)
   }
 
   /** Store a value to a field number 4. */
-<<<<<<< HEAD
-  @alwaysinline def _4_=(value: T4)(implicit
-      tag: Tag.CStruct21[
-        T1,
-        T2,
-        T3,
-        T4,
-        T5,
-        T6,
-        T7,
-        T8,
-        T9,
-        T10,
-        T11,
-        T12,
-        T13,
-        T14,
-        T15,
-        T16,
-        T17,
-        T18,
-        T19,
-        T20,
-        T21
-      ]
-  ): Unit = {
+  @alwaysinline def _4_=(value: T4)(implicit tag: Tag.CStruct21[T1, T2, T3, T4, T5, T6, T7, T8, T9, T10, T11, T12, T13, T14, T15, T16, T17, T18, T19, T20, T21]): Unit = {
     val ptr = new Ptr[T4](elemRawPtr(rawptr, tag.offset(3.toUSize).rawSize))
-=======
-  @alwaysinline def _4_=(value: T4)(implicit tag: Tag.CStruct21[T1, T2, T3, T4, T5, T6, T7, T8, T9, T10, T11, T12, T13, T14, T15, T16, T17, T18, T19, T20, T21]): Unit = {
-    val ptr = new Ptr[T4](elemRawPtr(rawptr, tag.offset(3.toULong).toLong))
->>>>>>> 69749b9f
     ptr.`unary_!_=`(value)(tag._4)
   }
 
   /** Load a value of a field number 5. */
-<<<<<<< HEAD
-  @alwaysinline def at5(implicit
-      tag: Tag.CStruct21[
-        T1,
-        T2,
-        T3,
-        T4,
-        T5,
-        T6,
-        T7,
-        T8,
-        T9,
-        T10,
-        T11,
-        T12,
-        T13,
-        T14,
-        T15,
-        T16,
-        T17,
-        T18,
-        T19,
-        T20,
-        T21
-      ]
-  ): Ptr[T5] =
+  @alwaysinline def at5(implicit tag: Tag.CStruct21[T1, T2, T3, T4, T5, T6, T7, T8, T9, T10, T11, T12, T13, T14, T15, T16, T17, T18, T19, T20, T21]): Ptr[T5] = 
     new Ptr[T5](elemRawPtr(rawptr, tag.offset(4.toUSize).rawSize))
-
-  /** Load a value of a field number 5. */
-  @alwaysinline def _5(implicit
-      tag: Tag.CStruct21[
-        T1,
-        T2,
-        T3,
-        T4,
-        T5,
-        T6,
-        T7,
-        T8,
-        T9,
-        T10,
-        T11,
-        T12,
-        T13,
-        T14,
-        T15,
-        T16,
-        T17,
-        T18,
-        T19,
-        T20,
-        T21
-      ]
-  ): T5 = {
-    val ptr = new Ptr[T5](elemRawPtr(rawptr, tag.offset(4.toUSize).rawSize))
-=======
-  @alwaysinline def at5(implicit tag: Tag.CStruct21[T1, T2, T3, T4, T5, T6, T7, T8, T9, T10, T11, T12, T13, T14, T15, T16, T17, T18, T19, T20, T21]): Ptr[T5] = 
-    new Ptr[T5](elemRawPtr(rawptr, tag.offset(4.toULong).toLong))
 
   /** Load a value of a field number 5. */
   @alwaysinline def _5(implicit tag: Tag.CStruct21[T1, T2, T3, T4, T5, T6, T7, T8, T9, T10, T11, T12, T13, T14, T15, T16, T17, T18, T19, T20, T21]): T5 = {
-    val ptr = new Ptr[T5](elemRawPtr(rawptr, tag.offset(4.toULong).toLong))
->>>>>>> 69749b9f
+    val ptr = new Ptr[T5](elemRawPtr(rawptr, tag.offset(4.toUSize).rawSize))
     ptr.unary_!(tag._5)
   }
 
   /** Store a value to a field number 5. */
-<<<<<<< HEAD
-  @alwaysinline def _5_=(value: T5)(implicit
-      tag: Tag.CStruct21[
-        T1,
-        T2,
-        T3,
-        T4,
-        T5,
-        T6,
-        T7,
-        T8,
-        T9,
-        T10,
-        T11,
-        T12,
-        T13,
-        T14,
-        T15,
-        T16,
-        T17,
-        T18,
-        T19,
-        T20,
-        T21
-      ]
-  ): Unit = {
+  @alwaysinline def _5_=(value: T5)(implicit tag: Tag.CStruct21[T1, T2, T3, T4, T5, T6, T7, T8, T9, T10, T11, T12, T13, T14, T15, T16, T17, T18, T19, T20, T21]): Unit = {
     val ptr = new Ptr[T5](elemRawPtr(rawptr, tag.offset(4.toUSize).rawSize))
-=======
-  @alwaysinline def _5_=(value: T5)(implicit tag: Tag.CStruct21[T1, T2, T3, T4, T5, T6, T7, T8, T9, T10, T11, T12, T13, T14, T15, T16, T17, T18, T19, T20, T21]): Unit = {
-    val ptr = new Ptr[T5](elemRawPtr(rawptr, tag.offset(4.toULong).toLong))
->>>>>>> 69749b9f
     ptr.`unary_!_=`(value)(tag._5)
   }
 
   /** Load a value of a field number 6. */
-<<<<<<< HEAD
-  @alwaysinline def at6(implicit
-      tag: Tag.CStruct21[
-        T1,
-        T2,
-        T3,
-        T4,
-        T5,
-        T6,
-        T7,
-        T8,
-        T9,
-        T10,
-        T11,
-        T12,
-        T13,
-        T14,
-        T15,
-        T16,
-        T17,
-        T18,
-        T19,
-        T20,
-        T21
-      ]
-  ): Ptr[T6] =
+  @alwaysinline def at6(implicit tag: Tag.CStruct21[T1, T2, T3, T4, T5, T6, T7, T8, T9, T10, T11, T12, T13, T14, T15, T16, T17, T18, T19, T20, T21]): Ptr[T6] = 
     new Ptr[T6](elemRawPtr(rawptr, tag.offset(5.toUSize).rawSize))
-
-  /** Load a value of a field number 6. */
-  @alwaysinline def _6(implicit
-      tag: Tag.CStruct21[
-        T1,
-        T2,
-        T3,
-        T4,
-        T5,
-        T6,
-        T7,
-        T8,
-        T9,
-        T10,
-        T11,
-        T12,
-        T13,
-        T14,
-        T15,
-        T16,
-        T17,
-        T18,
-        T19,
-        T20,
-        T21
-      ]
-  ): T6 = {
-    val ptr = new Ptr[T6](elemRawPtr(rawptr, tag.offset(5.toUSize).rawSize))
-=======
-  @alwaysinline def at6(implicit tag: Tag.CStruct21[T1, T2, T3, T4, T5, T6, T7, T8, T9, T10, T11, T12, T13, T14, T15, T16, T17, T18, T19, T20, T21]): Ptr[T6] = 
-    new Ptr[T6](elemRawPtr(rawptr, tag.offset(5.toULong).toLong))
 
   /** Load a value of a field number 6. */
   @alwaysinline def _6(implicit tag: Tag.CStruct21[T1, T2, T3, T4, T5, T6, T7, T8, T9, T10, T11, T12, T13, T14, T15, T16, T17, T18, T19, T20, T21]): T6 = {
-    val ptr = new Ptr[T6](elemRawPtr(rawptr, tag.offset(5.toULong).toLong))
->>>>>>> 69749b9f
+    val ptr = new Ptr[T6](elemRawPtr(rawptr, tag.offset(5.toUSize).rawSize))
     ptr.unary_!(tag._6)
   }
 
   /** Store a value to a field number 6. */
-<<<<<<< HEAD
-  @alwaysinline def _6_=(value: T6)(implicit
-      tag: Tag.CStruct21[
-        T1,
-        T2,
-        T3,
-        T4,
-        T5,
-        T6,
-        T7,
-        T8,
-        T9,
-        T10,
-        T11,
-        T12,
-        T13,
-        T14,
-        T15,
-        T16,
-        T17,
-        T18,
-        T19,
-        T20,
-        T21
-      ]
-  ): Unit = {
+  @alwaysinline def _6_=(value: T6)(implicit tag: Tag.CStruct21[T1, T2, T3, T4, T5, T6, T7, T8, T9, T10, T11, T12, T13, T14, T15, T16, T17, T18, T19, T20, T21]): Unit = {
     val ptr = new Ptr[T6](elemRawPtr(rawptr, tag.offset(5.toUSize).rawSize))
-=======
-  @alwaysinline def _6_=(value: T6)(implicit tag: Tag.CStruct21[T1, T2, T3, T4, T5, T6, T7, T8, T9, T10, T11, T12, T13, T14, T15, T16, T17, T18, T19, T20, T21]): Unit = {
-    val ptr = new Ptr[T6](elemRawPtr(rawptr, tag.offset(5.toULong).toLong))
->>>>>>> 69749b9f
     ptr.`unary_!_=`(value)(tag._6)
   }
 
   /** Load a value of a field number 7. */
-<<<<<<< HEAD
-  @alwaysinline def at7(implicit
-      tag: Tag.CStruct21[
-        T1,
-        T2,
-        T3,
-        T4,
-        T5,
-        T6,
-        T7,
-        T8,
-        T9,
-        T10,
-        T11,
-        T12,
-        T13,
-        T14,
-        T15,
-        T16,
-        T17,
-        T18,
-        T19,
-        T20,
-        T21
-      ]
-  ): Ptr[T7] =
+  @alwaysinline def at7(implicit tag: Tag.CStruct21[T1, T2, T3, T4, T5, T6, T7, T8, T9, T10, T11, T12, T13, T14, T15, T16, T17, T18, T19, T20, T21]): Ptr[T7] = 
     new Ptr[T7](elemRawPtr(rawptr, tag.offset(6.toUSize).rawSize))
-
-  /** Load a value of a field number 7. */
-  @alwaysinline def _7(implicit
-      tag: Tag.CStruct21[
-        T1,
-        T2,
-        T3,
-        T4,
-        T5,
-        T6,
-        T7,
-        T8,
-        T9,
-        T10,
-        T11,
-        T12,
-        T13,
-        T14,
-        T15,
-        T16,
-        T17,
-        T18,
-        T19,
-        T20,
-        T21
-      ]
-  ): T7 = {
-    val ptr = new Ptr[T7](elemRawPtr(rawptr, tag.offset(6.toUSize).rawSize))
-=======
-  @alwaysinline def at7(implicit tag: Tag.CStruct21[T1, T2, T3, T4, T5, T6, T7, T8, T9, T10, T11, T12, T13, T14, T15, T16, T17, T18, T19, T20, T21]): Ptr[T7] = 
-    new Ptr[T7](elemRawPtr(rawptr, tag.offset(6.toULong).toLong))
 
   /** Load a value of a field number 7. */
   @alwaysinline def _7(implicit tag: Tag.CStruct21[T1, T2, T3, T4, T5, T6, T7, T8, T9, T10, T11, T12, T13, T14, T15, T16, T17, T18, T19, T20, T21]): T7 = {
-    val ptr = new Ptr[T7](elemRawPtr(rawptr, tag.offset(6.toULong).toLong))
->>>>>>> 69749b9f
+    val ptr = new Ptr[T7](elemRawPtr(rawptr, tag.offset(6.toUSize).rawSize))
     ptr.unary_!(tag._7)
   }
 
   /** Store a value to a field number 7. */
-<<<<<<< HEAD
-  @alwaysinline def _7_=(value: T7)(implicit
-      tag: Tag.CStruct21[
-        T1,
-        T2,
-        T3,
-        T4,
-        T5,
-        T6,
-        T7,
-        T8,
-        T9,
-        T10,
-        T11,
-        T12,
-        T13,
-        T14,
-        T15,
-        T16,
-        T17,
-        T18,
-        T19,
-        T20,
-        T21
-      ]
-  ): Unit = {
+  @alwaysinline def _7_=(value: T7)(implicit tag: Tag.CStruct21[T1, T2, T3, T4, T5, T6, T7, T8, T9, T10, T11, T12, T13, T14, T15, T16, T17, T18, T19, T20, T21]): Unit = {
     val ptr = new Ptr[T7](elemRawPtr(rawptr, tag.offset(6.toUSize).rawSize))
-=======
-  @alwaysinline def _7_=(value: T7)(implicit tag: Tag.CStruct21[T1, T2, T3, T4, T5, T6, T7, T8, T9, T10, T11, T12, T13, T14, T15, T16, T17, T18, T19, T20, T21]): Unit = {
-    val ptr = new Ptr[T7](elemRawPtr(rawptr, tag.offset(6.toULong).toLong))
->>>>>>> 69749b9f
     ptr.`unary_!_=`(value)(tag._7)
   }
 
   /** Load a value of a field number 8. */
-<<<<<<< HEAD
-  @alwaysinline def at8(implicit
-      tag: Tag.CStruct21[
-        T1,
-        T2,
-        T3,
-        T4,
-        T5,
-        T6,
-        T7,
-        T8,
-        T9,
-        T10,
-        T11,
-        T12,
-        T13,
-        T14,
-        T15,
-        T16,
-        T17,
-        T18,
-        T19,
-        T20,
-        T21
-      ]
-  ): Ptr[T8] =
+  @alwaysinline def at8(implicit tag: Tag.CStruct21[T1, T2, T3, T4, T5, T6, T7, T8, T9, T10, T11, T12, T13, T14, T15, T16, T17, T18, T19, T20, T21]): Ptr[T8] = 
     new Ptr[T8](elemRawPtr(rawptr, tag.offset(7.toUSize).rawSize))
-
-  /** Load a value of a field number 8. */
-  @alwaysinline def _8(implicit
-      tag: Tag.CStruct21[
-        T1,
-        T2,
-        T3,
-        T4,
-        T5,
-        T6,
-        T7,
-        T8,
-        T9,
-        T10,
-        T11,
-        T12,
-        T13,
-        T14,
-        T15,
-        T16,
-        T17,
-        T18,
-        T19,
-        T20,
-        T21
-      ]
-  ): T8 = {
-    val ptr = new Ptr[T8](elemRawPtr(rawptr, tag.offset(7.toUSize).rawSize))
-=======
-  @alwaysinline def at8(implicit tag: Tag.CStruct21[T1, T2, T3, T4, T5, T6, T7, T8, T9, T10, T11, T12, T13, T14, T15, T16, T17, T18, T19, T20, T21]): Ptr[T8] = 
-    new Ptr[T8](elemRawPtr(rawptr, tag.offset(7.toULong).toLong))
 
   /** Load a value of a field number 8. */
   @alwaysinline def _8(implicit tag: Tag.CStruct21[T1, T2, T3, T4, T5, T6, T7, T8, T9, T10, T11, T12, T13, T14, T15, T16, T17, T18, T19, T20, T21]): T8 = {
-    val ptr = new Ptr[T8](elemRawPtr(rawptr, tag.offset(7.toULong).toLong))
->>>>>>> 69749b9f
+    val ptr = new Ptr[T8](elemRawPtr(rawptr, tag.offset(7.toUSize).rawSize))
     ptr.unary_!(tag._8)
   }
 
   /** Store a value to a field number 8. */
-<<<<<<< HEAD
-  @alwaysinline def _8_=(value: T8)(implicit
-      tag: Tag.CStruct21[
-        T1,
-        T2,
-        T3,
-        T4,
-        T5,
-        T6,
-        T7,
-        T8,
-        T9,
-        T10,
-        T11,
-        T12,
-        T13,
-        T14,
-        T15,
-        T16,
-        T17,
-        T18,
-        T19,
-        T20,
-        T21
-      ]
-  ): Unit = {
+  @alwaysinline def _8_=(value: T8)(implicit tag: Tag.CStruct21[T1, T2, T3, T4, T5, T6, T7, T8, T9, T10, T11, T12, T13, T14, T15, T16, T17, T18, T19, T20, T21]): Unit = {
     val ptr = new Ptr[T8](elemRawPtr(rawptr, tag.offset(7.toUSize).rawSize))
-=======
-  @alwaysinline def _8_=(value: T8)(implicit tag: Tag.CStruct21[T1, T2, T3, T4, T5, T6, T7, T8, T9, T10, T11, T12, T13, T14, T15, T16, T17, T18, T19, T20, T21]): Unit = {
-    val ptr = new Ptr[T8](elemRawPtr(rawptr, tag.offset(7.toULong).toLong))
->>>>>>> 69749b9f
     ptr.`unary_!_=`(value)(tag._8)
   }
 
   /** Load a value of a field number 9. */
-<<<<<<< HEAD
-  @alwaysinline def at9(implicit
-      tag: Tag.CStruct21[
-        T1,
-        T2,
-        T3,
-        T4,
-        T5,
-        T6,
-        T7,
-        T8,
-        T9,
-        T10,
-        T11,
-        T12,
-        T13,
-        T14,
-        T15,
-        T16,
-        T17,
-        T18,
-        T19,
-        T20,
-        T21
-      ]
-  ): Ptr[T9] =
+  @alwaysinline def at9(implicit tag: Tag.CStruct21[T1, T2, T3, T4, T5, T6, T7, T8, T9, T10, T11, T12, T13, T14, T15, T16, T17, T18, T19, T20, T21]): Ptr[T9] = 
     new Ptr[T9](elemRawPtr(rawptr, tag.offset(8.toUSize).rawSize))
-
-  /** Load a value of a field number 9. */
-  @alwaysinline def _9(implicit
-      tag: Tag.CStruct21[
-        T1,
-        T2,
-        T3,
-        T4,
-        T5,
-        T6,
-        T7,
-        T8,
-        T9,
-        T10,
-        T11,
-        T12,
-        T13,
-        T14,
-        T15,
-        T16,
-        T17,
-        T18,
-        T19,
-        T20,
-        T21
-      ]
-  ): T9 = {
-    val ptr = new Ptr[T9](elemRawPtr(rawptr, tag.offset(8.toUSize).rawSize))
-=======
-  @alwaysinline def at9(implicit tag: Tag.CStruct21[T1, T2, T3, T4, T5, T6, T7, T8, T9, T10, T11, T12, T13, T14, T15, T16, T17, T18, T19, T20, T21]): Ptr[T9] = 
-    new Ptr[T9](elemRawPtr(rawptr, tag.offset(8.toULong).toLong))
 
   /** Load a value of a field number 9. */
   @alwaysinline def _9(implicit tag: Tag.CStruct21[T1, T2, T3, T4, T5, T6, T7, T8, T9, T10, T11, T12, T13, T14, T15, T16, T17, T18, T19, T20, T21]): T9 = {
-    val ptr = new Ptr[T9](elemRawPtr(rawptr, tag.offset(8.toULong).toLong))
->>>>>>> 69749b9f
+    val ptr = new Ptr[T9](elemRawPtr(rawptr, tag.offset(8.toUSize).rawSize))
     ptr.unary_!(tag._9)
   }
 
   /** Store a value to a field number 9. */
-<<<<<<< HEAD
-  @alwaysinline def _9_=(value: T9)(implicit
-      tag: Tag.CStruct21[
-        T1,
-        T2,
-        T3,
-        T4,
-        T5,
-        T6,
-        T7,
-        T8,
-        T9,
-        T10,
-        T11,
-        T12,
-        T13,
-        T14,
-        T15,
-        T16,
-        T17,
-        T18,
-        T19,
-        T20,
-        T21
-      ]
-  ): Unit = {
+  @alwaysinline def _9_=(value: T9)(implicit tag: Tag.CStruct21[T1, T2, T3, T4, T5, T6, T7, T8, T9, T10, T11, T12, T13, T14, T15, T16, T17, T18, T19, T20, T21]): Unit = {
     val ptr = new Ptr[T9](elemRawPtr(rawptr, tag.offset(8.toUSize).rawSize))
-=======
-  @alwaysinline def _9_=(value: T9)(implicit tag: Tag.CStruct21[T1, T2, T3, T4, T5, T6, T7, T8, T9, T10, T11, T12, T13, T14, T15, T16, T17, T18, T19, T20, T21]): Unit = {
-    val ptr = new Ptr[T9](elemRawPtr(rawptr, tag.offset(8.toULong).toLong))
->>>>>>> 69749b9f
     ptr.`unary_!_=`(value)(tag._9)
   }
 
   /** Load a value of a field number 10. */
-<<<<<<< HEAD
-  @alwaysinline def at10(implicit
-      tag: Tag.CStruct21[
-        T1,
-        T2,
-        T3,
-        T4,
-        T5,
-        T6,
-        T7,
-        T8,
-        T9,
-        T10,
-        T11,
-        T12,
-        T13,
-        T14,
-        T15,
-        T16,
-        T17,
-        T18,
-        T19,
-        T20,
-        T21
-      ]
-  ): Ptr[T10] =
+  @alwaysinline def at10(implicit tag: Tag.CStruct21[T1, T2, T3, T4, T5, T6, T7, T8, T9, T10, T11, T12, T13, T14, T15, T16, T17, T18, T19, T20, T21]): Ptr[T10] = 
     new Ptr[T10](elemRawPtr(rawptr, tag.offset(9.toUSize).rawSize))
-
-  /** Load a value of a field number 10. */
-  @alwaysinline def _10(implicit
-      tag: Tag.CStruct21[
-        T1,
-        T2,
-        T3,
-        T4,
-        T5,
-        T6,
-        T7,
-        T8,
-        T9,
-        T10,
-        T11,
-        T12,
-        T13,
-        T14,
-        T15,
-        T16,
-        T17,
-        T18,
-        T19,
-        T20,
-        T21
-      ]
-  ): T10 = {
-    val ptr = new Ptr[T10](elemRawPtr(rawptr, tag.offset(9.toUSize).rawSize))
-=======
-  @alwaysinline def at10(implicit tag: Tag.CStruct21[T1, T2, T3, T4, T5, T6, T7, T8, T9, T10, T11, T12, T13, T14, T15, T16, T17, T18, T19, T20, T21]): Ptr[T10] = 
-    new Ptr[T10](elemRawPtr(rawptr, tag.offset(9.toULong).toLong))
 
   /** Load a value of a field number 10. */
   @alwaysinline def _10(implicit tag: Tag.CStruct21[T1, T2, T3, T4, T5, T6, T7, T8, T9, T10, T11, T12, T13, T14, T15, T16, T17, T18, T19, T20, T21]): T10 = {
-    val ptr = new Ptr[T10](elemRawPtr(rawptr, tag.offset(9.toULong).toLong))
->>>>>>> 69749b9f
+    val ptr = new Ptr[T10](elemRawPtr(rawptr, tag.offset(9.toUSize).rawSize))
     ptr.unary_!(tag._10)
   }
 
   /** Store a value to a field number 10. */
-<<<<<<< HEAD
-  @alwaysinline def _10_=(value: T10)(implicit
-      tag: Tag.CStruct21[
-        T1,
-        T2,
-        T3,
-        T4,
-        T5,
-        T6,
-        T7,
-        T8,
-        T9,
-        T10,
-        T11,
-        T12,
-        T13,
-        T14,
-        T15,
-        T16,
-        T17,
-        T18,
-        T19,
-        T20,
-        T21
-      ]
-  ): Unit = {
+  @alwaysinline def _10_=(value: T10)(implicit tag: Tag.CStruct21[T1, T2, T3, T4, T5, T6, T7, T8, T9, T10, T11, T12, T13, T14, T15, T16, T17, T18, T19, T20, T21]): Unit = {
     val ptr = new Ptr[T10](elemRawPtr(rawptr, tag.offset(9.toUSize).rawSize))
-=======
-  @alwaysinline def _10_=(value: T10)(implicit tag: Tag.CStruct21[T1, T2, T3, T4, T5, T6, T7, T8, T9, T10, T11, T12, T13, T14, T15, T16, T17, T18, T19, T20, T21]): Unit = {
-    val ptr = new Ptr[T10](elemRawPtr(rawptr, tag.offset(9.toULong).toLong))
->>>>>>> 69749b9f
     ptr.`unary_!_=`(value)(tag._10)
   }
 
   /** Load a value of a field number 11. */
-<<<<<<< HEAD
-  @alwaysinline def at11(implicit
-      tag: Tag.CStruct21[
-        T1,
-        T2,
-        T3,
-        T4,
-        T5,
-        T6,
-        T7,
-        T8,
-        T9,
-        T10,
-        T11,
-        T12,
-        T13,
-        T14,
-        T15,
-        T16,
-        T17,
-        T18,
-        T19,
-        T20,
-        T21
-      ]
-  ): Ptr[T11] =
+  @alwaysinline def at11(implicit tag: Tag.CStruct21[T1, T2, T3, T4, T5, T6, T7, T8, T9, T10, T11, T12, T13, T14, T15, T16, T17, T18, T19, T20, T21]): Ptr[T11] = 
     new Ptr[T11](elemRawPtr(rawptr, tag.offset(10.toUSize).rawSize))
-
-  /** Load a value of a field number 11. */
-  @alwaysinline def _11(implicit
-      tag: Tag.CStruct21[
-        T1,
-        T2,
-        T3,
-        T4,
-        T5,
-        T6,
-        T7,
-        T8,
-        T9,
-        T10,
-        T11,
-        T12,
-        T13,
-        T14,
-        T15,
-        T16,
-        T17,
-        T18,
-        T19,
-        T20,
-        T21
-      ]
-  ): T11 = {
-    val ptr = new Ptr[T11](elemRawPtr(rawptr, tag.offset(10.toUSize).rawSize))
-=======
-  @alwaysinline def at11(implicit tag: Tag.CStruct21[T1, T2, T3, T4, T5, T6, T7, T8, T9, T10, T11, T12, T13, T14, T15, T16, T17, T18, T19, T20, T21]): Ptr[T11] = 
-    new Ptr[T11](elemRawPtr(rawptr, tag.offset(10.toULong).toLong))
 
   /** Load a value of a field number 11. */
   @alwaysinline def _11(implicit tag: Tag.CStruct21[T1, T2, T3, T4, T5, T6, T7, T8, T9, T10, T11, T12, T13, T14, T15, T16, T17, T18, T19, T20, T21]): T11 = {
-    val ptr = new Ptr[T11](elemRawPtr(rawptr, tag.offset(10.toULong).toLong))
->>>>>>> 69749b9f
+    val ptr = new Ptr[T11](elemRawPtr(rawptr, tag.offset(10.toUSize).rawSize))
     ptr.unary_!(tag._11)
   }
 
   /** Store a value to a field number 11. */
-<<<<<<< HEAD
-  @alwaysinline def _11_=(value: T11)(implicit
-      tag: Tag.CStruct21[
-        T1,
-        T2,
-        T3,
-        T4,
-        T5,
-        T6,
-        T7,
-        T8,
-        T9,
-        T10,
-        T11,
-        T12,
-        T13,
-        T14,
-        T15,
-        T16,
-        T17,
-        T18,
-        T19,
-        T20,
-        T21
-      ]
-  ): Unit = {
+  @alwaysinline def _11_=(value: T11)(implicit tag: Tag.CStruct21[T1, T2, T3, T4, T5, T6, T7, T8, T9, T10, T11, T12, T13, T14, T15, T16, T17, T18, T19, T20, T21]): Unit = {
     val ptr = new Ptr[T11](elemRawPtr(rawptr, tag.offset(10.toUSize).rawSize))
-=======
-  @alwaysinline def _11_=(value: T11)(implicit tag: Tag.CStruct21[T1, T2, T3, T4, T5, T6, T7, T8, T9, T10, T11, T12, T13, T14, T15, T16, T17, T18, T19, T20, T21]): Unit = {
-    val ptr = new Ptr[T11](elemRawPtr(rawptr, tag.offset(10.toULong).toLong))
->>>>>>> 69749b9f
     ptr.`unary_!_=`(value)(tag._11)
   }
 
   /** Load a value of a field number 12. */
-<<<<<<< HEAD
-  @alwaysinline def at12(implicit
-      tag: Tag.CStruct21[
-        T1,
-        T2,
-        T3,
-        T4,
-        T5,
-        T6,
-        T7,
-        T8,
-        T9,
-        T10,
-        T11,
-        T12,
-        T13,
-        T14,
-        T15,
-        T16,
-        T17,
-        T18,
-        T19,
-        T20,
-        T21
-      ]
-  ): Ptr[T12] =
+  @alwaysinline def at12(implicit tag: Tag.CStruct21[T1, T2, T3, T4, T5, T6, T7, T8, T9, T10, T11, T12, T13, T14, T15, T16, T17, T18, T19, T20, T21]): Ptr[T12] = 
     new Ptr[T12](elemRawPtr(rawptr, tag.offset(11.toUSize).rawSize))
-
-  /** Load a value of a field number 12. */
-  @alwaysinline def _12(implicit
-      tag: Tag.CStruct21[
-        T1,
-        T2,
-        T3,
-        T4,
-        T5,
-        T6,
-        T7,
-        T8,
-        T9,
-        T10,
-        T11,
-        T12,
-        T13,
-        T14,
-        T15,
-        T16,
-        T17,
-        T18,
-        T19,
-        T20,
-        T21
-      ]
-  ): T12 = {
-    val ptr = new Ptr[T12](elemRawPtr(rawptr, tag.offset(11.toUSize).rawSize))
-=======
-  @alwaysinline def at12(implicit tag: Tag.CStruct21[T1, T2, T3, T4, T5, T6, T7, T8, T9, T10, T11, T12, T13, T14, T15, T16, T17, T18, T19, T20, T21]): Ptr[T12] = 
-    new Ptr[T12](elemRawPtr(rawptr, tag.offset(11.toULong).toLong))
 
   /** Load a value of a field number 12. */
   @alwaysinline def _12(implicit tag: Tag.CStruct21[T1, T2, T3, T4, T5, T6, T7, T8, T9, T10, T11, T12, T13, T14, T15, T16, T17, T18, T19, T20, T21]): T12 = {
-    val ptr = new Ptr[T12](elemRawPtr(rawptr, tag.offset(11.toULong).toLong))
->>>>>>> 69749b9f
+    val ptr = new Ptr[T12](elemRawPtr(rawptr, tag.offset(11.toUSize).rawSize))
     ptr.unary_!(tag._12)
   }
 
   /** Store a value to a field number 12. */
-<<<<<<< HEAD
-  @alwaysinline def _12_=(value: T12)(implicit
-      tag: Tag.CStruct21[
-        T1,
-        T2,
-        T3,
-        T4,
-        T5,
-        T6,
-        T7,
-        T8,
-        T9,
-        T10,
-        T11,
-        T12,
-        T13,
-        T14,
-        T15,
-        T16,
-        T17,
-        T18,
-        T19,
-        T20,
-        T21
-      ]
-  ): Unit = {
+  @alwaysinline def _12_=(value: T12)(implicit tag: Tag.CStruct21[T1, T2, T3, T4, T5, T6, T7, T8, T9, T10, T11, T12, T13, T14, T15, T16, T17, T18, T19, T20, T21]): Unit = {
     val ptr = new Ptr[T12](elemRawPtr(rawptr, tag.offset(11.toUSize).rawSize))
-=======
-  @alwaysinline def _12_=(value: T12)(implicit tag: Tag.CStruct21[T1, T2, T3, T4, T5, T6, T7, T8, T9, T10, T11, T12, T13, T14, T15, T16, T17, T18, T19, T20, T21]): Unit = {
-    val ptr = new Ptr[T12](elemRawPtr(rawptr, tag.offset(11.toULong).toLong))
->>>>>>> 69749b9f
     ptr.`unary_!_=`(value)(tag._12)
   }
 
   /** Load a value of a field number 13. */
-<<<<<<< HEAD
-  @alwaysinline def at13(implicit
-      tag: Tag.CStruct21[
-        T1,
-        T2,
-        T3,
-        T4,
-        T5,
-        T6,
-        T7,
-        T8,
-        T9,
-        T10,
-        T11,
-        T12,
-        T13,
-        T14,
-        T15,
-        T16,
-        T17,
-        T18,
-        T19,
-        T20,
-        T21
-      ]
-  ): Ptr[T13] =
+  @alwaysinline def at13(implicit tag: Tag.CStruct21[T1, T2, T3, T4, T5, T6, T7, T8, T9, T10, T11, T12, T13, T14, T15, T16, T17, T18, T19, T20, T21]): Ptr[T13] = 
     new Ptr[T13](elemRawPtr(rawptr, tag.offset(12.toUSize).rawSize))
-
-  /** Load a value of a field number 13. */
-  @alwaysinline def _13(implicit
-      tag: Tag.CStruct21[
-        T1,
-        T2,
-        T3,
-        T4,
-        T5,
-        T6,
-        T7,
-        T8,
-        T9,
-        T10,
-        T11,
-        T12,
-        T13,
-        T14,
-        T15,
-        T16,
-        T17,
-        T18,
-        T19,
-        T20,
-        T21
-      ]
-  ): T13 = {
-    val ptr = new Ptr[T13](elemRawPtr(rawptr, tag.offset(12.toUSize).rawSize))
-=======
-  @alwaysinline def at13(implicit tag: Tag.CStruct21[T1, T2, T3, T4, T5, T6, T7, T8, T9, T10, T11, T12, T13, T14, T15, T16, T17, T18, T19, T20, T21]): Ptr[T13] = 
-    new Ptr[T13](elemRawPtr(rawptr, tag.offset(12.toULong).toLong))
 
   /** Load a value of a field number 13. */
   @alwaysinline def _13(implicit tag: Tag.CStruct21[T1, T2, T3, T4, T5, T6, T7, T8, T9, T10, T11, T12, T13, T14, T15, T16, T17, T18, T19, T20, T21]): T13 = {
-    val ptr = new Ptr[T13](elemRawPtr(rawptr, tag.offset(12.toULong).toLong))
->>>>>>> 69749b9f
+    val ptr = new Ptr[T13](elemRawPtr(rawptr, tag.offset(12.toUSize).rawSize))
     ptr.unary_!(tag._13)
   }
 
   /** Store a value to a field number 13. */
-<<<<<<< HEAD
-  @alwaysinline def _13_=(value: T13)(implicit
-      tag: Tag.CStruct21[
-        T1,
-        T2,
-        T3,
-        T4,
-        T5,
-        T6,
-        T7,
-        T8,
-        T9,
-        T10,
-        T11,
-        T12,
-        T13,
-        T14,
-        T15,
-        T16,
-        T17,
-        T18,
-        T19,
-        T20,
-        T21
-      ]
-  ): Unit = {
+  @alwaysinline def _13_=(value: T13)(implicit tag: Tag.CStruct21[T1, T2, T3, T4, T5, T6, T7, T8, T9, T10, T11, T12, T13, T14, T15, T16, T17, T18, T19, T20, T21]): Unit = {
     val ptr = new Ptr[T13](elemRawPtr(rawptr, tag.offset(12.toUSize).rawSize))
-=======
-  @alwaysinline def _13_=(value: T13)(implicit tag: Tag.CStruct21[T1, T2, T3, T4, T5, T6, T7, T8, T9, T10, T11, T12, T13, T14, T15, T16, T17, T18, T19, T20, T21]): Unit = {
-    val ptr = new Ptr[T13](elemRawPtr(rawptr, tag.offset(12.toULong).toLong))
->>>>>>> 69749b9f
     ptr.`unary_!_=`(value)(tag._13)
   }
 
   /** Load a value of a field number 14. */
-<<<<<<< HEAD
-  @alwaysinline def at14(implicit
-      tag: Tag.CStruct21[
-        T1,
-        T2,
-        T3,
-        T4,
-        T5,
-        T6,
-        T7,
-        T8,
-        T9,
-        T10,
-        T11,
-        T12,
-        T13,
-        T14,
-        T15,
-        T16,
-        T17,
-        T18,
-        T19,
-        T20,
-        T21
-      ]
-  ): Ptr[T14] =
+  @alwaysinline def at14(implicit tag: Tag.CStruct21[T1, T2, T3, T4, T5, T6, T7, T8, T9, T10, T11, T12, T13, T14, T15, T16, T17, T18, T19, T20, T21]): Ptr[T14] = 
     new Ptr[T14](elemRawPtr(rawptr, tag.offset(13.toUSize).rawSize))
-
-  /** Load a value of a field number 14. */
-  @alwaysinline def _14(implicit
-      tag: Tag.CStruct21[
-        T1,
-        T2,
-        T3,
-        T4,
-        T5,
-        T6,
-        T7,
-        T8,
-        T9,
-        T10,
-        T11,
-        T12,
-        T13,
-        T14,
-        T15,
-        T16,
-        T17,
-        T18,
-        T19,
-        T20,
-        T21
-      ]
-  ): T14 = {
-    val ptr = new Ptr[T14](elemRawPtr(rawptr, tag.offset(13.toUSize).rawSize))
-=======
-  @alwaysinline def at14(implicit tag: Tag.CStruct21[T1, T2, T3, T4, T5, T6, T7, T8, T9, T10, T11, T12, T13, T14, T15, T16, T17, T18, T19, T20, T21]): Ptr[T14] = 
-    new Ptr[T14](elemRawPtr(rawptr, tag.offset(13.toULong).toLong))
 
   /** Load a value of a field number 14. */
   @alwaysinline def _14(implicit tag: Tag.CStruct21[T1, T2, T3, T4, T5, T6, T7, T8, T9, T10, T11, T12, T13, T14, T15, T16, T17, T18, T19, T20, T21]): T14 = {
-    val ptr = new Ptr[T14](elemRawPtr(rawptr, tag.offset(13.toULong).toLong))
->>>>>>> 69749b9f
+    val ptr = new Ptr[T14](elemRawPtr(rawptr, tag.offset(13.toUSize).rawSize))
     ptr.unary_!(tag._14)
   }
 
   /** Store a value to a field number 14. */
-<<<<<<< HEAD
-  @alwaysinline def _14_=(value: T14)(implicit
-      tag: Tag.CStruct21[
-        T1,
-        T2,
-        T3,
-        T4,
-        T5,
-        T6,
-        T7,
-        T8,
-        T9,
-        T10,
-        T11,
-        T12,
-        T13,
-        T14,
-        T15,
-        T16,
-        T17,
-        T18,
-        T19,
-        T20,
-        T21
-      ]
-  ): Unit = {
+  @alwaysinline def _14_=(value: T14)(implicit tag: Tag.CStruct21[T1, T2, T3, T4, T5, T6, T7, T8, T9, T10, T11, T12, T13, T14, T15, T16, T17, T18, T19, T20, T21]): Unit = {
     val ptr = new Ptr[T14](elemRawPtr(rawptr, tag.offset(13.toUSize).rawSize))
-=======
-  @alwaysinline def _14_=(value: T14)(implicit tag: Tag.CStruct21[T1, T2, T3, T4, T5, T6, T7, T8, T9, T10, T11, T12, T13, T14, T15, T16, T17, T18, T19, T20, T21]): Unit = {
-    val ptr = new Ptr[T14](elemRawPtr(rawptr, tag.offset(13.toULong).toLong))
->>>>>>> 69749b9f
     ptr.`unary_!_=`(value)(tag._14)
   }
 
   /** Load a value of a field number 15. */
-<<<<<<< HEAD
-  @alwaysinline def at15(implicit
-      tag: Tag.CStruct21[
-        T1,
-        T2,
-        T3,
-        T4,
-        T5,
-        T6,
-        T7,
-        T8,
-        T9,
-        T10,
-        T11,
-        T12,
-        T13,
-        T14,
-        T15,
-        T16,
-        T17,
-        T18,
-        T19,
-        T20,
-        T21
-      ]
-  ): Ptr[T15] =
+  @alwaysinline def at15(implicit tag: Tag.CStruct21[T1, T2, T3, T4, T5, T6, T7, T8, T9, T10, T11, T12, T13, T14, T15, T16, T17, T18, T19, T20, T21]): Ptr[T15] = 
     new Ptr[T15](elemRawPtr(rawptr, tag.offset(14.toUSize).rawSize))
-
-  /** Load a value of a field number 15. */
-  @alwaysinline def _15(implicit
-      tag: Tag.CStruct21[
-        T1,
-        T2,
-        T3,
-        T4,
-        T5,
-        T6,
-        T7,
-        T8,
-        T9,
-        T10,
-        T11,
-        T12,
-        T13,
-        T14,
-        T15,
-        T16,
-        T17,
-        T18,
-        T19,
-        T20,
-        T21
-      ]
-  ): T15 = {
-    val ptr = new Ptr[T15](elemRawPtr(rawptr, tag.offset(14.toUSize).rawSize))
-=======
-  @alwaysinline def at15(implicit tag: Tag.CStruct21[T1, T2, T3, T4, T5, T6, T7, T8, T9, T10, T11, T12, T13, T14, T15, T16, T17, T18, T19, T20, T21]): Ptr[T15] = 
-    new Ptr[T15](elemRawPtr(rawptr, tag.offset(14.toULong).toLong))
 
   /** Load a value of a field number 15. */
   @alwaysinline def _15(implicit tag: Tag.CStruct21[T1, T2, T3, T4, T5, T6, T7, T8, T9, T10, T11, T12, T13, T14, T15, T16, T17, T18, T19, T20, T21]): T15 = {
-    val ptr = new Ptr[T15](elemRawPtr(rawptr, tag.offset(14.toULong).toLong))
->>>>>>> 69749b9f
+    val ptr = new Ptr[T15](elemRawPtr(rawptr, tag.offset(14.toUSize).rawSize))
     ptr.unary_!(tag._15)
   }
 
   /** Store a value to a field number 15. */
-<<<<<<< HEAD
-  @alwaysinline def _15_=(value: T15)(implicit
-      tag: Tag.CStruct21[
-        T1,
-        T2,
-        T3,
-        T4,
-        T5,
-        T6,
-        T7,
-        T8,
-        T9,
-        T10,
-        T11,
-        T12,
-        T13,
-        T14,
-        T15,
-        T16,
-        T17,
-        T18,
-        T19,
-        T20,
-        T21
-      ]
-  ): Unit = {
+  @alwaysinline def _15_=(value: T15)(implicit tag: Tag.CStruct21[T1, T2, T3, T4, T5, T6, T7, T8, T9, T10, T11, T12, T13, T14, T15, T16, T17, T18, T19, T20, T21]): Unit = {
     val ptr = new Ptr[T15](elemRawPtr(rawptr, tag.offset(14.toUSize).rawSize))
-=======
-  @alwaysinline def _15_=(value: T15)(implicit tag: Tag.CStruct21[T1, T2, T3, T4, T5, T6, T7, T8, T9, T10, T11, T12, T13, T14, T15, T16, T17, T18, T19, T20, T21]): Unit = {
-    val ptr = new Ptr[T15](elemRawPtr(rawptr, tag.offset(14.toULong).toLong))
->>>>>>> 69749b9f
     ptr.`unary_!_=`(value)(tag._15)
   }
 
   /** Load a value of a field number 16. */
-<<<<<<< HEAD
-  @alwaysinline def at16(implicit
-      tag: Tag.CStruct21[
-        T1,
-        T2,
-        T3,
-        T4,
-        T5,
-        T6,
-        T7,
-        T8,
-        T9,
-        T10,
-        T11,
-        T12,
-        T13,
-        T14,
-        T15,
-        T16,
-        T17,
-        T18,
-        T19,
-        T20,
-        T21
-      ]
-  ): Ptr[T16] =
+  @alwaysinline def at16(implicit tag: Tag.CStruct21[T1, T2, T3, T4, T5, T6, T7, T8, T9, T10, T11, T12, T13, T14, T15, T16, T17, T18, T19, T20, T21]): Ptr[T16] = 
     new Ptr[T16](elemRawPtr(rawptr, tag.offset(15.toUSize).rawSize))
-
-  /** Load a value of a field number 16. */
-  @alwaysinline def _16(implicit
-      tag: Tag.CStruct21[
-        T1,
-        T2,
-        T3,
-        T4,
-        T5,
-        T6,
-        T7,
-        T8,
-        T9,
-        T10,
-        T11,
-        T12,
-        T13,
-        T14,
-        T15,
-        T16,
-        T17,
-        T18,
-        T19,
-        T20,
-        T21
-      ]
-  ): T16 = {
-    val ptr = new Ptr[T16](elemRawPtr(rawptr, tag.offset(15.toUSize).rawSize))
-=======
-  @alwaysinline def at16(implicit tag: Tag.CStruct21[T1, T2, T3, T4, T5, T6, T7, T8, T9, T10, T11, T12, T13, T14, T15, T16, T17, T18, T19, T20, T21]): Ptr[T16] = 
-    new Ptr[T16](elemRawPtr(rawptr, tag.offset(15.toULong).toLong))
 
   /** Load a value of a field number 16. */
   @alwaysinline def _16(implicit tag: Tag.CStruct21[T1, T2, T3, T4, T5, T6, T7, T8, T9, T10, T11, T12, T13, T14, T15, T16, T17, T18, T19, T20, T21]): T16 = {
-    val ptr = new Ptr[T16](elemRawPtr(rawptr, tag.offset(15.toULong).toLong))
->>>>>>> 69749b9f
+    val ptr = new Ptr[T16](elemRawPtr(rawptr, tag.offset(15.toUSize).rawSize))
     ptr.unary_!(tag._16)
   }
 
   /** Store a value to a field number 16. */
-<<<<<<< HEAD
-  @alwaysinline def _16_=(value: T16)(implicit
-      tag: Tag.CStruct21[
-        T1,
-        T2,
-        T3,
-        T4,
-        T5,
-        T6,
-        T7,
-        T8,
-        T9,
-        T10,
-        T11,
-        T12,
-        T13,
-        T14,
-        T15,
-        T16,
-        T17,
-        T18,
-        T19,
-        T20,
-        T21
-      ]
-  ): Unit = {
+  @alwaysinline def _16_=(value: T16)(implicit tag: Tag.CStruct21[T1, T2, T3, T4, T5, T6, T7, T8, T9, T10, T11, T12, T13, T14, T15, T16, T17, T18, T19, T20, T21]): Unit = {
     val ptr = new Ptr[T16](elemRawPtr(rawptr, tag.offset(15.toUSize).rawSize))
-=======
-  @alwaysinline def _16_=(value: T16)(implicit tag: Tag.CStruct21[T1, T2, T3, T4, T5, T6, T7, T8, T9, T10, T11, T12, T13, T14, T15, T16, T17, T18, T19, T20, T21]): Unit = {
-    val ptr = new Ptr[T16](elemRawPtr(rawptr, tag.offset(15.toULong).toLong))
->>>>>>> 69749b9f
     ptr.`unary_!_=`(value)(tag._16)
   }
 
   /** Load a value of a field number 17. */
-<<<<<<< HEAD
-  @alwaysinline def at17(implicit
-      tag: Tag.CStruct21[
-        T1,
-        T2,
-        T3,
-        T4,
-        T5,
-        T6,
-        T7,
-        T8,
-        T9,
-        T10,
-        T11,
-        T12,
-        T13,
-        T14,
-        T15,
-        T16,
-        T17,
-        T18,
-        T19,
-        T20,
-        T21
-      ]
-  ): Ptr[T17] =
+  @alwaysinline def at17(implicit tag: Tag.CStruct21[T1, T2, T3, T4, T5, T6, T7, T8, T9, T10, T11, T12, T13, T14, T15, T16, T17, T18, T19, T20, T21]): Ptr[T17] = 
     new Ptr[T17](elemRawPtr(rawptr, tag.offset(16.toUSize).rawSize))
-
-  /** Load a value of a field number 17. */
-  @alwaysinline def _17(implicit
-      tag: Tag.CStruct21[
-        T1,
-        T2,
-        T3,
-        T4,
-        T5,
-        T6,
-        T7,
-        T8,
-        T9,
-        T10,
-        T11,
-        T12,
-        T13,
-        T14,
-        T15,
-        T16,
-        T17,
-        T18,
-        T19,
-        T20,
-        T21
-      ]
-  ): T17 = {
-    val ptr = new Ptr[T17](elemRawPtr(rawptr, tag.offset(16.toUSize).rawSize))
-=======
-  @alwaysinline def at17(implicit tag: Tag.CStruct21[T1, T2, T3, T4, T5, T6, T7, T8, T9, T10, T11, T12, T13, T14, T15, T16, T17, T18, T19, T20, T21]): Ptr[T17] = 
-    new Ptr[T17](elemRawPtr(rawptr, tag.offset(16.toULong).toLong))
 
   /** Load a value of a field number 17. */
   @alwaysinline def _17(implicit tag: Tag.CStruct21[T1, T2, T3, T4, T5, T6, T7, T8, T9, T10, T11, T12, T13, T14, T15, T16, T17, T18, T19, T20, T21]): T17 = {
-    val ptr = new Ptr[T17](elemRawPtr(rawptr, tag.offset(16.toULong).toLong))
->>>>>>> 69749b9f
+    val ptr = new Ptr[T17](elemRawPtr(rawptr, tag.offset(16.toUSize).rawSize))
     ptr.unary_!(tag._17)
   }
 
   /** Store a value to a field number 17. */
-<<<<<<< HEAD
-  @alwaysinline def _17_=(value: T17)(implicit
-      tag: Tag.CStruct21[
-        T1,
-        T2,
-        T3,
-        T4,
-        T5,
-        T6,
-        T7,
-        T8,
-        T9,
-        T10,
-        T11,
-        T12,
-        T13,
-        T14,
-        T15,
-        T16,
-        T17,
-        T18,
-        T19,
-        T20,
-        T21
-      ]
-  ): Unit = {
+  @alwaysinline def _17_=(value: T17)(implicit tag: Tag.CStruct21[T1, T2, T3, T4, T5, T6, T7, T8, T9, T10, T11, T12, T13, T14, T15, T16, T17, T18, T19, T20, T21]): Unit = {
     val ptr = new Ptr[T17](elemRawPtr(rawptr, tag.offset(16.toUSize).rawSize))
-=======
-  @alwaysinline def _17_=(value: T17)(implicit tag: Tag.CStruct21[T1, T2, T3, T4, T5, T6, T7, T8, T9, T10, T11, T12, T13, T14, T15, T16, T17, T18, T19, T20, T21]): Unit = {
-    val ptr = new Ptr[T17](elemRawPtr(rawptr, tag.offset(16.toULong).toLong))
->>>>>>> 69749b9f
     ptr.`unary_!_=`(value)(tag._17)
   }
 
   /** Load a value of a field number 18. */
-<<<<<<< HEAD
-  @alwaysinline def at18(implicit
-      tag: Tag.CStruct21[
-        T1,
-        T2,
-        T3,
-        T4,
-        T5,
-        T6,
-        T7,
-        T8,
-        T9,
-        T10,
-        T11,
-        T12,
-        T13,
-        T14,
-        T15,
-        T16,
-        T17,
-        T18,
-        T19,
-        T20,
-        T21
-      ]
-  ): Ptr[T18] =
+  @alwaysinline def at18(implicit tag: Tag.CStruct21[T1, T2, T3, T4, T5, T6, T7, T8, T9, T10, T11, T12, T13, T14, T15, T16, T17, T18, T19, T20, T21]): Ptr[T18] = 
     new Ptr[T18](elemRawPtr(rawptr, tag.offset(17.toUSize).rawSize))
-
-  /** Load a value of a field number 18. */
-  @alwaysinline def _18(implicit
-      tag: Tag.CStruct21[
-        T1,
-        T2,
-        T3,
-        T4,
-        T5,
-        T6,
-        T7,
-        T8,
-        T9,
-        T10,
-        T11,
-        T12,
-        T13,
-        T14,
-        T15,
-        T16,
-        T17,
-        T18,
-        T19,
-        T20,
-        T21
-      ]
-  ): T18 = {
-    val ptr = new Ptr[T18](elemRawPtr(rawptr, tag.offset(17.toUSize).rawSize))
-=======
-  @alwaysinline def at18(implicit tag: Tag.CStruct21[T1, T2, T3, T4, T5, T6, T7, T8, T9, T10, T11, T12, T13, T14, T15, T16, T17, T18, T19, T20, T21]): Ptr[T18] = 
-    new Ptr[T18](elemRawPtr(rawptr, tag.offset(17.toULong).toLong))
 
   /** Load a value of a field number 18. */
   @alwaysinline def _18(implicit tag: Tag.CStruct21[T1, T2, T3, T4, T5, T6, T7, T8, T9, T10, T11, T12, T13, T14, T15, T16, T17, T18, T19, T20, T21]): T18 = {
-    val ptr = new Ptr[T18](elemRawPtr(rawptr, tag.offset(17.toULong).toLong))
->>>>>>> 69749b9f
+    val ptr = new Ptr[T18](elemRawPtr(rawptr, tag.offset(17.toUSize).rawSize))
     ptr.unary_!(tag._18)
   }
 
   /** Store a value to a field number 18. */
-<<<<<<< HEAD
-  @alwaysinline def _18_=(value: T18)(implicit
-      tag: Tag.CStruct21[
-        T1,
-        T2,
-        T3,
-        T4,
-        T5,
-        T6,
-        T7,
-        T8,
-        T9,
-        T10,
-        T11,
-        T12,
-        T13,
-        T14,
-        T15,
-        T16,
-        T17,
-        T18,
-        T19,
-        T20,
-        T21
-      ]
-  ): Unit = {
+  @alwaysinline def _18_=(value: T18)(implicit tag: Tag.CStruct21[T1, T2, T3, T4, T5, T6, T7, T8, T9, T10, T11, T12, T13, T14, T15, T16, T17, T18, T19, T20, T21]): Unit = {
     val ptr = new Ptr[T18](elemRawPtr(rawptr, tag.offset(17.toUSize).rawSize))
-=======
-  @alwaysinline def _18_=(value: T18)(implicit tag: Tag.CStruct21[T1, T2, T3, T4, T5, T6, T7, T8, T9, T10, T11, T12, T13, T14, T15, T16, T17, T18, T19, T20, T21]): Unit = {
-    val ptr = new Ptr[T18](elemRawPtr(rawptr, tag.offset(17.toULong).toLong))
->>>>>>> 69749b9f
     ptr.`unary_!_=`(value)(tag._18)
   }
 
   /** Load a value of a field number 19. */
-<<<<<<< HEAD
-  @alwaysinline def at19(implicit
-      tag: Tag.CStruct21[
-        T1,
-        T2,
-        T3,
-        T4,
-        T5,
-        T6,
-        T7,
-        T8,
-        T9,
-        T10,
-        T11,
-        T12,
-        T13,
-        T14,
-        T15,
-        T16,
-        T17,
-        T18,
-        T19,
-        T20,
-        T21
-      ]
-  ): Ptr[T19] =
+  @alwaysinline def at19(implicit tag: Tag.CStruct21[T1, T2, T3, T4, T5, T6, T7, T8, T9, T10, T11, T12, T13, T14, T15, T16, T17, T18, T19, T20, T21]): Ptr[T19] = 
     new Ptr[T19](elemRawPtr(rawptr, tag.offset(18.toUSize).rawSize))
-
-  /** Load a value of a field number 19. */
-  @alwaysinline def _19(implicit
-      tag: Tag.CStruct21[
-        T1,
-        T2,
-        T3,
-        T4,
-        T5,
-        T6,
-        T7,
-        T8,
-        T9,
-        T10,
-        T11,
-        T12,
-        T13,
-        T14,
-        T15,
-        T16,
-        T17,
-        T18,
-        T19,
-        T20,
-        T21
-      ]
-  ): T19 = {
-    val ptr = new Ptr[T19](elemRawPtr(rawptr, tag.offset(18.toUSize).rawSize))
-=======
-  @alwaysinline def at19(implicit tag: Tag.CStruct21[T1, T2, T3, T4, T5, T6, T7, T8, T9, T10, T11, T12, T13, T14, T15, T16, T17, T18, T19, T20, T21]): Ptr[T19] = 
-    new Ptr[T19](elemRawPtr(rawptr, tag.offset(18.toULong).toLong))
 
   /** Load a value of a field number 19. */
   @alwaysinline def _19(implicit tag: Tag.CStruct21[T1, T2, T3, T4, T5, T6, T7, T8, T9, T10, T11, T12, T13, T14, T15, T16, T17, T18, T19, T20, T21]): T19 = {
-    val ptr = new Ptr[T19](elemRawPtr(rawptr, tag.offset(18.toULong).toLong))
->>>>>>> 69749b9f
+    val ptr = new Ptr[T19](elemRawPtr(rawptr, tag.offset(18.toUSize).rawSize))
     ptr.unary_!(tag._19)
   }
 
   /** Store a value to a field number 19. */
-<<<<<<< HEAD
-  @alwaysinline def _19_=(value: T19)(implicit
-      tag: Tag.CStruct21[
-        T1,
-        T2,
-        T3,
-        T4,
-        T5,
-        T6,
-        T7,
-        T8,
-        T9,
-        T10,
-        T11,
-        T12,
-        T13,
-        T14,
-        T15,
-        T16,
-        T17,
-        T18,
-        T19,
-        T20,
-        T21
-      ]
-  ): Unit = {
+  @alwaysinline def _19_=(value: T19)(implicit tag: Tag.CStruct21[T1, T2, T3, T4, T5, T6, T7, T8, T9, T10, T11, T12, T13, T14, T15, T16, T17, T18, T19, T20, T21]): Unit = {
     val ptr = new Ptr[T19](elemRawPtr(rawptr, tag.offset(18.toUSize).rawSize))
-=======
-  @alwaysinline def _19_=(value: T19)(implicit tag: Tag.CStruct21[T1, T2, T3, T4, T5, T6, T7, T8, T9, T10, T11, T12, T13, T14, T15, T16, T17, T18, T19, T20, T21]): Unit = {
-    val ptr = new Ptr[T19](elemRawPtr(rawptr, tag.offset(18.toULong).toLong))
->>>>>>> 69749b9f
     ptr.`unary_!_=`(value)(tag._19)
   }
 
   /** Load a value of a field number 20. */
-<<<<<<< HEAD
-  @alwaysinline def at20(implicit
-      tag: Tag.CStruct21[
-        T1,
-        T2,
-        T3,
-        T4,
-        T5,
-        T6,
-        T7,
-        T8,
-        T9,
-        T10,
-        T11,
-        T12,
-        T13,
-        T14,
-        T15,
-        T16,
-        T17,
-        T18,
-        T19,
-        T20,
-        T21
-      ]
-  ): Ptr[T20] =
+  @alwaysinline def at20(implicit tag: Tag.CStruct21[T1, T2, T3, T4, T5, T6, T7, T8, T9, T10, T11, T12, T13, T14, T15, T16, T17, T18, T19, T20, T21]): Ptr[T20] = 
     new Ptr[T20](elemRawPtr(rawptr, tag.offset(19.toUSize).rawSize))
-
-  /** Load a value of a field number 20. */
-  @alwaysinline def _20(implicit
-      tag: Tag.CStruct21[
-        T1,
-        T2,
-        T3,
-        T4,
-        T5,
-        T6,
-        T7,
-        T8,
-        T9,
-        T10,
-        T11,
-        T12,
-        T13,
-        T14,
-        T15,
-        T16,
-        T17,
-        T18,
-        T19,
-        T20,
-        T21
-      ]
-  ): T20 = {
-    val ptr = new Ptr[T20](elemRawPtr(rawptr, tag.offset(19.toUSize).rawSize))
-=======
-  @alwaysinline def at20(implicit tag: Tag.CStruct21[T1, T2, T3, T4, T5, T6, T7, T8, T9, T10, T11, T12, T13, T14, T15, T16, T17, T18, T19, T20, T21]): Ptr[T20] = 
-    new Ptr[T20](elemRawPtr(rawptr, tag.offset(19.toULong).toLong))
 
   /** Load a value of a field number 20. */
   @alwaysinline def _20(implicit tag: Tag.CStruct21[T1, T2, T3, T4, T5, T6, T7, T8, T9, T10, T11, T12, T13, T14, T15, T16, T17, T18, T19, T20, T21]): T20 = {
-    val ptr = new Ptr[T20](elemRawPtr(rawptr, tag.offset(19.toULong).toLong))
->>>>>>> 69749b9f
+    val ptr = new Ptr[T20](elemRawPtr(rawptr, tag.offset(19.toUSize).rawSize))
     ptr.unary_!(tag._20)
   }
 
   /** Store a value to a field number 20. */
-<<<<<<< HEAD
-  @alwaysinline def _20_=(value: T20)(implicit
-      tag: Tag.CStruct21[
-        T1,
-        T2,
-        T3,
-        T4,
-        T5,
-        T6,
-        T7,
-        T8,
-        T9,
-        T10,
-        T11,
-        T12,
-        T13,
-        T14,
-        T15,
-        T16,
-        T17,
-        T18,
-        T19,
-        T20,
-        T21
-      ]
-  ): Unit = {
+  @alwaysinline def _20_=(value: T20)(implicit tag: Tag.CStruct21[T1, T2, T3, T4, T5, T6, T7, T8, T9, T10, T11, T12, T13, T14, T15, T16, T17, T18, T19, T20, T21]): Unit = {
     val ptr = new Ptr[T20](elemRawPtr(rawptr, tag.offset(19.toUSize).rawSize))
-=======
-  @alwaysinline def _20_=(value: T20)(implicit tag: Tag.CStruct21[T1, T2, T3, T4, T5, T6, T7, T8, T9, T10, T11, T12, T13, T14, T15, T16, T17, T18, T19, T20, T21]): Unit = {
-    val ptr = new Ptr[T20](elemRawPtr(rawptr, tag.offset(19.toULong).toLong))
->>>>>>> 69749b9f
     ptr.`unary_!_=`(value)(tag._20)
   }
 
   /** Load a value of a field number 21. */
-<<<<<<< HEAD
-  @alwaysinline def at21(implicit
-      tag: Tag.CStruct21[
-        T1,
-        T2,
-        T3,
-        T4,
-        T5,
-        T6,
-        T7,
-        T8,
-        T9,
-        T10,
-        T11,
-        T12,
-        T13,
-        T14,
-        T15,
-        T16,
-        T17,
-        T18,
-        T19,
-        T20,
-        T21
-      ]
-  ): Ptr[T21] =
+  @alwaysinline def at21(implicit tag: Tag.CStruct21[T1, T2, T3, T4, T5, T6, T7, T8, T9, T10, T11, T12, T13, T14, T15, T16, T17, T18, T19, T20, T21]): Ptr[T21] = 
     new Ptr[T21](elemRawPtr(rawptr, tag.offset(20.toUSize).rawSize))
-
-  /** Load a value of a field number 21. */
-  @alwaysinline def _21(implicit
-      tag: Tag.CStruct21[
-        T1,
-        T2,
-        T3,
-        T4,
-        T5,
-        T6,
-        T7,
-        T8,
-        T9,
-        T10,
-        T11,
-        T12,
-        T13,
-        T14,
-        T15,
-        T16,
-        T17,
-        T18,
-        T19,
-        T20,
-        T21
-      ]
-  ): T21 = {
-    val ptr = new Ptr[T21](elemRawPtr(rawptr, tag.offset(20.toUSize).rawSize))
-=======
-  @alwaysinline def at21(implicit tag: Tag.CStruct21[T1, T2, T3, T4, T5, T6, T7, T8, T9, T10, T11, T12, T13, T14, T15, T16, T17, T18, T19, T20, T21]): Ptr[T21] = 
-    new Ptr[T21](elemRawPtr(rawptr, tag.offset(20.toULong).toLong))
 
   /** Load a value of a field number 21. */
   @alwaysinline def _21(implicit tag: Tag.CStruct21[T1, T2, T3, T4, T5, T6, T7, T8, T9, T10, T11, T12, T13, T14, T15, T16, T17, T18, T19, T20, T21]): T21 = {
-    val ptr = new Ptr[T21](elemRawPtr(rawptr, tag.offset(20.toULong).toLong))
->>>>>>> 69749b9f
+    val ptr = new Ptr[T21](elemRawPtr(rawptr, tag.offset(20.toUSize).rawSize))
     ptr.unary_!(tag._21)
   }
 
   /** Store a value to a field number 21. */
-<<<<<<< HEAD
-  @alwaysinline def _21_=(value: T21)(implicit
-      tag: Tag.CStruct21[
-        T1,
-        T2,
-        T3,
-        T4,
-        T5,
-        T6,
-        T7,
-        T8,
-        T9,
-        T10,
-        T11,
-        T12,
-        T13,
-        T14,
-        T15,
-        T16,
-        T17,
-        T18,
-        T19,
-        T20,
-        T21
-      ]
-  ): Unit = {
+  @alwaysinline def _21_=(value: T21)(implicit tag: Tag.CStruct21[T1, T2, T3, T4, T5, T6, T7, T8, T9, T10, T11, T12, T13, T14, T15, T16, T17, T18, T19, T20, T21]): Unit = {
     val ptr = new Ptr[T21](elemRawPtr(rawptr, tag.offset(20.toUSize).rawSize))
-=======
-  @alwaysinline def _21_=(value: T21)(implicit tag: Tag.CStruct21[T1, T2, T3, T4, T5, T6, T7, T8, T9, T10, T11, T12, T13, T14, T15, T16, T17, T18, T19, T20, T21]): Unit = {
-    val ptr = new Ptr[T21](elemRawPtr(rawptr, tag.offset(20.toULong).toLong))
->>>>>>> 69749b9f
     ptr.`unary_!_=`(value)(tag._21)
   }
 
 }
 
-<<<<<<< HEAD
-final class CStruct22[
-    T1,
-    T2,
-    T3,
-    T4,
-    T5,
-    T6,
-    T7,
-    T8,
-    T9,
-    T10,
-    T11,
-    T12,
-    T13,
-    T14,
-    T15,
-    T16,
-    T17,
-    T18,
-    T19,
-    T20,
-    T21,
-    T22
-] private[scalanative] (private[scalanative] val rawptr: RawPtr)
-    extends CStruct {
-=======
 final class CStruct22[T1, T2, T3, T4, T5, T6, T7, T8, T9, T10, T11, T12, T13, T14, T15, T16, T17, T18, T19, T20, T21, T22] private[scalanative] (private[scalanative] val rawptr: RawPtr) extends CStruct {
->>>>>>> 69749b9f
   @alwaysinline override def equals(other: Any): Boolean =
     (this eq other.asInstanceOf[AnyRef]) || (other match {
       case other: CStruct22[_, _, _, _, _, _, _, _, _, _, _, _, _, _, _, _, _, _, _, _, _, _] =>
@@ -17219,2371 +4169,359 @@
   @alwaysinline override def toString: String =
     "CStruct22@" + java.lang.Long.toHexString(castRawPtrToLong(rawptr))
 
-<<<<<<< HEAD
-  @alwaysinline def toPtr: Ptr[CStruct22[
-    T1,
-    T2,
-    T3,
-    T4,
-    T5,
-    T6,
-    T7,
-    T8,
-    T9,
-    T10,
-    T11,
-    T12,
-    T13,
-    T14,
-    T15,
-    T16,
-    T17,
-    T18,
-    T19,
-    T20,
-    T21,
-    T22
-  ]] =
-    fromRawPtr[CStruct22[
-      T1,
-      T2,
-      T3,
-      T4,
-      T5,
-      T6,
-      T7,
-      T8,
-      T9,
-      T10,
-      T11,
-      T12,
-      T13,
-      T14,
-      T15,
-      T16,
-      T17,
-      T18,
-      T19,
-      T20,
-      T21,
-      T22
-    ]](rawptr)
-
-  /** Load a value of a field number 1. */
-  @alwaysinline def at1(implicit
-      tag: Tag.CStruct22[
-        T1,
-        T2,
-        T3,
-        T4,
-        T5,
-        T6,
-        T7,
-        T8,
-        T9,
-        T10,
-        T11,
-        T12,
-        T13,
-        T14,
-        T15,
-        T16,
-        T17,
-        T18,
-        T19,
-        T20,
-        T21,
-        T22
-      ]
-  ): Ptr[T1] =
-    new Ptr[T1](elemRawPtr(rawptr, tag.offset(0.toUSize).rawSize))
-
-  /** Load a value of a field number 1. */
-  @alwaysinline def _1(implicit
-      tag: Tag.CStruct22[
-        T1,
-        T2,
-        T3,
-        T4,
-        T5,
-        T6,
-        T7,
-        T8,
-        T9,
-        T10,
-        T11,
-        T12,
-        T13,
-        T14,
-        T15,
-        T16,
-        T17,
-        T18,
-        T19,
-        T20,
-        T21,
-        T22
-      ]
-  ): T1 = {
-    val ptr = new Ptr[T1](elemRawPtr(rawptr, tag.offset(0.toUSize).rawSize))
-=======
   @alwaysinline def toPtr: Ptr[CStruct22[T1, T2, T3, T4, T5, T6, T7, T8, T9, T10, T11, T12, T13, T14, T15, T16, T17, T18, T19, T20, T21, T22]] =
     fromRawPtr[CStruct22[T1, T2, T3, T4, T5, T6, T7, T8, T9, T10, T11, T12, T13, T14, T15, T16, T17, T18, T19, T20, T21, T22]](rawptr)
 
   /** Load a value of a field number 1. */
   @alwaysinline def at1(implicit tag: Tag.CStruct22[T1, T2, T3, T4, T5, T6, T7, T8, T9, T10, T11, T12, T13, T14, T15, T16, T17, T18, T19, T20, T21, T22]): Ptr[T1] = 
-    new Ptr[T1](elemRawPtr(rawptr, tag.offset(0.toULong).toLong))
+    new Ptr[T1](elemRawPtr(rawptr, tag.offset(0.toUSize).rawSize))
 
   /** Load a value of a field number 1. */
   @alwaysinline def _1(implicit tag: Tag.CStruct22[T1, T2, T3, T4, T5, T6, T7, T8, T9, T10, T11, T12, T13, T14, T15, T16, T17, T18, T19, T20, T21, T22]): T1 = {
-    val ptr = new Ptr[T1](elemRawPtr(rawptr, tag.offset(0.toULong).toLong))
->>>>>>> 69749b9f
+    val ptr = new Ptr[T1](elemRawPtr(rawptr, tag.offset(0.toUSize).rawSize))
     ptr.unary_!(tag._1)
   }
 
   /** Store a value to a field number 1. */
-<<<<<<< HEAD
-  @alwaysinline def _1_=(value: T1)(implicit
-      tag: Tag.CStruct22[
-        T1,
-        T2,
-        T3,
-        T4,
-        T5,
-        T6,
-        T7,
-        T8,
-        T9,
-        T10,
-        T11,
-        T12,
-        T13,
-        T14,
-        T15,
-        T16,
-        T17,
-        T18,
-        T19,
-        T20,
-        T21,
-        T22
-      ]
-  ): Unit = {
+  @alwaysinline def _1_=(value: T1)(implicit tag: Tag.CStruct22[T1, T2, T3, T4, T5, T6, T7, T8, T9, T10, T11, T12, T13, T14, T15, T16, T17, T18, T19, T20, T21, T22]): Unit = {
     val ptr = new Ptr[T1](elemRawPtr(rawptr, tag.offset(0.toUSize).rawSize))
-=======
-  @alwaysinline def _1_=(value: T1)(implicit tag: Tag.CStruct22[T1, T2, T3, T4, T5, T6, T7, T8, T9, T10, T11, T12, T13, T14, T15, T16, T17, T18, T19, T20, T21, T22]): Unit = {
-    val ptr = new Ptr[T1](elemRawPtr(rawptr, tag.offset(0.toULong).toLong))
->>>>>>> 69749b9f
     ptr.`unary_!_=`(value)(tag._1)
   }
 
   /** Load a value of a field number 2. */
-<<<<<<< HEAD
-  @alwaysinline def at2(implicit
-      tag: Tag.CStruct22[
-        T1,
-        T2,
-        T3,
-        T4,
-        T5,
-        T6,
-        T7,
-        T8,
-        T9,
-        T10,
-        T11,
-        T12,
-        T13,
-        T14,
-        T15,
-        T16,
-        T17,
-        T18,
-        T19,
-        T20,
-        T21,
-        T22
-      ]
-  ): Ptr[T2] =
+  @alwaysinline def at2(implicit tag: Tag.CStruct22[T1, T2, T3, T4, T5, T6, T7, T8, T9, T10, T11, T12, T13, T14, T15, T16, T17, T18, T19, T20, T21, T22]): Ptr[T2] = 
     new Ptr[T2](elemRawPtr(rawptr, tag.offset(1.toUSize).rawSize))
-
-  /** Load a value of a field number 2. */
-  @alwaysinline def _2(implicit
-      tag: Tag.CStruct22[
-        T1,
-        T2,
-        T3,
-        T4,
-        T5,
-        T6,
-        T7,
-        T8,
-        T9,
-        T10,
-        T11,
-        T12,
-        T13,
-        T14,
-        T15,
-        T16,
-        T17,
-        T18,
-        T19,
-        T20,
-        T21,
-        T22
-      ]
-  ): T2 = {
-    val ptr = new Ptr[T2](elemRawPtr(rawptr, tag.offset(1.toUSize).rawSize))
-=======
-  @alwaysinline def at2(implicit tag: Tag.CStruct22[T1, T2, T3, T4, T5, T6, T7, T8, T9, T10, T11, T12, T13, T14, T15, T16, T17, T18, T19, T20, T21, T22]): Ptr[T2] = 
-    new Ptr[T2](elemRawPtr(rawptr, tag.offset(1.toULong).toLong))
 
   /** Load a value of a field number 2. */
   @alwaysinline def _2(implicit tag: Tag.CStruct22[T1, T2, T3, T4, T5, T6, T7, T8, T9, T10, T11, T12, T13, T14, T15, T16, T17, T18, T19, T20, T21, T22]): T2 = {
-    val ptr = new Ptr[T2](elemRawPtr(rawptr, tag.offset(1.toULong).toLong))
->>>>>>> 69749b9f
+    val ptr = new Ptr[T2](elemRawPtr(rawptr, tag.offset(1.toUSize).rawSize))
     ptr.unary_!(tag._2)
   }
 
   /** Store a value to a field number 2. */
-<<<<<<< HEAD
-  @alwaysinline def _2_=(value: T2)(implicit
-      tag: Tag.CStruct22[
-        T1,
-        T2,
-        T3,
-        T4,
-        T5,
-        T6,
-        T7,
-        T8,
-        T9,
-        T10,
-        T11,
-        T12,
-        T13,
-        T14,
-        T15,
-        T16,
-        T17,
-        T18,
-        T19,
-        T20,
-        T21,
-        T22
-      ]
-  ): Unit = {
+  @alwaysinline def _2_=(value: T2)(implicit tag: Tag.CStruct22[T1, T2, T3, T4, T5, T6, T7, T8, T9, T10, T11, T12, T13, T14, T15, T16, T17, T18, T19, T20, T21, T22]): Unit = {
     val ptr = new Ptr[T2](elemRawPtr(rawptr, tag.offset(1.toUSize).rawSize))
-=======
-  @alwaysinline def _2_=(value: T2)(implicit tag: Tag.CStruct22[T1, T2, T3, T4, T5, T6, T7, T8, T9, T10, T11, T12, T13, T14, T15, T16, T17, T18, T19, T20, T21, T22]): Unit = {
-    val ptr = new Ptr[T2](elemRawPtr(rawptr, tag.offset(1.toULong).toLong))
->>>>>>> 69749b9f
     ptr.`unary_!_=`(value)(tag._2)
   }
 
   /** Load a value of a field number 3. */
-<<<<<<< HEAD
-  @alwaysinline def at3(implicit
-      tag: Tag.CStruct22[
-        T1,
-        T2,
-        T3,
-        T4,
-        T5,
-        T6,
-        T7,
-        T8,
-        T9,
-        T10,
-        T11,
-        T12,
-        T13,
-        T14,
-        T15,
-        T16,
-        T17,
-        T18,
-        T19,
-        T20,
-        T21,
-        T22
-      ]
-  ): Ptr[T3] =
+  @alwaysinline def at3(implicit tag: Tag.CStruct22[T1, T2, T3, T4, T5, T6, T7, T8, T9, T10, T11, T12, T13, T14, T15, T16, T17, T18, T19, T20, T21, T22]): Ptr[T3] = 
     new Ptr[T3](elemRawPtr(rawptr, tag.offset(2.toUSize).rawSize))
-
-  /** Load a value of a field number 3. */
-  @alwaysinline def _3(implicit
-      tag: Tag.CStruct22[
-        T1,
-        T2,
-        T3,
-        T4,
-        T5,
-        T6,
-        T7,
-        T8,
-        T9,
-        T10,
-        T11,
-        T12,
-        T13,
-        T14,
-        T15,
-        T16,
-        T17,
-        T18,
-        T19,
-        T20,
-        T21,
-        T22
-      ]
-  ): T3 = {
-    val ptr = new Ptr[T3](elemRawPtr(rawptr, tag.offset(2.toUSize).rawSize))
-=======
-  @alwaysinline def at3(implicit tag: Tag.CStruct22[T1, T2, T3, T4, T5, T6, T7, T8, T9, T10, T11, T12, T13, T14, T15, T16, T17, T18, T19, T20, T21, T22]): Ptr[T3] = 
-    new Ptr[T3](elemRawPtr(rawptr, tag.offset(2.toULong).toLong))
 
   /** Load a value of a field number 3. */
   @alwaysinline def _3(implicit tag: Tag.CStruct22[T1, T2, T3, T4, T5, T6, T7, T8, T9, T10, T11, T12, T13, T14, T15, T16, T17, T18, T19, T20, T21, T22]): T3 = {
-    val ptr = new Ptr[T3](elemRawPtr(rawptr, tag.offset(2.toULong).toLong))
->>>>>>> 69749b9f
+    val ptr = new Ptr[T3](elemRawPtr(rawptr, tag.offset(2.toUSize).rawSize))
     ptr.unary_!(tag._3)
   }
 
   /** Store a value to a field number 3. */
-<<<<<<< HEAD
-  @alwaysinline def _3_=(value: T3)(implicit
-      tag: Tag.CStruct22[
-        T1,
-        T2,
-        T3,
-        T4,
-        T5,
-        T6,
-        T7,
-        T8,
-        T9,
-        T10,
-        T11,
-        T12,
-        T13,
-        T14,
-        T15,
-        T16,
-        T17,
-        T18,
-        T19,
-        T20,
-        T21,
-        T22
-      ]
-  ): Unit = {
+  @alwaysinline def _3_=(value: T3)(implicit tag: Tag.CStruct22[T1, T2, T3, T4, T5, T6, T7, T8, T9, T10, T11, T12, T13, T14, T15, T16, T17, T18, T19, T20, T21, T22]): Unit = {
     val ptr = new Ptr[T3](elemRawPtr(rawptr, tag.offset(2.toUSize).rawSize))
-=======
-  @alwaysinline def _3_=(value: T3)(implicit tag: Tag.CStruct22[T1, T2, T3, T4, T5, T6, T7, T8, T9, T10, T11, T12, T13, T14, T15, T16, T17, T18, T19, T20, T21, T22]): Unit = {
-    val ptr = new Ptr[T3](elemRawPtr(rawptr, tag.offset(2.toULong).toLong))
->>>>>>> 69749b9f
     ptr.`unary_!_=`(value)(tag._3)
   }
 
   /** Load a value of a field number 4. */
-<<<<<<< HEAD
-  @alwaysinline def at4(implicit
-      tag: Tag.CStruct22[
-        T1,
-        T2,
-        T3,
-        T4,
-        T5,
-        T6,
-        T7,
-        T8,
-        T9,
-        T10,
-        T11,
-        T12,
-        T13,
-        T14,
-        T15,
-        T16,
-        T17,
-        T18,
-        T19,
-        T20,
-        T21,
-        T22
-      ]
-  ): Ptr[T4] =
+  @alwaysinline def at4(implicit tag: Tag.CStruct22[T1, T2, T3, T4, T5, T6, T7, T8, T9, T10, T11, T12, T13, T14, T15, T16, T17, T18, T19, T20, T21, T22]): Ptr[T4] = 
     new Ptr[T4](elemRawPtr(rawptr, tag.offset(3.toUSize).rawSize))
-
-  /** Load a value of a field number 4. */
-  @alwaysinline def _4(implicit
-      tag: Tag.CStruct22[
-        T1,
-        T2,
-        T3,
-        T4,
-        T5,
-        T6,
-        T7,
-        T8,
-        T9,
-        T10,
-        T11,
-        T12,
-        T13,
-        T14,
-        T15,
-        T16,
-        T17,
-        T18,
-        T19,
-        T20,
-        T21,
-        T22
-      ]
-  ): T4 = {
-    val ptr = new Ptr[T4](elemRawPtr(rawptr, tag.offset(3.toUSize).rawSize))
-=======
-  @alwaysinline def at4(implicit tag: Tag.CStruct22[T1, T2, T3, T4, T5, T6, T7, T8, T9, T10, T11, T12, T13, T14, T15, T16, T17, T18, T19, T20, T21, T22]): Ptr[T4] = 
-    new Ptr[T4](elemRawPtr(rawptr, tag.offset(3.toULong).toLong))
 
   /** Load a value of a field number 4. */
   @alwaysinline def _4(implicit tag: Tag.CStruct22[T1, T2, T3, T4, T5, T6, T7, T8, T9, T10, T11, T12, T13, T14, T15, T16, T17, T18, T19, T20, T21, T22]): T4 = {
-    val ptr = new Ptr[T4](elemRawPtr(rawptr, tag.offset(3.toULong).toLong))
->>>>>>> 69749b9f
+    val ptr = new Ptr[T4](elemRawPtr(rawptr, tag.offset(3.toUSize).rawSize))
     ptr.unary_!(tag._4)
   }
 
   /** Store a value to a field number 4. */
-<<<<<<< HEAD
-  @alwaysinline def _4_=(value: T4)(implicit
-      tag: Tag.CStruct22[
-        T1,
-        T2,
-        T3,
-        T4,
-        T5,
-        T6,
-        T7,
-        T8,
-        T9,
-        T10,
-        T11,
-        T12,
-        T13,
-        T14,
-        T15,
-        T16,
-        T17,
-        T18,
-        T19,
-        T20,
-        T21,
-        T22
-      ]
-  ): Unit = {
+  @alwaysinline def _4_=(value: T4)(implicit tag: Tag.CStruct22[T1, T2, T3, T4, T5, T6, T7, T8, T9, T10, T11, T12, T13, T14, T15, T16, T17, T18, T19, T20, T21, T22]): Unit = {
     val ptr = new Ptr[T4](elemRawPtr(rawptr, tag.offset(3.toUSize).rawSize))
-=======
-  @alwaysinline def _4_=(value: T4)(implicit tag: Tag.CStruct22[T1, T2, T3, T4, T5, T6, T7, T8, T9, T10, T11, T12, T13, T14, T15, T16, T17, T18, T19, T20, T21, T22]): Unit = {
-    val ptr = new Ptr[T4](elemRawPtr(rawptr, tag.offset(3.toULong).toLong))
->>>>>>> 69749b9f
     ptr.`unary_!_=`(value)(tag._4)
   }
 
   /** Load a value of a field number 5. */
-<<<<<<< HEAD
-  @alwaysinline def at5(implicit
-      tag: Tag.CStruct22[
-        T1,
-        T2,
-        T3,
-        T4,
-        T5,
-        T6,
-        T7,
-        T8,
-        T9,
-        T10,
-        T11,
-        T12,
-        T13,
-        T14,
-        T15,
-        T16,
-        T17,
-        T18,
-        T19,
-        T20,
-        T21,
-        T22
-      ]
-  ): Ptr[T5] =
+  @alwaysinline def at5(implicit tag: Tag.CStruct22[T1, T2, T3, T4, T5, T6, T7, T8, T9, T10, T11, T12, T13, T14, T15, T16, T17, T18, T19, T20, T21, T22]): Ptr[T5] = 
     new Ptr[T5](elemRawPtr(rawptr, tag.offset(4.toUSize).rawSize))
-
-  /** Load a value of a field number 5. */
-  @alwaysinline def _5(implicit
-      tag: Tag.CStruct22[
-        T1,
-        T2,
-        T3,
-        T4,
-        T5,
-        T6,
-        T7,
-        T8,
-        T9,
-        T10,
-        T11,
-        T12,
-        T13,
-        T14,
-        T15,
-        T16,
-        T17,
-        T18,
-        T19,
-        T20,
-        T21,
-        T22
-      ]
-  ): T5 = {
-    val ptr = new Ptr[T5](elemRawPtr(rawptr, tag.offset(4.toUSize).rawSize))
-=======
-  @alwaysinline def at5(implicit tag: Tag.CStruct22[T1, T2, T3, T4, T5, T6, T7, T8, T9, T10, T11, T12, T13, T14, T15, T16, T17, T18, T19, T20, T21, T22]): Ptr[T5] = 
-    new Ptr[T5](elemRawPtr(rawptr, tag.offset(4.toULong).toLong))
 
   /** Load a value of a field number 5. */
   @alwaysinline def _5(implicit tag: Tag.CStruct22[T1, T2, T3, T4, T5, T6, T7, T8, T9, T10, T11, T12, T13, T14, T15, T16, T17, T18, T19, T20, T21, T22]): T5 = {
-    val ptr = new Ptr[T5](elemRawPtr(rawptr, tag.offset(4.toULong).toLong))
->>>>>>> 69749b9f
+    val ptr = new Ptr[T5](elemRawPtr(rawptr, tag.offset(4.toUSize).rawSize))
     ptr.unary_!(tag._5)
   }
 
   /** Store a value to a field number 5. */
-<<<<<<< HEAD
-  @alwaysinline def _5_=(value: T5)(implicit
-      tag: Tag.CStruct22[
-        T1,
-        T2,
-        T3,
-        T4,
-        T5,
-        T6,
-        T7,
-        T8,
-        T9,
-        T10,
-        T11,
-        T12,
-        T13,
-        T14,
-        T15,
-        T16,
-        T17,
-        T18,
-        T19,
-        T20,
-        T21,
-        T22
-      ]
-  ): Unit = {
+  @alwaysinline def _5_=(value: T5)(implicit tag: Tag.CStruct22[T1, T2, T3, T4, T5, T6, T7, T8, T9, T10, T11, T12, T13, T14, T15, T16, T17, T18, T19, T20, T21, T22]): Unit = {
     val ptr = new Ptr[T5](elemRawPtr(rawptr, tag.offset(4.toUSize).rawSize))
-=======
-  @alwaysinline def _5_=(value: T5)(implicit tag: Tag.CStruct22[T1, T2, T3, T4, T5, T6, T7, T8, T9, T10, T11, T12, T13, T14, T15, T16, T17, T18, T19, T20, T21, T22]): Unit = {
-    val ptr = new Ptr[T5](elemRawPtr(rawptr, tag.offset(4.toULong).toLong))
->>>>>>> 69749b9f
     ptr.`unary_!_=`(value)(tag._5)
   }
 
   /** Load a value of a field number 6. */
-<<<<<<< HEAD
-  @alwaysinline def at6(implicit
-      tag: Tag.CStruct22[
-        T1,
-        T2,
-        T3,
-        T4,
-        T5,
-        T6,
-        T7,
-        T8,
-        T9,
-        T10,
-        T11,
-        T12,
-        T13,
-        T14,
-        T15,
-        T16,
-        T17,
-        T18,
-        T19,
-        T20,
-        T21,
-        T22
-      ]
-  ): Ptr[T6] =
+  @alwaysinline def at6(implicit tag: Tag.CStruct22[T1, T2, T3, T4, T5, T6, T7, T8, T9, T10, T11, T12, T13, T14, T15, T16, T17, T18, T19, T20, T21, T22]): Ptr[T6] = 
     new Ptr[T6](elemRawPtr(rawptr, tag.offset(5.toUSize).rawSize))
-
-  /** Load a value of a field number 6. */
-  @alwaysinline def _6(implicit
-      tag: Tag.CStruct22[
-        T1,
-        T2,
-        T3,
-        T4,
-        T5,
-        T6,
-        T7,
-        T8,
-        T9,
-        T10,
-        T11,
-        T12,
-        T13,
-        T14,
-        T15,
-        T16,
-        T17,
-        T18,
-        T19,
-        T20,
-        T21,
-        T22
-      ]
-  ): T6 = {
-    val ptr = new Ptr[T6](elemRawPtr(rawptr, tag.offset(5.toUSize).rawSize))
-=======
-  @alwaysinline def at6(implicit tag: Tag.CStruct22[T1, T2, T3, T4, T5, T6, T7, T8, T9, T10, T11, T12, T13, T14, T15, T16, T17, T18, T19, T20, T21, T22]): Ptr[T6] = 
-    new Ptr[T6](elemRawPtr(rawptr, tag.offset(5.toULong).toLong))
 
   /** Load a value of a field number 6. */
   @alwaysinline def _6(implicit tag: Tag.CStruct22[T1, T2, T3, T4, T5, T6, T7, T8, T9, T10, T11, T12, T13, T14, T15, T16, T17, T18, T19, T20, T21, T22]): T6 = {
-    val ptr = new Ptr[T6](elemRawPtr(rawptr, tag.offset(5.toULong).toLong))
->>>>>>> 69749b9f
+    val ptr = new Ptr[T6](elemRawPtr(rawptr, tag.offset(5.toUSize).rawSize))
     ptr.unary_!(tag._6)
   }
 
   /** Store a value to a field number 6. */
-<<<<<<< HEAD
-  @alwaysinline def _6_=(value: T6)(implicit
-      tag: Tag.CStruct22[
-        T1,
-        T2,
-        T3,
-        T4,
-        T5,
-        T6,
-        T7,
-        T8,
-        T9,
-        T10,
-        T11,
-        T12,
-        T13,
-        T14,
-        T15,
-        T16,
-        T17,
-        T18,
-        T19,
-        T20,
-        T21,
-        T22
-      ]
-  ): Unit = {
+  @alwaysinline def _6_=(value: T6)(implicit tag: Tag.CStruct22[T1, T2, T3, T4, T5, T6, T7, T8, T9, T10, T11, T12, T13, T14, T15, T16, T17, T18, T19, T20, T21, T22]): Unit = {
     val ptr = new Ptr[T6](elemRawPtr(rawptr, tag.offset(5.toUSize).rawSize))
-=======
-  @alwaysinline def _6_=(value: T6)(implicit tag: Tag.CStruct22[T1, T2, T3, T4, T5, T6, T7, T8, T9, T10, T11, T12, T13, T14, T15, T16, T17, T18, T19, T20, T21, T22]): Unit = {
-    val ptr = new Ptr[T6](elemRawPtr(rawptr, tag.offset(5.toULong).toLong))
->>>>>>> 69749b9f
     ptr.`unary_!_=`(value)(tag._6)
   }
 
   /** Load a value of a field number 7. */
-<<<<<<< HEAD
-  @alwaysinline def at7(implicit
-      tag: Tag.CStruct22[
-        T1,
-        T2,
-        T3,
-        T4,
-        T5,
-        T6,
-        T7,
-        T8,
-        T9,
-        T10,
-        T11,
-        T12,
-        T13,
-        T14,
-        T15,
-        T16,
-        T17,
-        T18,
-        T19,
-        T20,
-        T21,
-        T22
-      ]
-  ): Ptr[T7] =
+  @alwaysinline def at7(implicit tag: Tag.CStruct22[T1, T2, T3, T4, T5, T6, T7, T8, T9, T10, T11, T12, T13, T14, T15, T16, T17, T18, T19, T20, T21, T22]): Ptr[T7] = 
     new Ptr[T7](elemRawPtr(rawptr, tag.offset(6.toUSize).rawSize))
-
-  /** Load a value of a field number 7. */
-  @alwaysinline def _7(implicit
-      tag: Tag.CStruct22[
-        T1,
-        T2,
-        T3,
-        T4,
-        T5,
-        T6,
-        T7,
-        T8,
-        T9,
-        T10,
-        T11,
-        T12,
-        T13,
-        T14,
-        T15,
-        T16,
-        T17,
-        T18,
-        T19,
-        T20,
-        T21,
-        T22
-      ]
-  ): T7 = {
-    val ptr = new Ptr[T7](elemRawPtr(rawptr, tag.offset(6.toUSize).rawSize))
-=======
-  @alwaysinline def at7(implicit tag: Tag.CStruct22[T1, T2, T3, T4, T5, T6, T7, T8, T9, T10, T11, T12, T13, T14, T15, T16, T17, T18, T19, T20, T21, T22]): Ptr[T7] = 
-    new Ptr[T7](elemRawPtr(rawptr, tag.offset(6.toULong).toLong))
 
   /** Load a value of a field number 7. */
   @alwaysinline def _7(implicit tag: Tag.CStruct22[T1, T2, T3, T4, T5, T6, T7, T8, T9, T10, T11, T12, T13, T14, T15, T16, T17, T18, T19, T20, T21, T22]): T7 = {
-    val ptr = new Ptr[T7](elemRawPtr(rawptr, tag.offset(6.toULong).toLong))
->>>>>>> 69749b9f
+    val ptr = new Ptr[T7](elemRawPtr(rawptr, tag.offset(6.toUSize).rawSize))
     ptr.unary_!(tag._7)
   }
 
   /** Store a value to a field number 7. */
-<<<<<<< HEAD
-  @alwaysinline def _7_=(value: T7)(implicit
-      tag: Tag.CStruct22[
-        T1,
-        T2,
-        T3,
-        T4,
-        T5,
-        T6,
-        T7,
-        T8,
-        T9,
-        T10,
-        T11,
-        T12,
-        T13,
-        T14,
-        T15,
-        T16,
-        T17,
-        T18,
-        T19,
-        T20,
-        T21,
-        T22
-      ]
-  ): Unit = {
+  @alwaysinline def _7_=(value: T7)(implicit tag: Tag.CStruct22[T1, T2, T3, T4, T5, T6, T7, T8, T9, T10, T11, T12, T13, T14, T15, T16, T17, T18, T19, T20, T21, T22]): Unit = {
     val ptr = new Ptr[T7](elemRawPtr(rawptr, tag.offset(6.toUSize).rawSize))
-=======
-  @alwaysinline def _7_=(value: T7)(implicit tag: Tag.CStruct22[T1, T2, T3, T4, T5, T6, T7, T8, T9, T10, T11, T12, T13, T14, T15, T16, T17, T18, T19, T20, T21, T22]): Unit = {
-    val ptr = new Ptr[T7](elemRawPtr(rawptr, tag.offset(6.toULong).toLong))
->>>>>>> 69749b9f
     ptr.`unary_!_=`(value)(tag._7)
   }
 
   /** Load a value of a field number 8. */
-<<<<<<< HEAD
-  @alwaysinline def at8(implicit
-      tag: Tag.CStruct22[
-        T1,
-        T2,
-        T3,
-        T4,
-        T5,
-        T6,
-        T7,
-        T8,
-        T9,
-        T10,
-        T11,
-        T12,
-        T13,
-        T14,
-        T15,
-        T16,
-        T17,
-        T18,
-        T19,
-        T20,
-        T21,
-        T22
-      ]
-  ): Ptr[T8] =
+  @alwaysinline def at8(implicit tag: Tag.CStruct22[T1, T2, T3, T4, T5, T6, T7, T8, T9, T10, T11, T12, T13, T14, T15, T16, T17, T18, T19, T20, T21, T22]): Ptr[T8] = 
     new Ptr[T8](elemRawPtr(rawptr, tag.offset(7.toUSize).rawSize))
-
-  /** Load a value of a field number 8. */
-  @alwaysinline def _8(implicit
-      tag: Tag.CStruct22[
-        T1,
-        T2,
-        T3,
-        T4,
-        T5,
-        T6,
-        T7,
-        T8,
-        T9,
-        T10,
-        T11,
-        T12,
-        T13,
-        T14,
-        T15,
-        T16,
-        T17,
-        T18,
-        T19,
-        T20,
-        T21,
-        T22
-      ]
-  ): T8 = {
-    val ptr = new Ptr[T8](elemRawPtr(rawptr, tag.offset(7.toUSize).rawSize))
-=======
-  @alwaysinline def at8(implicit tag: Tag.CStruct22[T1, T2, T3, T4, T5, T6, T7, T8, T9, T10, T11, T12, T13, T14, T15, T16, T17, T18, T19, T20, T21, T22]): Ptr[T8] = 
-    new Ptr[T8](elemRawPtr(rawptr, tag.offset(7.toULong).toLong))
 
   /** Load a value of a field number 8. */
   @alwaysinline def _8(implicit tag: Tag.CStruct22[T1, T2, T3, T4, T5, T6, T7, T8, T9, T10, T11, T12, T13, T14, T15, T16, T17, T18, T19, T20, T21, T22]): T8 = {
-    val ptr = new Ptr[T8](elemRawPtr(rawptr, tag.offset(7.toULong).toLong))
->>>>>>> 69749b9f
+    val ptr = new Ptr[T8](elemRawPtr(rawptr, tag.offset(7.toUSize).rawSize))
     ptr.unary_!(tag._8)
   }
 
   /** Store a value to a field number 8. */
-<<<<<<< HEAD
-  @alwaysinline def _8_=(value: T8)(implicit
-      tag: Tag.CStruct22[
-        T1,
-        T2,
-        T3,
-        T4,
-        T5,
-        T6,
-        T7,
-        T8,
-        T9,
-        T10,
-        T11,
-        T12,
-        T13,
-        T14,
-        T15,
-        T16,
-        T17,
-        T18,
-        T19,
-        T20,
-        T21,
-        T22
-      ]
-  ): Unit = {
+  @alwaysinline def _8_=(value: T8)(implicit tag: Tag.CStruct22[T1, T2, T3, T4, T5, T6, T7, T8, T9, T10, T11, T12, T13, T14, T15, T16, T17, T18, T19, T20, T21, T22]): Unit = {
     val ptr = new Ptr[T8](elemRawPtr(rawptr, tag.offset(7.toUSize).rawSize))
-=======
-  @alwaysinline def _8_=(value: T8)(implicit tag: Tag.CStruct22[T1, T2, T3, T4, T5, T6, T7, T8, T9, T10, T11, T12, T13, T14, T15, T16, T17, T18, T19, T20, T21, T22]): Unit = {
-    val ptr = new Ptr[T8](elemRawPtr(rawptr, tag.offset(7.toULong).toLong))
->>>>>>> 69749b9f
     ptr.`unary_!_=`(value)(tag._8)
   }
 
   /** Load a value of a field number 9. */
-<<<<<<< HEAD
-  @alwaysinline def at9(implicit
-      tag: Tag.CStruct22[
-        T1,
-        T2,
-        T3,
-        T4,
-        T5,
-        T6,
-        T7,
-        T8,
-        T9,
-        T10,
-        T11,
-        T12,
-        T13,
-        T14,
-        T15,
-        T16,
-        T17,
-        T18,
-        T19,
-        T20,
-        T21,
-        T22
-      ]
-  ): Ptr[T9] =
+  @alwaysinline def at9(implicit tag: Tag.CStruct22[T1, T2, T3, T4, T5, T6, T7, T8, T9, T10, T11, T12, T13, T14, T15, T16, T17, T18, T19, T20, T21, T22]): Ptr[T9] = 
     new Ptr[T9](elemRawPtr(rawptr, tag.offset(8.toUSize).rawSize))
-
-  /** Load a value of a field number 9. */
-  @alwaysinline def _9(implicit
-      tag: Tag.CStruct22[
-        T1,
-        T2,
-        T3,
-        T4,
-        T5,
-        T6,
-        T7,
-        T8,
-        T9,
-        T10,
-        T11,
-        T12,
-        T13,
-        T14,
-        T15,
-        T16,
-        T17,
-        T18,
-        T19,
-        T20,
-        T21,
-        T22
-      ]
-  ): T9 = {
-    val ptr = new Ptr[T9](elemRawPtr(rawptr, tag.offset(8.toUSize).rawSize))
-=======
-  @alwaysinline def at9(implicit tag: Tag.CStruct22[T1, T2, T3, T4, T5, T6, T7, T8, T9, T10, T11, T12, T13, T14, T15, T16, T17, T18, T19, T20, T21, T22]): Ptr[T9] = 
-    new Ptr[T9](elemRawPtr(rawptr, tag.offset(8.toULong).toLong))
 
   /** Load a value of a field number 9. */
   @alwaysinline def _9(implicit tag: Tag.CStruct22[T1, T2, T3, T4, T5, T6, T7, T8, T9, T10, T11, T12, T13, T14, T15, T16, T17, T18, T19, T20, T21, T22]): T9 = {
-    val ptr = new Ptr[T9](elemRawPtr(rawptr, tag.offset(8.toULong).toLong))
->>>>>>> 69749b9f
+    val ptr = new Ptr[T9](elemRawPtr(rawptr, tag.offset(8.toUSize).rawSize))
     ptr.unary_!(tag._9)
   }
 
   /** Store a value to a field number 9. */
-<<<<<<< HEAD
-  @alwaysinline def _9_=(value: T9)(implicit
-      tag: Tag.CStruct22[
-        T1,
-        T2,
-        T3,
-        T4,
-        T5,
-        T6,
-        T7,
-        T8,
-        T9,
-        T10,
-        T11,
-        T12,
-        T13,
-        T14,
-        T15,
-        T16,
-        T17,
-        T18,
-        T19,
-        T20,
-        T21,
-        T22
-      ]
-  ): Unit = {
+  @alwaysinline def _9_=(value: T9)(implicit tag: Tag.CStruct22[T1, T2, T3, T4, T5, T6, T7, T8, T9, T10, T11, T12, T13, T14, T15, T16, T17, T18, T19, T20, T21, T22]): Unit = {
     val ptr = new Ptr[T9](elemRawPtr(rawptr, tag.offset(8.toUSize).rawSize))
-=======
-  @alwaysinline def _9_=(value: T9)(implicit tag: Tag.CStruct22[T1, T2, T3, T4, T5, T6, T7, T8, T9, T10, T11, T12, T13, T14, T15, T16, T17, T18, T19, T20, T21, T22]): Unit = {
-    val ptr = new Ptr[T9](elemRawPtr(rawptr, tag.offset(8.toULong).toLong))
->>>>>>> 69749b9f
     ptr.`unary_!_=`(value)(tag._9)
   }
 
   /** Load a value of a field number 10. */
-<<<<<<< HEAD
-  @alwaysinline def at10(implicit
-      tag: Tag.CStruct22[
-        T1,
-        T2,
-        T3,
-        T4,
-        T5,
-        T6,
-        T7,
-        T8,
-        T9,
-        T10,
-        T11,
-        T12,
-        T13,
-        T14,
-        T15,
-        T16,
-        T17,
-        T18,
-        T19,
-        T20,
-        T21,
-        T22
-      ]
-  ): Ptr[T10] =
+  @alwaysinline def at10(implicit tag: Tag.CStruct22[T1, T2, T3, T4, T5, T6, T7, T8, T9, T10, T11, T12, T13, T14, T15, T16, T17, T18, T19, T20, T21, T22]): Ptr[T10] = 
     new Ptr[T10](elemRawPtr(rawptr, tag.offset(9.toUSize).rawSize))
-
-  /** Load a value of a field number 10. */
-  @alwaysinline def _10(implicit
-      tag: Tag.CStruct22[
-        T1,
-        T2,
-        T3,
-        T4,
-        T5,
-        T6,
-        T7,
-        T8,
-        T9,
-        T10,
-        T11,
-        T12,
-        T13,
-        T14,
-        T15,
-        T16,
-        T17,
-        T18,
-        T19,
-        T20,
-        T21,
-        T22
-      ]
-  ): T10 = {
-    val ptr = new Ptr[T10](elemRawPtr(rawptr, tag.offset(9.toUSize).rawSize))
-=======
-  @alwaysinline def at10(implicit tag: Tag.CStruct22[T1, T2, T3, T4, T5, T6, T7, T8, T9, T10, T11, T12, T13, T14, T15, T16, T17, T18, T19, T20, T21, T22]): Ptr[T10] = 
-    new Ptr[T10](elemRawPtr(rawptr, tag.offset(9.toULong).toLong))
 
   /** Load a value of a field number 10. */
   @alwaysinline def _10(implicit tag: Tag.CStruct22[T1, T2, T3, T4, T5, T6, T7, T8, T9, T10, T11, T12, T13, T14, T15, T16, T17, T18, T19, T20, T21, T22]): T10 = {
-    val ptr = new Ptr[T10](elemRawPtr(rawptr, tag.offset(9.toULong).toLong))
->>>>>>> 69749b9f
+    val ptr = new Ptr[T10](elemRawPtr(rawptr, tag.offset(9.toUSize).rawSize))
     ptr.unary_!(tag._10)
   }
 
   /** Store a value to a field number 10. */
-<<<<<<< HEAD
-  @alwaysinline def _10_=(value: T10)(implicit
-      tag: Tag.CStruct22[
-        T1,
-        T2,
-        T3,
-        T4,
-        T5,
-        T6,
-        T7,
-        T8,
-        T9,
-        T10,
-        T11,
-        T12,
-        T13,
-        T14,
-        T15,
-        T16,
-        T17,
-        T18,
-        T19,
-        T20,
-        T21,
-        T22
-      ]
-  ): Unit = {
+  @alwaysinline def _10_=(value: T10)(implicit tag: Tag.CStruct22[T1, T2, T3, T4, T5, T6, T7, T8, T9, T10, T11, T12, T13, T14, T15, T16, T17, T18, T19, T20, T21, T22]): Unit = {
     val ptr = new Ptr[T10](elemRawPtr(rawptr, tag.offset(9.toUSize).rawSize))
-=======
-  @alwaysinline def _10_=(value: T10)(implicit tag: Tag.CStruct22[T1, T2, T3, T4, T5, T6, T7, T8, T9, T10, T11, T12, T13, T14, T15, T16, T17, T18, T19, T20, T21, T22]): Unit = {
-    val ptr = new Ptr[T10](elemRawPtr(rawptr, tag.offset(9.toULong).toLong))
->>>>>>> 69749b9f
     ptr.`unary_!_=`(value)(tag._10)
   }
 
   /** Load a value of a field number 11. */
-<<<<<<< HEAD
-  @alwaysinline def at11(implicit
-      tag: Tag.CStruct22[
-        T1,
-        T2,
-        T3,
-        T4,
-        T5,
-        T6,
-        T7,
-        T8,
-        T9,
-        T10,
-        T11,
-        T12,
-        T13,
-        T14,
-        T15,
-        T16,
-        T17,
-        T18,
-        T19,
-        T20,
-        T21,
-        T22
-      ]
-  ): Ptr[T11] =
+  @alwaysinline def at11(implicit tag: Tag.CStruct22[T1, T2, T3, T4, T5, T6, T7, T8, T9, T10, T11, T12, T13, T14, T15, T16, T17, T18, T19, T20, T21, T22]): Ptr[T11] = 
     new Ptr[T11](elemRawPtr(rawptr, tag.offset(10.toUSize).rawSize))
-
-  /** Load a value of a field number 11. */
-  @alwaysinline def _11(implicit
-      tag: Tag.CStruct22[
-        T1,
-        T2,
-        T3,
-        T4,
-        T5,
-        T6,
-        T7,
-        T8,
-        T9,
-        T10,
-        T11,
-        T12,
-        T13,
-        T14,
-        T15,
-        T16,
-        T17,
-        T18,
-        T19,
-        T20,
-        T21,
-        T22
-      ]
-  ): T11 = {
-    val ptr = new Ptr[T11](elemRawPtr(rawptr, tag.offset(10.toUSize).rawSize))
-=======
-  @alwaysinline def at11(implicit tag: Tag.CStruct22[T1, T2, T3, T4, T5, T6, T7, T8, T9, T10, T11, T12, T13, T14, T15, T16, T17, T18, T19, T20, T21, T22]): Ptr[T11] = 
-    new Ptr[T11](elemRawPtr(rawptr, tag.offset(10.toULong).toLong))
 
   /** Load a value of a field number 11. */
   @alwaysinline def _11(implicit tag: Tag.CStruct22[T1, T2, T3, T4, T5, T6, T7, T8, T9, T10, T11, T12, T13, T14, T15, T16, T17, T18, T19, T20, T21, T22]): T11 = {
-    val ptr = new Ptr[T11](elemRawPtr(rawptr, tag.offset(10.toULong).toLong))
->>>>>>> 69749b9f
+    val ptr = new Ptr[T11](elemRawPtr(rawptr, tag.offset(10.toUSize).rawSize))
     ptr.unary_!(tag._11)
   }
 
   /** Store a value to a field number 11. */
-<<<<<<< HEAD
-  @alwaysinline def _11_=(value: T11)(implicit
-      tag: Tag.CStruct22[
-        T1,
-        T2,
-        T3,
-        T4,
-        T5,
-        T6,
-        T7,
-        T8,
-        T9,
-        T10,
-        T11,
-        T12,
-        T13,
-        T14,
-        T15,
-        T16,
-        T17,
-        T18,
-        T19,
-        T20,
-        T21,
-        T22
-      ]
-  ): Unit = {
+  @alwaysinline def _11_=(value: T11)(implicit tag: Tag.CStruct22[T1, T2, T3, T4, T5, T6, T7, T8, T9, T10, T11, T12, T13, T14, T15, T16, T17, T18, T19, T20, T21, T22]): Unit = {
     val ptr = new Ptr[T11](elemRawPtr(rawptr, tag.offset(10.toUSize).rawSize))
-=======
-  @alwaysinline def _11_=(value: T11)(implicit tag: Tag.CStruct22[T1, T2, T3, T4, T5, T6, T7, T8, T9, T10, T11, T12, T13, T14, T15, T16, T17, T18, T19, T20, T21, T22]): Unit = {
-    val ptr = new Ptr[T11](elemRawPtr(rawptr, tag.offset(10.toULong).toLong))
->>>>>>> 69749b9f
     ptr.`unary_!_=`(value)(tag._11)
   }
 
   /** Load a value of a field number 12. */
-<<<<<<< HEAD
-  @alwaysinline def at12(implicit
-      tag: Tag.CStruct22[
-        T1,
-        T2,
-        T3,
-        T4,
-        T5,
-        T6,
-        T7,
-        T8,
-        T9,
-        T10,
-        T11,
-        T12,
-        T13,
-        T14,
-        T15,
-        T16,
-        T17,
-        T18,
-        T19,
-        T20,
-        T21,
-        T22
-      ]
-  ): Ptr[T12] =
+  @alwaysinline def at12(implicit tag: Tag.CStruct22[T1, T2, T3, T4, T5, T6, T7, T8, T9, T10, T11, T12, T13, T14, T15, T16, T17, T18, T19, T20, T21, T22]): Ptr[T12] = 
     new Ptr[T12](elemRawPtr(rawptr, tag.offset(11.toUSize).rawSize))
-
-  /** Load a value of a field number 12. */
-  @alwaysinline def _12(implicit
-      tag: Tag.CStruct22[
-        T1,
-        T2,
-        T3,
-        T4,
-        T5,
-        T6,
-        T7,
-        T8,
-        T9,
-        T10,
-        T11,
-        T12,
-        T13,
-        T14,
-        T15,
-        T16,
-        T17,
-        T18,
-        T19,
-        T20,
-        T21,
-        T22
-      ]
-  ): T12 = {
-    val ptr = new Ptr[T12](elemRawPtr(rawptr, tag.offset(11.toUSize).rawSize))
-=======
-  @alwaysinline def at12(implicit tag: Tag.CStruct22[T1, T2, T3, T4, T5, T6, T7, T8, T9, T10, T11, T12, T13, T14, T15, T16, T17, T18, T19, T20, T21, T22]): Ptr[T12] = 
-    new Ptr[T12](elemRawPtr(rawptr, tag.offset(11.toULong).toLong))
 
   /** Load a value of a field number 12. */
   @alwaysinline def _12(implicit tag: Tag.CStruct22[T1, T2, T3, T4, T5, T6, T7, T8, T9, T10, T11, T12, T13, T14, T15, T16, T17, T18, T19, T20, T21, T22]): T12 = {
-    val ptr = new Ptr[T12](elemRawPtr(rawptr, tag.offset(11.toULong).toLong))
->>>>>>> 69749b9f
+    val ptr = new Ptr[T12](elemRawPtr(rawptr, tag.offset(11.toUSize).rawSize))
     ptr.unary_!(tag._12)
   }
 
   /** Store a value to a field number 12. */
-<<<<<<< HEAD
-  @alwaysinline def _12_=(value: T12)(implicit
-      tag: Tag.CStruct22[
-        T1,
-        T2,
-        T3,
-        T4,
-        T5,
-        T6,
-        T7,
-        T8,
-        T9,
-        T10,
-        T11,
-        T12,
-        T13,
-        T14,
-        T15,
-        T16,
-        T17,
-        T18,
-        T19,
-        T20,
-        T21,
-        T22
-      ]
-  ): Unit = {
+  @alwaysinline def _12_=(value: T12)(implicit tag: Tag.CStruct22[T1, T2, T3, T4, T5, T6, T7, T8, T9, T10, T11, T12, T13, T14, T15, T16, T17, T18, T19, T20, T21, T22]): Unit = {
     val ptr = new Ptr[T12](elemRawPtr(rawptr, tag.offset(11.toUSize).rawSize))
-=======
-  @alwaysinline def _12_=(value: T12)(implicit tag: Tag.CStruct22[T1, T2, T3, T4, T5, T6, T7, T8, T9, T10, T11, T12, T13, T14, T15, T16, T17, T18, T19, T20, T21, T22]): Unit = {
-    val ptr = new Ptr[T12](elemRawPtr(rawptr, tag.offset(11.toULong).toLong))
->>>>>>> 69749b9f
     ptr.`unary_!_=`(value)(tag._12)
   }
 
   /** Load a value of a field number 13. */
-<<<<<<< HEAD
-  @alwaysinline def at13(implicit
-      tag: Tag.CStruct22[
-        T1,
-        T2,
-        T3,
-        T4,
-        T5,
-        T6,
-        T7,
-        T8,
-        T9,
-        T10,
-        T11,
-        T12,
-        T13,
-        T14,
-        T15,
-        T16,
-        T17,
-        T18,
-        T19,
-        T20,
-        T21,
-        T22
-      ]
-  ): Ptr[T13] =
+  @alwaysinline def at13(implicit tag: Tag.CStruct22[T1, T2, T3, T4, T5, T6, T7, T8, T9, T10, T11, T12, T13, T14, T15, T16, T17, T18, T19, T20, T21, T22]): Ptr[T13] = 
     new Ptr[T13](elemRawPtr(rawptr, tag.offset(12.toUSize).rawSize))
-
-  /** Load a value of a field number 13. */
-  @alwaysinline def _13(implicit
-      tag: Tag.CStruct22[
-        T1,
-        T2,
-        T3,
-        T4,
-        T5,
-        T6,
-        T7,
-        T8,
-        T9,
-        T10,
-        T11,
-        T12,
-        T13,
-        T14,
-        T15,
-        T16,
-        T17,
-        T18,
-        T19,
-        T20,
-        T21,
-        T22
-      ]
-  ): T13 = {
-    val ptr = new Ptr[T13](elemRawPtr(rawptr, tag.offset(12.toUSize).rawSize))
-=======
-  @alwaysinline def at13(implicit tag: Tag.CStruct22[T1, T2, T3, T4, T5, T6, T7, T8, T9, T10, T11, T12, T13, T14, T15, T16, T17, T18, T19, T20, T21, T22]): Ptr[T13] = 
-    new Ptr[T13](elemRawPtr(rawptr, tag.offset(12.toULong).toLong))
 
   /** Load a value of a field number 13. */
   @alwaysinline def _13(implicit tag: Tag.CStruct22[T1, T2, T3, T4, T5, T6, T7, T8, T9, T10, T11, T12, T13, T14, T15, T16, T17, T18, T19, T20, T21, T22]): T13 = {
-    val ptr = new Ptr[T13](elemRawPtr(rawptr, tag.offset(12.toULong).toLong))
->>>>>>> 69749b9f
+    val ptr = new Ptr[T13](elemRawPtr(rawptr, tag.offset(12.toUSize).rawSize))
     ptr.unary_!(tag._13)
   }
 
   /** Store a value to a field number 13. */
-<<<<<<< HEAD
-  @alwaysinline def _13_=(value: T13)(implicit
-      tag: Tag.CStruct22[
-        T1,
-        T2,
-        T3,
-        T4,
-        T5,
-        T6,
-        T7,
-        T8,
-        T9,
-        T10,
-        T11,
-        T12,
-        T13,
-        T14,
-        T15,
-        T16,
-        T17,
-        T18,
-        T19,
-        T20,
-        T21,
-        T22
-      ]
-  ): Unit = {
+  @alwaysinline def _13_=(value: T13)(implicit tag: Tag.CStruct22[T1, T2, T3, T4, T5, T6, T7, T8, T9, T10, T11, T12, T13, T14, T15, T16, T17, T18, T19, T20, T21, T22]): Unit = {
     val ptr = new Ptr[T13](elemRawPtr(rawptr, tag.offset(12.toUSize).rawSize))
-=======
-  @alwaysinline def _13_=(value: T13)(implicit tag: Tag.CStruct22[T1, T2, T3, T4, T5, T6, T7, T8, T9, T10, T11, T12, T13, T14, T15, T16, T17, T18, T19, T20, T21, T22]): Unit = {
-    val ptr = new Ptr[T13](elemRawPtr(rawptr, tag.offset(12.toULong).toLong))
->>>>>>> 69749b9f
     ptr.`unary_!_=`(value)(tag._13)
   }
 
   /** Load a value of a field number 14. */
-<<<<<<< HEAD
-  @alwaysinline def at14(implicit
-      tag: Tag.CStruct22[
-        T1,
-        T2,
-        T3,
-        T4,
-        T5,
-        T6,
-        T7,
-        T8,
-        T9,
-        T10,
-        T11,
-        T12,
-        T13,
-        T14,
-        T15,
-        T16,
-        T17,
-        T18,
-        T19,
-        T20,
-        T21,
-        T22
-      ]
-  ): Ptr[T14] =
+  @alwaysinline def at14(implicit tag: Tag.CStruct22[T1, T2, T3, T4, T5, T6, T7, T8, T9, T10, T11, T12, T13, T14, T15, T16, T17, T18, T19, T20, T21, T22]): Ptr[T14] = 
     new Ptr[T14](elemRawPtr(rawptr, tag.offset(13.toUSize).rawSize))
-
-  /** Load a value of a field number 14. */
-  @alwaysinline def _14(implicit
-      tag: Tag.CStruct22[
-        T1,
-        T2,
-        T3,
-        T4,
-        T5,
-        T6,
-        T7,
-        T8,
-        T9,
-        T10,
-        T11,
-        T12,
-        T13,
-        T14,
-        T15,
-        T16,
-        T17,
-        T18,
-        T19,
-        T20,
-        T21,
-        T22
-      ]
-  ): T14 = {
-    val ptr = new Ptr[T14](elemRawPtr(rawptr, tag.offset(13.toUSize).rawSize))
-=======
-  @alwaysinline def at14(implicit tag: Tag.CStruct22[T1, T2, T3, T4, T5, T6, T7, T8, T9, T10, T11, T12, T13, T14, T15, T16, T17, T18, T19, T20, T21, T22]): Ptr[T14] = 
-    new Ptr[T14](elemRawPtr(rawptr, tag.offset(13.toULong).toLong))
 
   /** Load a value of a field number 14. */
   @alwaysinline def _14(implicit tag: Tag.CStruct22[T1, T2, T3, T4, T5, T6, T7, T8, T9, T10, T11, T12, T13, T14, T15, T16, T17, T18, T19, T20, T21, T22]): T14 = {
-    val ptr = new Ptr[T14](elemRawPtr(rawptr, tag.offset(13.toULong).toLong))
->>>>>>> 69749b9f
+    val ptr = new Ptr[T14](elemRawPtr(rawptr, tag.offset(13.toUSize).rawSize))
     ptr.unary_!(tag._14)
   }
 
   /** Store a value to a field number 14. */
-<<<<<<< HEAD
-  @alwaysinline def _14_=(value: T14)(implicit
-      tag: Tag.CStruct22[
-        T1,
-        T2,
-        T3,
-        T4,
-        T5,
-        T6,
-        T7,
-        T8,
-        T9,
-        T10,
-        T11,
-        T12,
-        T13,
-        T14,
-        T15,
-        T16,
-        T17,
-        T18,
-        T19,
-        T20,
-        T21,
-        T22
-      ]
-  ): Unit = {
+  @alwaysinline def _14_=(value: T14)(implicit tag: Tag.CStruct22[T1, T2, T3, T4, T5, T6, T7, T8, T9, T10, T11, T12, T13, T14, T15, T16, T17, T18, T19, T20, T21, T22]): Unit = {
     val ptr = new Ptr[T14](elemRawPtr(rawptr, tag.offset(13.toUSize).rawSize))
-=======
-  @alwaysinline def _14_=(value: T14)(implicit tag: Tag.CStruct22[T1, T2, T3, T4, T5, T6, T7, T8, T9, T10, T11, T12, T13, T14, T15, T16, T17, T18, T19, T20, T21, T22]): Unit = {
-    val ptr = new Ptr[T14](elemRawPtr(rawptr, tag.offset(13.toULong).toLong))
->>>>>>> 69749b9f
     ptr.`unary_!_=`(value)(tag._14)
   }
 
   /** Load a value of a field number 15. */
-<<<<<<< HEAD
-  @alwaysinline def at15(implicit
-      tag: Tag.CStruct22[
-        T1,
-        T2,
-        T3,
-        T4,
-        T5,
-        T6,
-        T7,
-        T8,
-        T9,
-        T10,
-        T11,
-        T12,
-        T13,
-        T14,
-        T15,
-        T16,
-        T17,
-        T18,
-        T19,
-        T20,
-        T21,
-        T22
-      ]
-  ): Ptr[T15] =
+  @alwaysinline def at15(implicit tag: Tag.CStruct22[T1, T2, T3, T4, T5, T6, T7, T8, T9, T10, T11, T12, T13, T14, T15, T16, T17, T18, T19, T20, T21, T22]): Ptr[T15] = 
     new Ptr[T15](elemRawPtr(rawptr, tag.offset(14.toUSize).rawSize))
-
-  /** Load a value of a field number 15. */
-  @alwaysinline def _15(implicit
-      tag: Tag.CStruct22[
-        T1,
-        T2,
-        T3,
-        T4,
-        T5,
-        T6,
-        T7,
-        T8,
-        T9,
-        T10,
-        T11,
-        T12,
-        T13,
-        T14,
-        T15,
-        T16,
-        T17,
-        T18,
-        T19,
-        T20,
-        T21,
-        T22
-      ]
-  ): T15 = {
-    val ptr = new Ptr[T15](elemRawPtr(rawptr, tag.offset(14.toUSize).rawSize))
-=======
-  @alwaysinline def at15(implicit tag: Tag.CStruct22[T1, T2, T3, T4, T5, T6, T7, T8, T9, T10, T11, T12, T13, T14, T15, T16, T17, T18, T19, T20, T21, T22]): Ptr[T15] = 
-    new Ptr[T15](elemRawPtr(rawptr, tag.offset(14.toULong).toLong))
 
   /** Load a value of a field number 15. */
   @alwaysinline def _15(implicit tag: Tag.CStruct22[T1, T2, T3, T4, T5, T6, T7, T8, T9, T10, T11, T12, T13, T14, T15, T16, T17, T18, T19, T20, T21, T22]): T15 = {
-    val ptr = new Ptr[T15](elemRawPtr(rawptr, tag.offset(14.toULong).toLong))
->>>>>>> 69749b9f
+    val ptr = new Ptr[T15](elemRawPtr(rawptr, tag.offset(14.toUSize).rawSize))
     ptr.unary_!(tag._15)
   }
 
   /** Store a value to a field number 15. */
-<<<<<<< HEAD
-  @alwaysinline def _15_=(value: T15)(implicit
-      tag: Tag.CStruct22[
-        T1,
-        T2,
-        T3,
-        T4,
-        T5,
-        T6,
-        T7,
-        T8,
-        T9,
-        T10,
-        T11,
-        T12,
-        T13,
-        T14,
-        T15,
-        T16,
-        T17,
-        T18,
-        T19,
-        T20,
-        T21,
-        T22
-      ]
-  ): Unit = {
+  @alwaysinline def _15_=(value: T15)(implicit tag: Tag.CStruct22[T1, T2, T3, T4, T5, T6, T7, T8, T9, T10, T11, T12, T13, T14, T15, T16, T17, T18, T19, T20, T21, T22]): Unit = {
     val ptr = new Ptr[T15](elemRawPtr(rawptr, tag.offset(14.toUSize).rawSize))
-=======
-  @alwaysinline def _15_=(value: T15)(implicit tag: Tag.CStruct22[T1, T2, T3, T4, T5, T6, T7, T8, T9, T10, T11, T12, T13, T14, T15, T16, T17, T18, T19, T20, T21, T22]): Unit = {
-    val ptr = new Ptr[T15](elemRawPtr(rawptr, tag.offset(14.toULong).toLong))
->>>>>>> 69749b9f
     ptr.`unary_!_=`(value)(tag._15)
   }
 
   /** Load a value of a field number 16. */
-<<<<<<< HEAD
-  @alwaysinline def at16(implicit
-      tag: Tag.CStruct22[
-        T1,
-        T2,
-        T3,
-        T4,
-        T5,
-        T6,
-        T7,
-        T8,
-        T9,
-        T10,
-        T11,
-        T12,
-        T13,
-        T14,
-        T15,
-        T16,
-        T17,
-        T18,
-        T19,
-        T20,
-        T21,
-        T22
-      ]
-  ): Ptr[T16] =
+  @alwaysinline def at16(implicit tag: Tag.CStruct22[T1, T2, T3, T4, T5, T6, T7, T8, T9, T10, T11, T12, T13, T14, T15, T16, T17, T18, T19, T20, T21, T22]): Ptr[T16] = 
     new Ptr[T16](elemRawPtr(rawptr, tag.offset(15.toUSize).rawSize))
-
-  /** Load a value of a field number 16. */
-  @alwaysinline def _16(implicit
-      tag: Tag.CStruct22[
-        T1,
-        T2,
-        T3,
-        T4,
-        T5,
-        T6,
-        T7,
-        T8,
-        T9,
-        T10,
-        T11,
-        T12,
-        T13,
-        T14,
-        T15,
-        T16,
-        T17,
-        T18,
-        T19,
-        T20,
-        T21,
-        T22
-      ]
-  ): T16 = {
-    val ptr = new Ptr[T16](elemRawPtr(rawptr, tag.offset(15.toUSize).rawSize))
-=======
-  @alwaysinline def at16(implicit tag: Tag.CStruct22[T1, T2, T3, T4, T5, T6, T7, T8, T9, T10, T11, T12, T13, T14, T15, T16, T17, T18, T19, T20, T21, T22]): Ptr[T16] = 
-    new Ptr[T16](elemRawPtr(rawptr, tag.offset(15.toULong).toLong))
 
   /** Load a value of a field number 16. */
   @alwaysinline def _16(implicit tag: Tag.CStruct22[T1, T2, T3, T4, T5, T6, T7, T8, T9, T10, T11, T12, T13, T14, T15, T16, T17, T18, T19, T20, T21, T22]): T16 = {
-    val ptr = new Ptr[T16](elemRawPtr(rawptr, tag.offset(15.toULong).toLong))
->>>>>>> 69749b9f
+    val ptr = new Ptr[T16](elemRawPtr(rawptr, tag.offset(15.toUSize).rawSize))
     ptr.unary_!(tag._16)
   }
 
   /** Store a value to a field number 16. */
-<<<<<<< HEAD
-  @alwaysinline def _16_=(value: T16)(implicit
-      tag: Tag.CStruct22[
-        T1,
-        T2,
-        T3,
-        T4,
-        T5,
-        T6,
-        T7,
-        T8,
-        T9,
-        T10,
-        T11,
-        T12,
-        T13,
-        T14,
-        T15,
-        T16,
-        T17,
-        T18,
-        T19,
-        T20,
-        T21,
-        T22
-      ]
-  ): Unit = {
+  @alwaysinline def _16_=(value: T16)(implicit tag: Tag.CStruct22[T1, T2, T3, T4, T5, T6, T7, T8, T9, T10, T11, T12, T13, T14, T15, T16, T17, T18, T19, T20, T21, T22]): Unit = {
     val ptr = new Ptr[T16](elemRawPtr(rawptr, tag.offset(15.toUSize).rawSize))
-=======
-  @alwaysinline def _16_=(value: T16)(implicit tag: Tag.CStruct22[T1, T2, T3, T4, T5, T6, T7, T8, T9, T10, T11, T12, T13, T14, T15, T16, T17, T18, T19, T20, T21, T22]): Unit = {
-    val ptr = new Ptr[T16](elemRawPtr(rawptr, tag.offset(15.toULong).toLong))
->>>>>>> 69749b9f
     ptr.`unary_!_=`(value)(tag._16)
   }
 
   /** Load a value of a field number 17. */
-<<<<<<< HEAD
-  @alwaysinline def at17(implicit
-      tag: Tag.CStruct22[
-        T1,
-        T2,
-        T3,
-        T4,
-        T5,
-        T6,
-        T7,
-        T8,
-        T9,
-        T10,
-        T11,
-        T12,
-        T13,
-        T14,
-        T15,
-        T16,
-        T17,
-        T18,
-        T19,
-        T20,
-        T21,
-        T22
-      ]
-  ): Ptr[T17] =
+  @alwaysinline def at17(implicit tag: Tag.CStruct22[T1, T2, T3, T4, T5, T6, T7, T8, T9, T10, T11, T12, T13, T14, T15, T16, T17, T18, T19, T20, T21, T22]): Ptr[T17] = 
     new Ptr[T17](elemRawPtr(rawptr, tag.offset(16.toUSize).rawSize))
-
-  /** Load a value of a field number 17. */
-  @alwaysinline def _17(implicit
-      tag: Tag.CStruct22[
-        T1,
-        T2,
-        T3,
-        T4,
-        T5,
-        T6,
-        T7,
-        T8,
-        T9,
-        T10,
-        T11,
-        T12,
-        T13,
-        T14,
-        T15,
-        T16,
-        T17,
-        T18,
-        T19,
-        T20,
-        T21,
-        T22
-      ]
-  ): T17 = {
-    val ptr = new Ptr[T17](elemRawPtr(rawptr, tag.offset(16.toUSize).rawSize))
-=======
-  @alwaysinline def at17(implicit tag: Tag.CStruct22[T1, T2, T3, T4, T5, T6, T7, T8, T9, T10, T11, T12, T13, T14, T15, T16, T17, T18, T19, T20, T21, T22]): Ptr[T17] = 
-    new Ptr[T17](elemRawPtr(rawptr, tag.offset(16.toULong).toLong))
 
   /** Load a value of a field number 17. */
   @alwaysinline def _17(implicit tag: Tag.CStruct22[T1, T2, T3, T4, T5, T6, T7, T8, T9, T10, T11, T12, T13, T14, T15, T16, T17, T18, T19, T20, T21, T22]): T17 = {
-    val ptr = new Ptr[T17](elemRawPtr(rawptr, tag.offset(16.toULong).toLong))
->>>>>>> 69749b9f
+    val ptr = new Ptr[T17](elemRawPtr(rawptr, tag.offset(16.toUSize).rawSize))
     ptr.unary_!(tag._17)
   }
 
   /** Store a value to a field number 17. */
-<<<<<<< HEAD
-  @alwaysinline def _17_=(value: T17)(implicit
-      tag: Tag.CStruct22[
-        T1,
-        T2,
-        T3,
-        T4,
-        T5,
-        T6,
-        T7,
-        T8,
-        T9,
-        T10,
-        T11,
-        T12,
-        T13,
-        T14,
-        T15,
-        T16,
-        T17,
-        T18,
-        T19,
-        T20,
-        T21,
-        T22
-      ]
-  ): Unit = {
+  @alwaysinline def _17_=(value: T17)(implicit tag: Tag.CStruct22[T1, T2, T3, T4, T5, T6, T7, T8, T9, T10, T11, T12, T13, T14, T15, T16, T17, T18, T19, T20, T21, T22]): Unit = {
     val ptr = new Ptr[T17](elemRawPtr(rawptr, tag.offset(16.toUSize).rawSize))
-=======
-  @alwaysinline def _17_=(value: T17)(implicit tag: Tag.CStruct22[T1, T2, T3, T4, T5, T6, T7, T8, T9, T10, T11, T12, T13, T14, T15, T16, T17, T18, T19, T20, T21, T22]): Unit = {
-    val ptr = new Ptr[T17](elemRawPtr(rawptr, tag.offset(16.toULong).toLong))
->>>>>>> 69749b9f
     ptr.`unary_!_=`(value)(tag._17)
   }
 
   /** Load a value of a field number 18. */
-<<<<<<< HEAD
-  @alwaysinline def at18(implicit
-      tag: Tag.CStruct22[
-        T1,
-        T2,
-        T3,
-        T4,
-        T5,
-        T6,
-        T7,
-        T8,
-        T9,
-        T10,
-        T11,
-        T12,
-        T13,
-        T14,
-        T15,
-        T16,
-        T17,
-        T18,
-        T19,
-        T20,
-        T21,
-        T22
-      ]
-  ): Ptr[T18] =
+  @alwaysinline def at18(implicit tag: Tag.CStruct22[T1, T2, T3, T4, T5, T6, T7, T8, T9, T10, T11, T12, T13, T14, T15, T16, T17, T18, T19, T20, T21, T22]): Ptr[T18] = 
     new Ptr[T18](elemRawPtr(rawptr, tag.offset(17.toUSize).rawSize))
-
-  /** Load a value of a field number 18. */
-  @alwaysinline def _18(implicit
-      tag: Tag.CStruct22[
-        T1,
-        T2,
-        T3,
-        T4,
-        T5,
-        T6,
-        T7,
-        T8,
-        T9,
-        T10,
-        T11,
-        T12,
-        T13,
-        T14,
-        T15,
-        T16,
-        T17,
-        T18,
-        T19,
-        T20,
-        T21,
-        T22
-      ]
-  ): T18 = {
-    val ptr = new Ptr[T18](elemRawPtr(rawptr, tag.offset(17.toUSize).rawSize))
-=======
-  @alwaysinline def at18(implicit tag: Tag.CStruct22[T1, T2, T3, T4, T5, T6, T7, T8, T9, T10, T11, T12, T13, T14, T15, T16, T17, T18, T19, T20, T21, T22]): Ptr[T18] = 
-    new Ptr[T18](elemRawPtr(rawptr, tag.offset(17.toULong).toLong))
 
   /** Load a value of a field number 18. */
   @alwaysinline def _18(implicit tag: Tag.CStruct22[T1, T2, T3, T4, T5, T6, T7, T8, T9, T10, T11, T12, T13, T14, T15, T16, T17, T18, T19, T20, T21, T22]): T18 = {
-    val ptr = new Ptr[T18](elemRawPtr(rawptr, tag.offset(17.toULong).toLong))
->>>>>>> 69749b9f
+    val ptr = new Ptr[T18](elemRawPtr(rawptr, tag.offset(17.toUSize).rawSize))
     ptr.unary_!(tag._18)
   }
 
   /** Store a value to a field number 18. */
-<<<<<<< HEAD
-  @alwaysinline def _18_=(value: T18)(implicit
-      tag: Tag.CStruct22[
-        T1,
-        T2,
-        T3,
-        T4,
-        T5,
-        T6,
-        T7,
-        T8,
-        T9,
-        T10,
-        T11,
-        T12,
-        T13,
-        T14,
-        T15,
-        T16,
-        T17,
-        T18,
-        T19,
-        T20,
-        T21,
-        T22
-      ]
-  ): Unit = {
+  @alwaysinline def _18_=(value: T18)(implicit tag: Tag.CStruct22[T1, T2, T3, T4, T5, T6, T7, T8, T9, T10, T11, T12, T13, T14, T15, T16, T17, T18, T19, T20, T21, T22]): Unit = {
     val ptr = new Ptr[T18](elemRawPtr(rawptr, tag.offset(17.toUSize).rawSize))
-=======
-  @alwaysinline def _18_=(value: T18)(implicit tag: Tag.CStruct22[T1, T2, T3, T4, T5, T6, T7, T8, T9, T10, T11, T12, T13, T14, T15, T16, T17, T18, T19, T20, T21, T22]): Unit = {
-    val ptr = new Ptr[T18](elemRawPtr(rawptr, tag.offset(17.toULong).toLong))
->>>>>>> 69749b9f
     ptr.`unary_!_=`(value)(tag._18)
   }
 
   /** Load a value of a field number 19. */
-<<<<<<< HEAD
-  @alwaysinline def at19(implicit
-      tag: Tag.CStruct22[
-        T1,
-        T2,
-        T3,
-        T4,
-        T5,
-        T6,
-        T7,
-        T8,
-        T9,
-        T10,
-        T11,
-        T12,
-        T13,
-        T14,
-        T15,
-        T16,
-        T17,
-        T18,
-        T19,
-        T20,
-        T21,
-        T22
-      ]
-  ): Ptr[T19] =
+  @alwaysinline def at19(implicit tag: Tag.CStruct22[T1, T2, T3, T4, T5, T6, T7, T8, T9, T10, T11, T12, T13, T14, T15, T16, T17, T18, T19, T20, T21, T22]): Ptr[T19] = 
     new Ptr[T19](elemRawPtr(rawptr, tag.offset(18.toUSize).rawSize))
-
-  /** Load a value of a field number 19. */
-  @alwaysinline def _19(implicit
-      tag: Tag.CStruct22[
-        T1,
-        T2,
-        T3,
-        T4,
-        T5,
-        T6,
-        T7,
-        T8,
-        T9,
-        T10,
-        T11,
-        T12,
-        T13,
-        T14,
-        T15,
-        T16,
-        T17,
-        T18,
-        T19,
-        T20,
-        T21,
-        T22
-      ]
-  ): T19 = {
-    val ptr = new Ptr[T19](elemRawPtr(rawptr, tag.offset(18.toUSize).rawSize))
-=======
-  @alwaysinline def at19(implicit tag: Tag.CStruct22[T1, T2, T3, T4, T5, T6, T7, T8, T9, T10, T11, T12, T13, T14, T15, T16, T17, T18, T19, T20, T21, T22]): Ptr[T19] = 
-    new Ptr[T19](elemRawPtr(rawptr, tag.offset(18.toULong).toLong))
 
   /** Load a value of a field number 19. */
   @alwaysinline def _19(implicit tag: Tag.CStruct22[T1, T2, T3, T4, T5, T6, T7, T8, T9, T10, T11, T12, T13, T14, T15, T16, T17, T18, T19, T20, T21, T22]): T19 = {
-    val ptr = new Ptr[T19](elemRawPtr(rawptr, tag.offset(18.toULong).toLong))
->>>>>>> 69749b9f
+    val ptr = new Ptr[T19](elemRawPtr(rawptr, tag.offset(18.toUSize).rawSize))
     ptr.unary_!(tag._19)
   }
 
   /** Store a value to a field number 19. */
-<<<<<<< HEAD
-  @alwaysinline def _19_=(value: T19)(implicit
-      tag: Tag.CStruct22[
-        T1,
-        T2,
-        T3,
-        T4,
-        T5,
-        T6,
-        T7,
-        T8,
-        T9,
-        T10,
-        T11,
-        T12,
-        T13,
-        T14,
-        T15,
-        T16,
-        T17,
-        T18,
-        T19,
-        T20,
-        T21,
-        T22
-      ]
-  ): Unit = {
+  @alwaysinline def _19_=(value: T19)(implicit tag: Tag.CStruct22[T1, T2, T3, T4, T5, T6, T7, T8, T9, T10, T11, T12, T13, T14, T15, T16, T17, T18, T19, T20, T21, T22]): Unit = {
     val ptr = new Ptr[T19](elemRawPtr(rawptr, tag.offset(18.toUSize).rawSize))
-=======
-  @alwaysinline def _19_=(value: T19)(implicit tag: Tag.CStruct22[T1, T2, T3, T4, T5, T6, T7, T8, T9, T10, T11, T12, T13, T14, T15, T16, T17, T18, T19, T20, T21, T22]): Unit = {
-    val ptr = new Ptr[T19](elemRawPtr(rawptr, tag.offset(18.toULong).toLong))
->>>>>>> 69749b9f
     ptr.`unary_!_=`(value)(tag._19)
   }
 
   /** Load a value of a field number 20. */
-<<<<<<< HEAD
-  @alwaysinline def at20(implicit
-      tag: Tag.CStruct22[
-        T1,
-        T2,
-        T3,
-        T4,
-        T5,
-        T6,
-        T7,
-        T8,
-        T9,
-        T10,
-        T11,
-        T12,
-        T13,
-        T14,
-        T15,
-        T16,
-        T17,
-        T18,
-        T19,
-        T20,
-        T21,
-        T22
-      ]
-  ): Ptr[T20] =
+  @alwaysinline def at20(implicit tag: Tag.CStruct22[T1, T2, T3, T4, T5, T6, T7, T8, T9, T10, T11, T12, T13, T14, T15, T16, T17, T18, T19, T20, T21, T22]): Ptr[T20] = 
     new Ptr[T20](elemRawPtr(rawptr, tag.offset(19.toUSize).rawSize))
-
-  /** Load a value of a field number 20. */
-  @alwaysinline def _20(implicit
-      tag: Tag.CStruct22[
-        T1,
-        T2,
-        T3,
-        T4,
-        T5,
-        T6,
-        T7,
-        T8,
-        T9,
-        T10,
-        T11,
-        T12,
-        T13,
-        T14,
-        T15,
-        T16,
-        T17,
-        T18,
-        T19,
-        T20,
-        T21,
-        T22
-      ]
-  ): T20 = {
-    val ptr = new Ptr[T20](elemRawPtr(rawptr, tag.offset(19.toUSize).rawSize))
-=======
-  @alwaysinline def at20(implicit tag: Tag.CStruct22[T1, T2, T3, T4, T5, T6, T7, T8, T9, T10, T11, T12, T13, T14, T15, T16, T17, T18, T19, T20, T21, T22]): Ptr[T20] = 
-    new Ptr[T20](elemRawPtr(rawptr, tag.offset(19.toULong).toLong))
 
   /** Load a value of a field number 20. */
   @alwaysinline def _20(implicit tag: Tag.CStruct22[T1, T2, T3, T4, T5, T6, T7, T8, T9, T10, T11, T12, T13, T14, T15, T16, T17, T18, T19, T20, T21, T22]): T20 = {
-    val ptr = new Ptr[T20](elemRawPtr(rawptr, tag.offset(19.toULong).toLong))
->>>>>>> 69749b9f
+    val ptr = new Ptr[T20](elemRawPtr(rawptr, tag.offset(19.toUSize).rawSize))
     ptr.unary_!(tag._20)
   }
 
   /** Store a value to a field number 20. */
-<<<<<<< HEAD
-  @alwaysinline def _20_=(value: T20)(implicit
-      tag: Tag.CStruct22[
-        T1,
-        T2,
-        T3,
-        T4,
-        T5,
-        T6,
-        T7,
-        T8,
-        T9,
-        T10,
-        T11,
-        T12,
-        T13,
-        T14,
-        T15,
-        T16,
-        T17,
-        T18,
-        T19,
-        T20,
-        T21,
-        T22
-      ]
-  ): Unit = {
+  @alwaysinline def _20_=(value: T20)(implicit tag: Tag.CStruct22[T1, T2, T3, T4, T5, T6, T7, T8, T9, T10, T11, T12, T13, T14, T15, T16, T17, T18, T19, T20, T21, T22]): Unit = {
     val ptr = new Ptr[T20](elemRawPtr(rawptr, tag.offset(19.toUSize).rawSize))
-=======
-  @alwaysinline def _20_=(value: T20)(implicit tag: Tag.CStruct22[T1, T2, T3, T4, T5, T6, T7, T8, T9, T10, T11, T12, T13, T14, T15, T16, T17, T18, T19, T20, T21, T22]): Unit = {
-    val ptr = new Ptr[T20](elemRawPtr(rawptr, tag.offset(19.toULong).toLong))
->>>>>>> 69749b9f
     ptr.`unary_!_=`(value)(tag._20)
   }
 
   /** Load a value of a field number 21. */
-<<<<<<< HEAD
-  @alwaysinline def at21(implicit
-      tag: Tag.CStruct22[
-        T1,
-        T2,
-        T3,
-        T4,
-        T5,
-        T6,
-        T7,
-        T8,
-        T9,
-        T10,
-        T11,
-        T12,
-        T13,
-        T14,
-        T15,
-        T16,
-        T17,
-        T18,
-        T19,
-        T20,
-        T21,
-        T22
-      ]
-  ): Ptr[T21] =
+  @alwaysinline def at21(implicit tag: Tag.CStruct22[T1, T2, T3, T4, T5, T6, T7, T8, T9, T10, T11, T12, T13, T14, T15, T16, T17, T18, T19, T20, T21, T22]): Ptr[T21] = 
     new Ptr[T21](elemRawPtr(rawptr, tag.offset(20.toUSize).rawSize))
-
-  /** Load a value of a field number 21. */
-  @alwaysinline def _21(implicit
-      tag: Tag.CStruct22[
-        T1,
-        T2,
-        T3,
-        T4,
-        T5,
-        T6,
-        T7,
-        T8,
-        T9,
-        T10,
-        T11,
-        T12,
-        T13,
-        T14,
-        T15,
-        T16,
-        T17,
-        T18,
-        T19,
-        T20,
-        T21,
-        T22
-      ]
-  ): T21 = {
-    val ptr = new Ptr[T21](elemRawPtr(rawptr, tag.offset(20.toUSize).rawSize))
-=======
-  @alwaysinline def at21(implicit tag: Tag.CStruct22[T1, T2, T3, T4, T5, T6, T7, T8, T9, T10, T11, T12, T13, T14, T15, T16, T17, T18, T19, T20, T21, T22]): Ptr[T21] = 
-    new Ptr[T21](elemRawPtr(rawptr, tag.offset(20.toULong).toLong))
 
   /** Load a value of a field number 21. */
   @alwaysinline def _21(implicit tag: Tag.CStruct22[T1, T2, T3, T4, T5, T6, T7, T8, T9, T10, T11, T12, T13, T14, T15, T16, T17, T18, T19, T20, T21, T22]): T21 = {
-    val ptr = new Ptr[T21](elemRawPtr(rawptr, tag.offset(20.toULong).toLong))
->>>>>>> 69749b9f
+    val ptr = new Ptr[T21](elemRawPtr(rawptr, tag.offset(20.toUSize).rawSize))
     ptr.unary_!(tag._21)
   }
 
   /** Store a value to a field number 21. */
-<<<<<<< HEAD
-  @alwaysinline def _21_=(value: T21)(implicit
-      tag: Tag.CStruct22[
-        T1,
-        T2,
-        T3,
-        T4,
-        T5,
-        T6,
-        T7,
-        T8,
-        T9,
-        T10,
-        T11,
-        T12,
-        T13,
-        T14,
-        T15,
-        T16,
-        T17,
-        T18,
-        T19,
-        T20,
-        T21,
-        T22
-      ]
-  ): Unit = {
+  @alwaysinline def _21_=(value: T21)(implicit tag: Tag.CStruct22[T1, T2, T3, T4, T5, T6, T7, T8, T9, T10, T11, T12, T13, T14, T15, T16, T17, T18, T19, T20, T21, T22]): Unit = {
     val ptr = new Ptr[T21](elemRawPtr(rawptr, tag.offset(20.toUSize).rawSize))
-=======
-  @alwaysinline def _21_=(value: T21)(implicit tag: Tag.CStruct22[T1, T2, T3, T4, T5, T6, T7, T8, T9, T10, T11, T12, T13, T14, T15, T16, T17, T18, T19, T20, T21, T22]): Unit = {
-    val ptr = new Ptr[T21](elemRawPtr(rawptr, tag.offset(20.toULong).toLong))
->>>>>>> 69749b9f
     ptr.`unary_!_=`(value)(tag._21)
   }
 
   /** Load a value of a field number 22. */
-<<<<<<< HEAD
-  @alwaysinline def at22(implicit
-      tag: Tag.CStruct22[
-        T1,
-        T2,
-        T3,
-        T4,
-        T5,
-        T6,
-        T7,
-        T8,
-        T9,
-        T10,
-        T11,
-        T12,
-        T13,
-        T14,
-        T15,
-        T16,
-        T17,
-        T18,
-        T19,
-        T20,
-        T21,
-        T22
-      ]
-  ): Ptr[T22] =
+  @alwaysinline def at22(implicit tag: Tag.CStruct22[T1, T2, T3, T4, T5, T6, T7, T8, T9, T10, T11, T12, T13, T14, T15, T16, T17, T18, T19, T20, T21, T22]): Ptr[T22] = 
     new Ptr[T22](elemRawPtr(rawptr, tag.offset(21.toUSize).rawSize))
-
-  /** Load a value of a field number 22. */
-  @alwaysinline def _22(implicit
-      tag: Tag.CStruct22[
-        T1,
-        T2,
-        T3,
-        T4,
-        T5,
-        T6,
-        T7,
-        T8,
-        T9,
-        T10,
-        T11,
-        T12,
-        T13,
-        T14,
-        T15,
-        T16,
-        T17,
-        T18,
-        T19,
-        T20,
-        T21,
-        T22
-      ]
-  ): T22 = {
-    val ptr = new Ptr[T22](elemRawPtr(rawptr, tag.offset(21.toUSize).rawSize))
-=======
-  @alwaysinline def at22(implicit tag: Tag.CStruct22[T1, T2, T3, T4, T5, T6, T7, T8, T9, T10, T11, T12, T13, T14, T15, T16, T17, T18, T19, T20, T21, T22]): Ptr[T22] = 
-    new Ptr[T22](elemRawPtr(rawptr, tag.offset(21.toULong).toLong))
 
   /** Load a value of a field number 22. */
   @alwaysinline def _22(implicit tag: Tag.CStruct22[T1, T2, T3, T4, T5, T6, T7, T8, T9, T10, T11, T12, T13, T14, T15, T16, T17, T18, T19, T20, T21, T22]): T22 = {
-    val ptr = new Ptr[T22](elemRawPtr(rawptr, tag.offset(21.toULong).toLong))
->>>>>>> 69749b9f
+    val ptr = new Ptr[T22](elemRawPtr(rawptr, tag.offset(21.toUSize).rawSize))
     ptr.unary_!(tag._22)
   }
 
   /** Store a value to a field number 22. */
-<<<<<<< HEAD
-  @alwaysinline def _22_=(value: T22)(implicit
-      tag: Tag.CStruct22[
-        T1,
-        T2,
-        T3,
-        T4,
-        T5,
-        T6,
-        T7,
-        T8,
-        T9,
-        T10,
-        T11,
-        T12,
-        T13,
-        T14,
-        T15,
-        T16,
-        T17,
-        T18,
-        T19,
-        T20,
-        T21,
-        T22
-      ]
-  ): Unit = {
+  @alwaysinline def _22_=(value: T22)(implicit tag: Tag.CStruct22[T1, T2, T3, T4, T5, T6, T7, T8, T9, T10, T11, T12, T13, T14, T15, T16, T17, T18, T19, T20, T21, T22]): Unit = {
     val ptr = new Ptr[T22](elemRawPtr(rawptr, tag.offset(21.toUSize).rawSize))
     ptr.`unary_!_=`(value)(tag._22)
   }
 
 }
-=======
-  @alwaysinline def _22_=(value: T22)(implicit tag: Tag.CStruct22[T1, T2, T3, T4, T5, T6, T7, T8, T9, T10, T11, T12, T13, T14, T15, T16, T17, T18, T19, T20, T21, T22]): Unit = {
-    val ptr = new Ptr[T22](elemRawPtr(rawptr, tag.offset(21.toULong).toLong))
-    ptr.`unary_!_=`(value)(tag._22)
-  }
-
-}
->>>>>>> 69749b9f
