--- conflicted
+++ resolved
@@ -48,20 +48,9 @@
   private[scalanative] def fromSeq(
       varargs: Seq[CVarArg]
   )(implicit z: Zone): CVarArgList = {
-    if (isWindows) {
-      toCVarArgList_X86_64_Windows(varargs)
-<<<<<<< HEAD
-    } else {
-      if (!is32BitPlatform) {
-        toCVarArgList_X86_64_Unix(varargs)
-      } else {
-        toCVarArgList_X86_Unix(varargs)
-      }
-    }
-=======
-    else
-      toCVarArgList_Unix(varargs)
->>>>>>> fde01f96
+    if (isWindows) toCVarArgList_X86_64_Windows(varargs)
+    else if(is32BitPlatform) toCVarArgList_X86_Unix(varargs)
+    else toCVarArgList_Unix(varargs)
   }
 
   @inline
@@ -140,25 +129,16 @@
       wordsUsed.toUSize * sizeof[Long]
     )
 
-<<<<<<< HEAD
-    val resultHeader = z.alloc(sizeof[Header]).asInstanceOf[Ptr[Header]]
-    resultHeader.gpOffset = 0.toUInt
-    resultHeader.fpOffset = (countGPRegisters.toUSize * sizeof[Long]).toUInt
-    resultHeader.regSaveArea = resultStorage
-    resultHeader.overflowArgArea = resultStorage + registerSaveWords
-    new CVarArgList(toRawPtr(resultHeader))
-=======
     if (PlatformExt.isArm64 && Platform.isMac())
       new CVarArgList(toRawPtr(storageStart))
     else {
       val resultHeader = z.alloc(sizeof[Header]).asInstanceOf[Ptr[Header]]
       resultHeader.gpOffset = 0.toUInt
-      resultHeader.fpOffset = (countGPRegisters.toULong * sizeof[Long]).toUInt
+    resultHeader.fpOffset = (countGPRegisters.toUSize * sizeof[Long]).toUInt
       resultHeader.regSaveArea = resultStorage
       resultHeader.overflowArgArea = resultStorage + registerSaveWords
       new CVarArgList(toRawPtr(resultHeader))
     }
->>>>>>> fde01f96
   }
 
   private def toCVarArgList_X86_Unix(
