package scala.scalanative
package unsafe

import scala.language.implicitConversions
import scalanative.unsigned._
import scalanative.runtime.{intrinsic, RawPtr, toRawPtr, libc, LongArray}

/** Type of a C-style vararg list (va_list in C). */
final class CVarArgList private[scalanative] (
    private[scalanative] val rawptr: RawPtr
)

object CVarArgList {
  // Implementation below is based on VarArgs.swift from apple/swift repo.
  // Currently we only support X86_64, we'll need to revisit the code below
  // if and when we add any more officially supported architectures.

  private type Header =
    CStruct4[CUnsignedInt, CUnsignedInt, Ptr[Long], Ptr[Long]]
  private implicit class HeaderOps(val ptr: Ptr[Header]) extends AnyVal {
    def gpOffset: CUnsignedInt = ptr._1
    def fpOffset: CUnsignedInt = ptr._2
    def overflowArgArea: Ptr[Long] = ptr._3
    def regSaveArea: Ptr[Long] = ptr._4

    def gpOffset_=(value: CUnsignedInt): Unit = ptr._1 = value
    def fpOffset_=(value: CUnsignedInt): Unit = ptr._2 = value
    def overflowArgArea_=(value: Ptr[Long]): Unit = ptr._3 = value
    def regSaveArea_=(value: Ptr[Long]): Unit = ptr._4 = value
  }

  private final val countGPRegisters = 6
  private final val countFPRegisters = 8
<<<<<<< HEAD
  private final val fpRegisterSizes  = 2
  private final val registerSaveSizes =
    countGPRegisters + countFPRegisters * fpRegisterSizes

  /** Construct C-style vararg list from Scala sequence. */
  private[scalanative] def fromSeq(varargs: Seq[CVarArg])(
      implicit z: Zone): CVarArgList = {
    if (!is32) {
      var storage         = new Array[Long](registerSaveSizes)
      var wordsUsed       = storage.size
      var gpRegistersUsed = 0
      var fpRegistersUsed = 0

      def isPassedAsDouble(vararg: CVarArg): Boolean =
        vararg.tag == Tag.Float || vararg.tag == Tag.Double
=======
  private final val fpRegisterWords = 2
  private final val registerSaveWords =
    countGPRegisters + countFPRegisters * fpRegisterWords

  /** Construct C-style vararg list from Scala sequence. */
  private[scalanative] def fromSeq(
      varargs: Seq[CVarArg]
  )(implicit z: Zone): CVarArgList = {
    var storage = new Array[Long](registerSaveWords)
    var wordsUsed = storage.size
    var gpRegistersUsed = 0
    var fpRegistersUsed = 0

    def isPassedAsDouble(vararg: CVarArg): Boolean =
      vararg.tag == Tag.Float || vararg.tag == Tag.Double

    def encode[T](value: T)(implicit tag: Tag[T]): Array[Long] = value match {
      case value: Byte =>
        encode(value.toLong)
      case value: Short =>
        encode(value.toLong)
      case value: Int =>
        encode(value.toLong)
      case value: UByte =>
        encode(value.toULong)
      case value: UShort =>
        encode(value.toULong)
      case value: UInt =>
        encode(value.toULong)
      case value: Float =>
        encode(value.toDouble)
      case _ =>
        val count =
          ((sizeof(tag) + sizeof[Long] - 1.toULong) / sizeof[Long]).toInt
        val words = new Array[Long](count)
        val start = words.asInstanceOf[LongArray].at(0).asInstanceOf[Ptr[T]]
        tag.store(start, value)
        words
    }
>>>>>>> 4e0de6f8

      def encode[T](value: T)(implicit tag: Tag[T]): Array[Long] = value match {
        case value: Byte =>
          encode(value.toLong)
        case value: Short =>
          encode(value.toLong)
        case value: Int =>
          encode(value.toLong)
        case value: UByte =>
          encode(value.toULong)
        case value: UShort =>
          encode(value.toULong)
        case value: UInt =>
          encode(value.toULong)
        case value: Float =>
          encode(value.toDouble)
        case _ =>
          val count =
            ((sizeof(tag) + sizeof[Long] - 1.toUSize) / sizeof[Long]).toInt
          val words = new Array[Long](count)
          val start = words.asInstanceOf[LongArray].at(0).asInstanceOf[Ptr[T]]
          tag.store(start, value)
          words
      }

      def append(word: Long): Unit = {
        if (wordsUsed == storage.size) {
          val newstorage = new Array[Long](storage.size * 2)
          System.arraycopy(storage, 0, newstorage, 0, storage.size)
          storage = newstorage
        }
        storage(wordsUsed) = word
        wordsUsed += 1
      }

<<<<<<< HEAD
      varargs.foreach { vararg =>
        val encoded  = encode(vararg.value)(vararg.tag)
        val isDouble = isPassedAsDouble(vararg)
=======
    varargs.foreach { vararg =>
      val encoded = encode(vararg.value)(vararg.tag)
      val isDouble = isPassedAsDouble(vararg)
>>>>>>> 4e0de6f8

        if (isDouble && fpRegistersUsed < countFPRegisters) {
          var startIndex =
            countGPRegisters + (fpRegistersUsed * fpRegisterSizes)
          encoded.foreach { w =>
            storage(startIndex) = w
            startIndex += 1
          }
          fpRegistersUsed += 1
        } else if (encoded.size == 1 && !isDouble && gpRegistersUsed < countGPRegisters) {
          val startIndex = gpRegistersUsed
          storage(startIndex) = encoded(0)
          gpRegistersUsed += 1
        } else {
          encoded.foreach(append)
        }
      }

<<<<<<< HEAD
      val resultStorage =
        z.alloc(sizeof[Long] * storage.size.toUSize).asInstanceOf[Ptr[Long]]
      val storageStart = storage.asInstanceOf[LongArray].at(0)
      libc.memcpy(toRawPtr(resultStorage),
                  toRawPtr(storageStart),
                  wordsUsed.toUSize * sizeof[Long])
=======
    val resultStorage =
      z.alloc(sizeof[Long] * storage.size.toULong).asInstanceOf[Ptr[Long]]
    val storageStart = storage.asInstanceOf[LongArray].at(0)
    libc.memcpy(
      toRawPtr(resultStorage),
      toRawPtr(storageStart),
      wordsUsed.toULong * sizeof[Long]
    )
>>>>>>> 4e0de6f8

      val resultHeader = z.alloc(sizeof[Header]).asInstanceOf[Ptr[Header]]
      resultHeader.gpOffset = 0.toUInt
      resultHeader.fpOffset = (countGPRegisters.toUSize * sizeof[Long]).toUInt
      resultHeader.regSaveArea = resultStorage
      resultHeader.overflowArgArea = resultStorage + registerSaveSizes.toUSize

      new CVarArgList(toRawPtr(resultHeader))
    } else {
      val resizedArgs = varargs.map { arg =>
        arg.value match {
          case value: Byte =>
            value.toInt: CVarArg
          case value: Short =>
            value.toInt: CVarArg
          case value: Long =>
            value.toInt: CVarArg
          case value: UByte =>
            value.toUInt: CVarArg
          case value: UShort =>
            value.toUInt: CVarArg
          case value: ULong =>
            value.toUInt: CVarArg
          case value: Float =>
            value.toDouble: CVarArg
          case o => arg
        }
      }

      var totalSize = 0.toUSize
      resizedArgs.foreach { vararg =>
        totalSize = Tag.align(totalSize, vararg.tag.alignment) + vararg.tag.size
      }

      val argListStorage = z.alloc(totalSize).asInstanceOf[Ptr[Byte]]
      var currentIndex   = 0.toUSize
      resizedArgs.foreach { vararg =>
        currentIndex = Tag.align(currentIndex, vararg.tag.alignment)
        vararg.tag.store((argListStorage + currentIndex).asInstanceOf[Ptr[Any]],
                         vararg.value)
        currentIndex += vararg.tag.size
      }

      new CVarArgList(toRawPtr(argListStorage))
    }
  }
}<|MERGE_RESOLUTION|>--- conflicted
+++ resolved
@@ -31,63 +31,22 @@
 
   private final val countGPRegisters = 6
   private final val countFPRegisters = 8
-<<<<<<< HEAD
-  private final val fpRegisterSizes  = 2
+  private final val fpRegisterSizes = 2
   private final val registerSaveSizes =
     countGPRegisters + countFPRegisters * fpRegisterSizes
 
   /** Construct C-style vararg list from Scala sequence. */
-  private[scalanative] def fromSeq(varargs: Seq[CVarArg])(
-      implicit z: Zone): CVarArgList = {
+  private[scalanative] def fromSeq(
+      varargs: Seq[CVarArg]
+  )(implicit z: Zone): CVarArgList = {
     if (!is32) {
-      var storage         = new Array[Long](registerSaveSizes)
-      var wordsUsed       = storage.size
+      var storage = new Array[Long](registerSaveSizes)
+      var wordsUsed = storage.size
       var gpRegistersUsed = 0
       var fpRegistersUsed = 0
 
       def isPassedAsDouble(vararg: CVarArg): Boolean =
         vararg.tag == Tag.Float || vararg.tag == Tag.Double
-=======
-  private final val fpRegisterWords = 2
-  private final val registerSaveWords =
-    countGPRegisters + countFPRegisters * fpRegisterWords
-
-  /** Construct C-style vararg list from Scala sequence. */
-  private[scalanative] def fromSeq(
-      varargs: Seq[CVarArg]
-  )(implicit z: Zone): CVarArgList = {
-    var storage = new Array[Long](registerSaveWords)
-    var wordsUsed = storage.size
-    var gpRegistersUsed = 0
-    var fpRegistersUsed = 0
-
-    def isPassedAsDouble(vararg: CVarArg): Boolean =
-      vararg.tag == Tag.Float || vararg.tag == Tag.Double
-
-    def encode[T](value: T)(implicit tag: Tag[T]): Array[Long] = value match {
-      case value: Byte =>
-        encode(value.toLong)
-      case value: Short =>
-        encode(value.toLong)
-      case value: Int =>
-        encode(value.toLong)
-      case value: UByte =>
-        encode(value.toULong)
-      case value: UShort =>
-        encode(value.toULong)
-      case value: UInt =>
-        encode(value.toULong)
-      case value: Float =>
-        encode(value.toDouble)
-      case _ =>
-        val count =
-          ((sizeof(tag) + sizeof[Long] - 1.toULong) / sizeof[Long]).toInt
-        val words = new Array[Long](count)
-        val start = words.asInstanceOf[LongArray].at(0).asInstanceOf[Ptr[T]]
-        tag.store(start, value)
-        words
-    }
->>>>>>> 4e0de6f8
 
       def encode[T](value: T)(implicit tag: Tag[T]): Array[Long] = value match {
         case value: Byte =>
@@ -123,15 +82,9 @@
         wordsUsed += 1
       }
 
-<<<<<<< HEAD
       varargs.foreach { vararg =>
-        val encoded  = encode(vararg.value)(vararg.tag)
+        val encoded = encode(vararg.value)(vararg.tag)
         val isDouble = isPassedAsDouble(vararg)
-=======
-    varargs.foreach { vararg =>
-      val encoded = encode(vararg.value)(vararg.tag)
-      val isDouble = isPassedAsDouble(vararg)
->>>>>>> 4e0de6f8
 
         if (isDouble && fpRegistersUsed < countFPRegisters) {
           var startIndex =
@@ -150,23 +103,14 @@
         }
       }
 
-<<<<<<< HEAD
       val resultStorage =
         z.alloc(sizeof[Long] * storage.size.toUSize).asInstanceOf[Ptr[Long]]
       val storageStart = storage.asInstanceOf[LongArray].at(0)
-      libc.memcpy(toRawPtr(resultStorage),
-                  toRawPtr(storageStart),
-                  wordsUsed.toUSize * sizeof[Long])
-=======
-    val resultStorage =
-      z.alloc(sizeof[Long] * storage.size.toULong).asInstanceOf[Ptr[Long]]
-    val storageStart = storage.asInstanceOf[LongArray].at(0)
-    libc.memcpy(
-      toRawPtr(resultStorage),
-      toRawPtr(storageStart),
-      wordsUsed.toULong * sizeof[Long]
-    )
->>>>>>> 4e0de6f8
+      libc.memcpy(
+        toRawPtr(resultStorage),
+        toRawPtr(storageStart),
+        wordsUsed.toUSize * sizeof[Long]
+      )
 
       val resultHeader = z.alloc(sizeof[Header]).asInstanceOf[Ptr[Header]]
       resultHeader.gpOffset = 0.toUInt
@@ -202,11 +146,13 @@
       }
 
       val argListStorage = z.alloc(totalSize).asInstanceOf[Ptr[Byte]]
-      var currentIndex   = 0.toUSize
+      var currentIndex = 0.toUSize
       resizedArgs.foreach { vararg =>
         currentIndex = Tag.align(currentIndex, vararg.tag.alignment)
-        vararg.tag.store((argListStorage + currentIndex).asInstanceOf[Ptr[Any]],
-                         vararg.value)
+        vararg.tag.store(
+          (argListStorage + currentIndex).asInstanceOf[Ptr[Any]],
+          vararg.value
+        )
         currentIndex += vararg.tag.size
       }
 
