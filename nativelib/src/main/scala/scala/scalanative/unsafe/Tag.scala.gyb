--- conflicted
+++ resolved
@@ -70,7 +70,6 @@
       storeObject(toRawPtr(ptr), value.asInstanceOf[Object])
   }
 
-<<<<<<< HEAD
   % prims = [('Unit', 'scala.Unit', 'ptrSize', 'ptrSize'),
   %          ('Boolean', 'scala.Boolean', '1.toUSize', '1.toUSize'),
   %          ('Char', 'scala.Char', '2.toUSize', '2.toUSize'),
@@ -86,22 +85,6 @@
   %          ('Double', 'scala.Double', '8.toUSize', 'ptrSize')]
   % for (name, T, size, align) in prims:
 
-=======
-  % prims = [('Unit', 'scala.Unit', 8),
-  %          ('Boolean', 'scala.Boolean', 1),
-  %          ('Char', 'scala.Char', 2),
-  %          ('Byte', 'scala.Byte', 1),
-  %          ('UByte', 'unsigned.UByte', 1),
-  %          ('Short', 'scala.Short', 2),
-  %          ('UShort', 'unsigned.UShort', 2),
-  %          ('Int', 'scala.Int', 4),
-  %          ('UInt', 'unsigned.UInt', 4),
-  %          ('Long', 'scala.Long', 8),
-  %          ('ULong', 'unsigned.ULong', 8),
-  %          ('Float', 'scala.Float', 4),
-  %          ('Double', 'scala.Double', 8)]
-  % for (name, T, size) in prims:
->>>>>>> 69749b9f
   object ${name} extends Tag[${T}] {
     @alwaysinline def size: CSize = ${size}
     @alwaysinline def alignment: CSize = ${align}
