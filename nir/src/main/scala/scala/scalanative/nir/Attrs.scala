package scala.scalanative
package nir

import scala.collection.mutable
import nir.Attr._

sealed abstract class Attr {
  final def show: String = nir.Show(this)
}

object Attr {
  sealed abstract class Inline extends Attr
  case object MayInline extends Inline // no information
  case object InlineHint extends Inline // user hinted at inlining
  case object NoInline extends Inline // should never inline
  case object AlwaysInline extends Inline // should always inline

  sealed abstract class Specialize extends Attr
  case object MaySpecialize extends Specialize
  case object NoSpecialize extends Specialize

  sealed abstract class Opt extends Attr
  case object UnOpt extends Opt
  case object NoOpt extends Opt
  case object DidOpt extends Opt
  final case class BailOpt(msg: String) extends Opt

  case object Dyn extends Attr
  case object Stub extends Attr
  case object Extern extends Attr
  final case class Link(name: String) extends Attr
  case object Abstract extends Attr
  case object Volatile extends Attr
}

final case class Attrs(
    inlineHint: Inline = MayInline,
    specialize: Specialize = MaySpecialize,
    opt: Opt = UnOpt,
    isExtern: Boolean = false,
    isDyn: Boolean = false,
    isStub: Boolean = false,
    isAbstract: Boolean = false,
    isVolatile: Boolean = false,
    links: Seq[Attr.Link] = Seq()
) {
  def toSeq: Seq[Attr] = {
    val out = Seq.newBuilder[Attr]

    if (inlineHint != MayInline) out += inlineHint
    if (specialize != MaySpecialize) out += specialize
    if (opt != UnOpt) out += opt
    if (isExtern) out += Extern
    if (isDyn) out += Dyn
    if (isStub) out += Stub
    if (isAbstract) out += Abstract
    if (isVolatile) out += Volatile
    out ++= links

    out.result()
  }
}
object Attrs {
  val None = new Attrs()

  def fromSeq(attrs: Seq[Attr]): Attrs = {
    var inline = None.inlineHint
    var specialize = None.specialize
    var opt = None.opt
    var isExtern = false
    var isDyn = false
    var isStub = false
    var isAbstract = false
    var isVolatile = false
    val links = Seq.newBuilder[Attr.Link]

    attrs.foreach {
      case attr: Inline     => inline = attr
      case attr: Specialize => specialize = attr
      case attr: Opt        => opt = attr
      case Extern           => isExtern = true
      case Dyn              => isDyn = true
      case Stub             => isStub = true
      case link: Attr.Link  => links += link
      case Abstract         => isAbstract = true
      case Volatile         => isVolatile = true
    }

    new Attrs(
<<<<<<< HEAD
      inline,
      specialize,
      opt,
      isExtern,
      isDyn,
      isStub,
      isAbstract,
      isVolatile,
      links.result()
=======
      inlineHint = inline,
      specialize = specialize,
      opt = opt,
      isExtern = isExtern,
      isDyn = isDyn,
      isStub = isStub,
      isAbstract = isAbstract,
      links = links.result()
>>>>>>> 5a6b4a01
    )
  }
}<|MERGE_RESOLUTION|>--- conflicted
+++ resolved
@@ -87,17 +87,6 @@
     }
 
     new Attrs(
-<<<<<<< HEAD
-      inline,
-      specialize,
-      opt,
-      isExtern,
-      isDyn,
-      isStub,
-      isAbstract,
-      isVolatile,
-      links.result()
-=======
       inlineHint = inline,
       specialize = specialize,
       opt = opt,
@@ -105,8 +94,8 @@
       isDyn = isDyn,
       isStub = isStub,
       isAbstract = isAbstract,
+      isVolatile = isVolatile,
       links = links.result()
->>>>>>> 5a6b4a01
     )
   }
 }