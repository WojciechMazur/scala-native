package scala.scalanative
package nscplugin

import scala.tools.nsc.Global
import scalanative.util.unreachable

trait NirGenName[G <: Global with Singleton] {
  self: NirGenPhase[G] =>

  import global.{Name => _, _}, definitions._
  import nirAddons.nirDefinitions._
  import SimpleType.{fromSymbol, fromType}

  def genAnonName(owner: Symbol, anon: Symbol) =
    genName(owner).member(nir.Sig.Extern(anon.fullName.toString))

  def genName(sym: Symbol): nir.Global =
    if (sym.isType) {
      genTypeName(sym)
    } else if (sym.isMethod) {
      genMethodName(sym)
    } else if (sym.isField) {
      genFieldName(sym)
    } else {
      unreachable
    }

  def genTypeName(sym: Symbol): nir.Global.Top = {
    val id = {
      val fullName = sym.fullName
<<<<<<< HEAD
      MappedNames.getOrElse(fullName, fullName)
=======
      if (fullName == "java.lang._String") "java.lang.String"
      else if (fullName == "java.lang._Object") "java.lang.Object"
      else if (fullName == "java.lang._Class") "java.lang.Class"
      else if (fullName == "scala.Nothing") "scala.runtime.Nothing$"
      else if (fullName == "scala.Null") "scala.runtime.Null$"
      else fullName
>>>>>>> 5a6b4a01
    }
    val name = sym match {
      case ObjectClass =>
        nir.Rt.Object.name.asInstanceOf[nir.Global.Top]
      case _ if sym.isModule =>
        genTypeName(sym.moduleClass)
      case _ =>
        val needsModuleClassSuffix =
          sym.isModuleClass && !sym.isJavaDefined && !isImplClass(sym)
        val idWithSuffix = if (needsModuleClassSuffix) id + "$" else id
        nir.Global.Top(idWithSuffix)
    }
    name
  }

  def genModuleName(sym: Symbol): nir.Global.Top = {
    if (sym.isModule) genTypeName(sym)
    else {
      val module = sym.moduleClass
      if (module.exists) genTypeName(module)
      else {
        val name @ nir.Global.Top(className) = genTypeName(sym)
        if (className.endsWith("$")) name
        else nir.Global.Top(className + "$")
      }
    }
  }

  def genFieldName(sym: Symbol): nir.Global = {
    val owner =
      if (sym.isStaticMember) genModuleName(sym.owner)
      else genTypeName(sym.owner)
    val id = nativeIdOf(sym)
    val scope = {
      /* Variables are internally private, but with public setter/getter.
       * Removing this check would cause problems with reachability
       */
      if (sym.isPrivate && !sym.isVariable) nir.Sig.Scope.Private(owner)
      else nir.Sig.Scope.Public
    }

    owner.member {
      if (sym.owner.isExternModule) {
        nir.Sig.Extern(id)
      } else {
        nir.Sig.Field(id, scope)
      }
    }
  }

  def genMethodName(sym: Symbol): nir.Global = {
    val owner = genTypeName(sym.owner)
    val id = nativeIdOf(sym)
    val tpe = sym.tpe.widen
    val scope =
      if (sym.isStaticMember && !isImplClass(sym.owner)) {
        if (sym.isPrivate) nir.Sig.Scope.PrivateStatic(owner)
        else nir.Sig.Scope.PublicStatic
      } else if (sym.isPrivate)
        nir.Sig.Scope.Private(owner)
      else nir.Sig.Scope.Public

    val paramTypes = tpe.params.toSeq.map(p => genType(p.info))

    if (sym == String_+) {
      genMethodName(StringConcatMethod)
    } else if (sym.owner.isExternModule) {
      owner.member(genExternSigImpl(sym, id))
    } else if (sym.name == nme.CONSTRUCTOR) {
      owner.member(nir.Sig.Ctor(paramTypes))
    } else {
      val retType = genType(tpe.resultType)
      owner.member(nir.Sig.Method(id, paramTypes :+ retType, scope))
    }
  }

  def genExternSig(sym: Symbol): nir.Sig.Extern =
    genExternSigImpl(sym, nativeIdOf(sym))

  private def genExternSigImpl(sym: Symbol, id: String) =
    if (sym.isSetter) {
      val id = nativeIdOf(sym.getter)
      nir.Sig.Extern(id)
    } else nir.Sig.Extern(id)

  def genStaticMemberName(
      sym: Symbol,
      explicitOwner: Symbol
  ): nir.Global = {
    // Use explicit owner in case if forwarder target was defined in the trait/interface
    // or was abstract. `sym.owner` would always point to original owner, even if it also defined
    // in the super class. This is important, becouse (on the JVM) static methods are resolved at
    // compile time and do never use dynamic method dispatch, however it is possible to shadow
    // static method in the parent class by defining static method with the same name in the child.
    require(!isImplClass(sym.owner), sym.owner)
    val typeName = genTypeName(
      Option(explicitOwner)
        .fold[Symbol](NoSymbol) {
          _.filter(_.isSubClass(sym.owner))
        }
        .orElse(sym.owner)
    )
    val owner = nir.Global.Top(typeName.id.stripSuffix("$"))
    val id = nativeIdOf(sym)
    val scope =
      if (sym.isPrivate) nir.Sig.Scope.PrivateStatic(owner)
      else nir.Sig.Scope.PublicStatic

    val tpe = sym.tpe.widen
    val paramTypes = tpe.params.toSeq.map(p => genType(p.info))
    val retType = genType(fromType(sym.info.resultType))

    val name = sym.name
    val sig = nir.Sig.Method(id, paramTypes :+ retType, scope)
    owner.member(sig)
  }

  def genFuncPtrExternForwarderName(ownerSym: Symbol): nir.Global = {
    val owner = genTypeName(ownerSym)
    owner.member(nir.Sig.Generated("$extern$forwarder"))
  }

  private def nativeIdOf(sym: Symbol): String = {
    sym.getAnnotation(NameClass).flatMap(_.stringArg(0)).getOrElse {
      val name = sym.javaSimpleName.toString()
      val id: String = if (sym.owner.isExternModule) {
        // Don't use encoded names for externs
        sym.decodedName.trim()
      } else if (sym.isField) {
        // Scala 2 fields can contain ' ' suffix
        name.trim()
      } else if (sym.isMethod) {
        val isScalaHashOrEquals = name.startsWith("__scala_")
        if (sym.owner == NObjectClass || isScalaHashOrEquals) {
          name.substring(2) // strip the __
        } else {
          name
        }
      } else {
        scalanative.util.unreachable
      }
      /*
       * Double quoted identifiers are not allowed in CLang.
       * We're replacing them with unicode to allow distinction between x / `x` and `"x"`.
       * It follows Scala JVM naming convention.
       */
      id.replace("\"", "$u0022")
    }
  }

  private val MappedNames = Map(
    "java.lang._Class" -> "java.lang.Class",
    "java.lang._Enum" -> "java.lang.Enum",
    "java.lang._Object" -> "java.lang.Object",
    "java.lang._String" -> "java.lang.String"
  ).flatMap {
    case classEntry @ (nativeName, javaName) =>
      classEntry ::
        (nativeName + "$", javaName + "$") ::
        Nil
  }
}<|MERGE_RESOLUTION|>--- conflicted
+++ resolved
@@ -28,16 +28,7 @@
   def genTypeName(sym: Symbol): nir.Global.Top = {
     val id = {
       val fullName = sym.fullName
-<<<<<<< HEAD
       MappedNames.getOrElse(fullName, fullName)
-=======
-      if (fullName == "java.lang._String") "java.lang.String"
-      else if (fullName == "java.lang._Object") "java.lang.Object"
-      else if (fullName == "java.lang._Class") "java.lang.Class"
-      else if (fullName == "scala.Nothing") "scala.runtime.Nothing$"
-      else if (fullName == "scala.Null") "scala.runtime.Null$"
-      else fullName
->>>>>>> 5a6b4a01
     }
     val name = sym match {
       case ObjectClass =>
@@ -192,7 +183,9 @@
     "java.lang._Class" -> "java.lang.Class",
     "java.lang._Enum" -> "java.lang.Enum",
     "java.lang._Object" -> "java.lang.Object",
-    "java.lang._String" -> "java.lang.String"
+    "java.lang._String" -> "java.lang.String",
+    "scala.Nothing" -> "scala.runtime.Nothing$",
+    "scala.Null" -> "scala.runtime.Null$"
   ).flatMap {
     case classEntry @ (nativeName, javaName) =>
       classEntry ::
