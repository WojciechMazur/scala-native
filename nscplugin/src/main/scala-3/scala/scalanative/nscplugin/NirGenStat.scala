--- conflicted
+++ resolved
@@ -423,13 +423,8 @@
   }
 
   def validateExternCtor(rhs: Tree): Unit = {
-<<<<<<< HEAD
-    val Block(_ +: init, _) = rhs
+    val Block(_ +: init, _) = rhs: @unchecked
     val externs = init.flatMap {
-=======
-    val Block(_ +: init, _) = rhs: @unchecked
-    val externs = init.map {
->>>>>>> 75b2d6f0
       case Assign(ref: RefTree, Apply(extern, Seq()))
           if extern.symbol == defnNir.UnsafePackage_extern =>
         Some(ref.symbol)
