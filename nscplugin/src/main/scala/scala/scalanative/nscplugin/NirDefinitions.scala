--- conflicted
+++ resolved
@@ -233,7 +233,6 @@
           getMember(module, TermName(s"fromScalaFunction"))
       }
 
-<<<<<<< HEAD
     lazy val CastRawWordToInt =
       getMember(IntrinsicsModule, TermName("castRawWordToInt"))
     lazy val CastRawWordToLong =
@@ -270,11 +269,10 @@
       getMember(IntrinsicsModule, TermName("modRawWords"))
     lazy val ModRawWordsUnsigned =
       getMember(IntrinsicsModule, TermName("modRawWordsUnsigned"))
-=======
+
     lazy val ResolvedAtLinktimeClass = getRequiredClass(
       "scala.scalanative.unsafe.resolvedAtLinktime")
     lazy val ResolvedMethod = getMember(NativeModule, TermName("resolved"))
->>>>>>> 7997e294
 
     lazy val RuntimePrimitive: Map[Char, Symbol] = Map(
       'B' -> getRequiredClass("scala.scalanative.runtime.PrimitiveBoolean"),
