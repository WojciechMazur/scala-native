--- conflicted
+++ resolved
@@ -441,16 +441,10 @@
   lazy val sandbox =
     MultiScalaProject("sandbox", file("sandbox"))
       .enablePlugins(MyScalaNativePlugin)
-<<<<<<< HEAD
       .settings(nativeConfig ~= { c =>
-        c.withLTO(LTO.default)
-          .withMode(Mode.default)
-          .withGC(GC.default)
-          .withCompileOptions(c.compileOptions :+ "-g")
+        c.withCompileOptions(c.compileOptions :+ "-g")
           .withLinkingOptions(c.linkingOptions :+ "-g")
       })
-=======
->>>>>>> bf36100d
       .withNativeCompilerPlugin
       .withJUnitPlugin
       .dependsOn(scalalib, testInterface % "test")
