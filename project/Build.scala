--- conflicted
+++ resolved
@@ -136,23 +136,6 @@
       libraryDependencies ++= Deps.Tools(scalaVersion.value),
       Test / fork := true,
       scalacOptions ++= {
-<<<<<<< HEAD
-        val prev = scalacOptions.value
-        val silencedDeprecations213 = Seq(
-          // In 2.13 lineStream_! was replaced with lazyList_!.
-          "lineStream_!",
-          // OpenHashMap is used with value class parameter type, we cannot replace it with AnyRefMap or LongMap
-          // Should not be replaced with HashMap due to performance reasons.
-          "OpenHashMap",
-          "class Stream in package scala.collection.immutable"
-        ).map(msg => s"-Wconf:cat=deprecation&msg=$msg:s")
-
-        CrossVersion
-          .partialVersion(scalaVersion.value)
-          .collect {
-            case (2, 13) => silencedDeprecations213
-            case (3, _)  => silencedDeprecations213
-=======
         val scala213StdLibDeprecations = Seq(
           // In 2.13 lineStream_! was replaced with lazyList_!.
           "method lineStream_!",
@@ -168,9 +151,7 @@
             case (2, 11 | 12) => Nil
             case (2, 13)      => scala213StdLibDeprecations
             case (3, _)       => scala213StdLibDeprecations
->>>>>>> 5a6b4a01
           }
-          .getOrElse(Nil)
       },
       // Running tests in parallel results in `FileSystemAlreadyExistsException`
       Test / parallelExecution := false
