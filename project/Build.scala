--- conflicted
+++ resolved
@@ -28,15 +28,7 @@
     testInterface, testInterfaceSbtDefs, testRunner,
     junitRuntime
   )
-<<<<<<< HEAD
-  lazy val publishedProjects = 
-    sbtScalaNative :: publishedMultiScalaProjects.flatMap(_.componentProjects)
-
-  lazy val allProjects: Seq[Project] =  
-    publishedProjects ::: List(
-=======
   lazy val testMultiScalaProjects = List(
->>>>>>> ac689baf
       javalibExtDummies,
       testingCompiler, testingCompilerInterface,
       junitAsyncNative, junitAsyncJVM,
@@ -44,10 +36,6 @@
       tests, testsJVM, testsExt, testsExtJVM, sandbox,
       scalaPartest, scalaPartestRuntime,
       scalaPartestTests, scalaPartestJunitTests
-<<<<<<< HEAD
-    ).flatMap(_.componentProjects)
-// format: on
-=======
     )
 // format: on
   lazy val allMultiScalaProjects =
@@ -57,38 +45,12 @@
     sbtScalaNative :: publishedMultiScalaProjects.flatMap(_.componentProjects)
   lazy val testProjects = testMultiScalaProjects.flatMap(_.componentProjects)
   lazy val allProjects = publishedProjects ::: testProjects
->>>>>>> ac689baf
 
   private def setDepenency[T](key: TaskKey[T], projects: Seq[Project]) = {
     key := key.dependsOn(projects.map(_ / key): _*).value
   }
 
   private def setDepenencyForCurrentBinVersion[T](
-<<<<<<< HEAD
-      key: TaskKey[Unit],
-      projects: Seq[MultiScalaProject],
-      extraBinVersionDeps: String => Seq[Project] = _ => Nil
-  ) = {
-    key := Def.taskDyn {
-      val binVersion = scalaBinaryVersion.value
-      Def
-        .task {}
-        .dependsOn(
-          extraBinVersionDeps(binVersion)
-            .++(projects.map(_.forBinaryVersion(binVersion)))
-            .map(_ / key): _*
-        )
-    }.value
-  }
-
-  val crossPublishSigned =
-    taskKey[Unit](
-      "Cross publish signed compiler plugin project excluding currently used version"
-    )
-  val crossPublishLocal =
-    taskKey[Unit](
-      "Cross publish compiler plugin project locally excluding currently used version"
-=======
       key: TaskKey[T],
       projects: Seq[MultiScalaProject]
   ) = {
@@ -111,7 +73,6 @@
   val crossPublishSigned =
     taskKey[Unit](
       "Cross publish signed compiler plugin project excluding currently used version"
->>>>>>> ac689baf
     )
 
   lazy val root: Project =
@@ -124,26 +85,6 @@
         noPublishSettings,
         disabledTestsSettings,
         setDepenency(clean, allProjects),
-<<<<<<< HEAD
-        setDepenency(Compile / compile, allProjects),
-        setDepenency(Test / compile, allProjects),
-        crossPublishLocal := {},
-        crossPublishSigned := {},
-        setDepenencyForCurrentBinVersion(
-          publishLocal,
-          publishedMultiScalaProjects,
-          extraBinVersionDeps = _ match {
-            case "2.12" => Seq(sbtScalaNative)
-            case _      => Nil
-          }
-        ),
-        setDepenencyForCurrentBinVersion(
-          publishSigned,
-          publishedMultiScalaProjects
-        ),
-        setDepenencyForCurrentBinVersion(crossPublishLocal, compilerPlugins),
-        setDepenencyForCurrentBinVersion(crossPublishSigned, compilerPlugins)
-=======
         Seq(Compile / compile, Test / compile).map(
           setDepenencyForCurrentBinVersion(_, allMultiScalaProjects)
         ),
@@ -155,7 +96,6 @@
         Seq(crossPublish, crossPublishSigned).map(
           setDepenencyForCurrentBinVersion(_, compilerPlugins)
         )
->>>>>>> ac689baf
       )
 
   // Compiler plugins
