--- conflicted
+++ resolved
@@ -38,7 +38,6 @@
     libraryDependencies ~= { libDeps =>
       libDeps.filterNot(_.organization == "org.scala-native")
     },
-<<<<<<< HEAD
     nativeConfig := Def.taskDyn {
       Def.task {
         val prev = nativeConfig.value
@@ -129,7 +128,7 @@
       val targetsWASM = config.targetTriple.exists(_ contains "wasm")
       val targetsEmscripten =
         targetsWASM && config.targetTriple.exists(_ contains "emscripten")
-      
+
       assert(targetsWASM, "not a WASM setup")
 
       val startupCmd: Seq[String] = if (targetsEmscripten) {
@@ -173,15 +172,6 @@
         else Some("Nonzero exit code: " + exitCode)
 
       message.foreach(sys.error)
-=======
-    nativeConfig ~= { nc =>
-      nc.withCheck(true)
-        .withCheckFatalWarnings(true)
-        .withDump(true)
-        .withMultithreadingSupport(
-          multithreadingEnabledBySbtSysProps()
-            .getOrElse(nc.multithreadingSupport)
-        )
     },
     scalacOptions ++= {
       // Link source maps to GitHub sources
@@ -192,7 +182,6 @@
           (LocalProject("scala-native") / baseDirectory).value,
           s"https://raw.githubusercontent.com/scala-native/scala-native/v$nativeVersion/"
         )
->>>>>>> 45a7e8da
     }
   )
 }