package build

object ScalaVersions {
  val crossScala212 = Seq("2.12.13", "2.12.14", "2.12.15")
  val crossScala213 = Seq("2.13.4", "2.13.5", "2.13.6")

  val scala211: String = "2.11.12"
  val scala212: String = crossScala212.last
  val scala213: String = crossScala213.last
<<<<<<< HEAD
  val scala3 = "3.1.0"
=======
  val scala3: String = "3.1.0"
>>>>>>> 5c0e2533

  val sbt10Version: String = "1.1.6" // minimum version
  val sbt10ScalaVersion: String = scala212

  val libCrossScala2Versions: Seq[String] =
    Seq(scala211) ++ crossScala212 ++ crossScala213
  val libCrossScala3Versions: Seq[String] = Seq(scala3)
  val libCrossScalaVersions: Seq[String] =
    libCrossScala2Versions ++ libCrossScala3Versions
}<|MERGE_RESOLUTION|>--- conflicted
+++ resolved
@@ -7,11 +7,7 @@
   val scala211: String = "2.11.12"
   val scala212: String = crossScala212.last
   val scala213: String = crossScala213.last
-<<<<<<< HEAD
-  val scala3 = "3.1.0"
-=======
   val scala3: String = "3.1.0"
->>>>>>> 5c0e2533
 
   val sbt10Version: String = "1.1.6" // minimum version
   val sbt10ScalaVersion: String = scala212
