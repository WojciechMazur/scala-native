--- conflicted
+++ resolved
@@ -11,11 +11,7 @@
 
 import sbtbuildinfo.BuildInfoPlugin.autoImport._
 import ScriptedPlugin.autoImport._
-<<<<<<< HEAD
-import Build.{crossPublishSigned, crossPublishLocal}
-=======
 import com.jsuereth.sbtpgp.PgpKeys
->>>>>>> ac689baf
 
 import scala.collection.mutable
 import scala.scalanative.build.Platform
@@ -248,12 +244,8 @@
         userName = user,
         passwd = password
       )
-<<<<<<< HEAD
-    }.toSeq
-=======
     }.toSeq,
     PgpKeys.pgpPassphrase := sys.env.get("PGP_PASSWORD").map(_.toCharArray())
->>>>>>> ac689baf
   )
 
   lazy val noPublishSettings = Def.settings(
@@ -444,13 +436,8 @@
     libraryDependencies ++= Deps.compilerPluginDependencies(scalaVersion.value),
     mavenPublishSettings,
     exportJars := true,
-<<<<<<< HEAD
-    crossPublishSigned := crossPublishCompilerPlugin(publishSigned).value,
-    crossPublishLocal := crossPublishCompilerPlugin(publishLocal).value
-=======
     crossPublish := crossPublishCompilerPlugin(publish).value,
     crossPublishSigned := crossPublishCompilerPlugin(publishSigned).value
->>>>>>> ac689baf
   )
 
   /** Builds a given project across all crossScalaVersion values. It does not
