--- conflicted
+++ resolved
@@ -63,13 +63,7 @@
       .withLTO(Discover.LTO())
       .withGC(Discover.GC())
       .withMode(Discover.mode())
-<<<<<<< HEAD
-      .withOptimize(Discover.optimize())
-      .withLinktimeProperties(Discover.linktimeProperties())
-      .withMultithreadingSupport(Discover.multithreadingSupport()),
-=======
       .withOptimize(Discover.optimize()),
->>>>>>> 55140e90
     nativeWarnOldJVM := {
       val logger = streams.value.log
       Try(Class.forName("java.util.function.Function")).toOption match {
