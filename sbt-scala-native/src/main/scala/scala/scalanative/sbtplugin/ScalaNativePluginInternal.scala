package scala.scalanative
package sbtplugin

import java.util.concurrent.atomic.AtomicReference
import org.portablescala.sbtplatformdeps.PlatformDepsPlugin.autoImport._
import sbt.Keys._
import sbt._
import sbt.complete.DefaultParsers._
import scala.annotation.tailrec
import scala.scalanative.util.Scope
import scala.scalanative.build.{Build, BuildException, Discover}
import scala.scalanative.linker.LinkingException
import scala.scalanative.sbtplugin.ScalaNativePlugin.autoImport._
import scala.scalanative.sbtplugin.Utilities._
import scala.scalanative.testinterface.adapter.TestAdapter
import scala.sys.process.Process
import scala.util.Try
import scala.scalanative.build.Platform
import java.nio.file.Files

object ScalaNativePluginInternal {

  val nativeWarnOldJVM =
    taskKey[Unit]("Warn if JVM 7 or older is used.")

  val nativeWorkdir =
    taskKey[File]("Working directory for intermediate build files.")

  lazy val scalaNativeDependencySettings: Seq[Setting[_]] = Seq(
    libraryDependencies ++= Seq(
      "org.scala-native" %%% "nativelib" % nativeVersion,
      "org.scala-native" %%% "javalib" % nativeVersion,
      "org.scala-native" %%% "auxlib" % nativeVersion,
      "org.scala-native" %%% "scalalib" % nativeVersion,
      "org.scala-native" %%% "test-interface" % nativeVersion % Test
    ),
    addCompilerPlugin(
      "org.scala-native" % "nscplugin" % nativeVersion cross CrossVersion.full
    )
  )

  lazy val scalaNativeBaseSettings: Seq[Setting[_]] = Seq(
    crossVersion := ScalaNativeCrossVersion.binary,
    platformDepsCrossVersion := ScalaNativeCrossVersion.binary,
    nativeClang := nativeConfig.value.clang.toFile,
    nativeClangPP := nativeConfig.value.clangPP.toFile,
    nativeCompileOptions := nativeConfig.value.compileOptions,
    nativeLinkingOptions := nativeConfig.value.linkingOptions,
    nativeMode := nativeConfig.value.mode.name,
    nativeGC := nativeConfig.value.gc.name,
    nativeLTO := nativeConfig.value.lto.name,
    nativeLinkStubs := nativeConfig.value.linkStubs,
    nativeCheck := nativeConfig.value.check,
    nativeDump := nativeConfig.value.dump
  )

  lazy val scalaNativeGlobalSettings: Seq[Setting[_]] = Seq(
    nativeConfig := build.NativeConfig.empty
      .withClang(interceptBuildException(Discover.clang()))
      .withClangPP(interceptBuildException(Discover.clangpp()))
      .withCompileOptions(Discover.compileOptions())
      .withLinkingOptions(Discover.linkingOptions())
      .withLTO(Discover.LTO())
      .withGC(Discover.GC())
      .withMode(Discover.mode())
<<<<<<< HEAD
      .withASAN(Discover.asan())
=======
>>>>>>> f1704e57
      .withOptimize(Discover.optimize()),
    nativeWarnOldJVM := {
      val logger = streams.value.log
      Try(Class.forName("java.util.function.Function")).toOption match {
        case None =>
          logger.warn("Scala Native is only supported on Java 8 or newer.")
        case Some(_) =>
          ()
      }
    },
    onComplete := {
      val prev: () => Unit = onComplete.value
      () => {
        prev()
        sharedScope.close()
        sharedScope = Scope.unsafe()
        testAdapters.getAndSet(Nil).foreach(_.close())
      }
    }
  )

  lazy val scalaNativeConfigSettings: Seq[Setting[_]] = Seq(
    nativeLink / artifactPath := {
      val ext = if (Platform.isWindows) ".exe" else ""
      crossTarget.value / (moduleName.value + "-out" + ext)
    },
    nativeWorkdir := {
      val workdir = crossTarget.value / "native"
      if (!workdir.exists) {
        IO.createDirectory(workdir)
      }
      workdir
    },
    nativeConfig := {
      nativeConfig.value
        .withClang(nativeClang.value.toPath)
        .withClangPP(nativeClangPP.value.toPath)
        .withCompileOptions(nativeCompileOptions.value)
        .withLinkingOptions(nativeLinkingOptions.value)
        .withGC(build.GC(nativeGC.value))
        .withMode(build.Mode(nativeMode.value))
        .withLTO(build.LTO(nativeLTO.value))
        .withLinkStubs(nativeLinkStubs.value)
        .withCheck(nativeCheck.value)
        .withDump(nativeDump.value)
    },
    nativeLink := {
      val classpath = fullClasspath.value.map(_.data.toPath)
      val outpath = (nativeLink / artifactPath).value

      def build(): Unit = {
        val config = {
          val mainClass = selectMainClass.value.getOrElse {
            throw new MessageOnlyException("No main class detected.")
          }

          val maincls = mainClass + "$"
          val cwd = nativeWorkdir.value.toPath

          val logger = streams.value.log.toLogger
          scala.scalanative.build.Config.empty
            .withLogger(logger)
            .withMainClass(maincls)
            .withClassPath(classpath)
            .withWorkdir(cwd)
            .withCompilerConfig(nativeConfig.value)
        }

        interceptBuildException {
          Build.build(config, outpath.toPath)(sharedScope)
        }
      }

      def buildIfChanged(): Unit = {
        import sbt.util.CacheImplicits._
        import collection.JavaConverters._

        val cacheFactory = streams.value.cacheStoreFactory / "fileInfo"
        val classpathTracker =
          Tracked.inputChanged[Seq[HashFileInfo], HashFileInfo](
            cacheFactory.make("inputFileInfo")
          ) {
            case (changed: Boolean, filesInfo: Seq[HashFileInfo]) =>
              val outputTracker =
                Tracked
                  .lastOutput[Seq[HashFileInfo], HashFileInfo](
                    cacheFactory.make("outputFileInfo")
                  ) { (_, prev) =>
                    val outputHashInfo = FileInfo.hash(outpath)
                    if (changed || !prev.contains(outputHashInfo)) {
                      build()
                      FileInfo.hash(outpath)
                    } else outputHashInfo
                  }
              outputTracker(filesInfo)
          }

        val classpathFilesInfo = classpath
          .flatMap { classpath =>
            if (Files.exists(classpath))
              Files
                .walk(classpath)
                .iterator()
                .asScala
                .filter(path => Files.exists(path) && !Files.isDirectory(path))
                .toList
            else Nil
          }
          .map(path => FileInfo.hash(path.toFile()))

        classpathTracker(classpathFilesInfo)
      }

      buildIfChanged()
      outpath
    },
    run := {
      val env = (run / envVars).value.toSeq
      val logger = streams.value.log
      val binary = nativeLink.value.getAbsolutePath
      val args = spaceDelimited("<arg>").parsed

      logger.running(binary +: args)

      val exitCode = {
        // It seems that previously used Scala Process has some bug leading
        // to possible ignoring of inherited IO and termination of wrapper
        // thread with an exception. We use java.lang ProcessBuilder instead
        val proc = new ProcessBuilder()
          .command((Seq(binary) ++ args): _*)
          .inheritIO()
        env.foreach((proc.environment().put(_, _)).tupled)
        proc.start().waitFor()
      }

      val message =
        if (exitCode == 0) None
        else Some("Nonzero exit code: " + exitCode)

      message.foreach(sys.error)
    }
  )

  lazy val scalaNativeCompileSettings: Seq[Setting[_]] =
    scalaNativeConfigSettings

  lazy val scalaNativeTestSettings: Seq[Setting[_]] =
    scalaNativeConfigSettings ++
      Seq(
        mainClass := Some("scala.scalanative.testinterface.TestMain"),
        loadedTestFrameworks := {
          val configName = configuration.value.name

          if (fork.value) {
            throw new MessageOnlyException(
              s"`$configName / test` tasks in a Scala Native project require $configName / fork := false`."
            )
          }

          val frameworks = testFrameworks.value
          val frameworkNames = frameworks.map(_.implClassNames.toList).toList

          val logger = streams.value.log.toLogger
          val testBinary = nativeLink.value
          val envVars = (test / Keys.envVars).value

          val config = TestAdapter
            .Config()
            .withBinaryFile(testBinary)
            .withEnvVars(envVars)
            .withLogger(logger)

          val adapter = newTestAdapter(config)
          val frameworkAdapters = adapter.loadFrameworks(frameworkNames)

          frameworks
            .zip(frameworkAdapters)
            .collect {
              case (tf, Some(adapter)) => (tf, adapter)
            }
            .toMap
        }
      )

  lazy val scalaNativeProjectSettings: Seq[Setting[_]] =
    scalaNativeDependencySettings ++
      scalaNativeBaseSettings ++
      inConfig(Compile)(scalaNativeCompileSettings) ++
      inConfig(Test)(scalaNativeTestSettings)

  private var sharedScope = Scope.unsafe()
  private val testAdapters = new AtomicReference[List[TestAdapter]](Nil)

  private def newTestAdapter(config: TestAdapter.Config): TestAdapter = {
    registerResource(testAdapters, new TestAdapter(config))
  }

  /** Run `op`, rethrows `BuildException`s as `MessageOnlyException`s. */
  private def interceptBuildException[T](op: => T): T = {
    try op
    catch {
      case ex: BuildException   => throw new MessageOnlyException(ex.getMessage)
      case ex: LinkingException => throw new MessageOnlyException(ex.getMessage)
    }
  }

  @tailrec
  final private def registerResource[T <: AnyRef](
      l: AtomicReference[List[T]],
      r: T
  ): r.type = {
    val prev = l.get()
    if (l.compareAndSet(prev, r :: prev)) r
    else registerResource(l, r)
  }

}<|MERGE_RESOLUTION|>--- conflicted
+++ resolved
@@ -63,10 +63,7 @@
       .withLTO(Discover.LTO())
       .withGC(Discover.GC())
       .withMode(Discover.mode())
-<<<<<<< HEAD
       .withASAN(Discover.asan())
-=======
->>>>>>> f1704e57
       .withOptimize(Discover.optimize()),
     nativeWarnOldJVM := {
       val logger = streams.value.log
