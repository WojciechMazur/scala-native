package scala.tools.partest.scalanative

import java.nio.file.{Files, Path, Paths}
import scala.scalanative.build._
import scala.scalanative.nir.Attr.Link
import scala.scalanative.build.Platform

object Defaults {
  // List of all libraries that need to be linked when precompiling libraries
  val links: Seq[Link] = {
    if (Platform.isWindows) Seq("zlib")
    else Seq("z", "pthread")
  }.map(Link)

  def workdir(): Path = Files.createTempDirectory("partest-")

  def errorFn(str: String): Boolean = {
    scala.Console.err println str
    false
  }

  val logger: Logger = Logger(
    traceFn = _ => (),
    debugFn = _ => (),
    infoFn = _ => (),
    warnFn = errorFn,
    errorFn = errorFn
  )

  lazy val config: Config =
    Config.empty
      .withLogger(logger)
      .withCompilerConfig(
        NativeConfig.empty
          .withClang(Discover.clang())
          .withClangPP(Discover.clangpp())
          .withCheck(true)
          .withLinkStubs(false)
          .withDump(false)
          .withOptimize(Discover.optimize())
          .withMode(Discover.mode())
          .withGC(Discover.GC())
          .withLTO(Discover.LTO())
          .withLinkingOptions(Discover.linkingOptions())
          .withCompileOptions(Discover.compileOptions())
<<<<<<< HEAD
          .withLinktimeProperties(Discover.linktimeProperties())
=======
>>>>>>> 55140e90
      )
}<|MERGE_RESOLUTION|>--- conflicted
+++ resolved
@@ -43,9 +43,5 @@
           .withLTO(Discover.LTO())
           .withLinkingOptions(Discover.linkingOptions())
           .withCompileOptions(Discover.compileOptions())
-<<<<<<< HEAD
-          .withLinktimeProperties(Discover.linktimeProperties())
-=======
->>>>>>> 55140e90
       )
 }