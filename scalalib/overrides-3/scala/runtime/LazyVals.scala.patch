--- 3.2.2/scala/runtime/LazyVals.scala
+++ overrides-3/scala/runtime/LazyVals.scala
@@ -4,42 +4,13 @@
 
<<<<<<< HEAD
-import scala.annotation.*
+import scala.scalanative.runtime.*
+import scala.scalanative.annotation.*
=======
 import scala.annotation.*
>>>>>>> 594f5266
 
+import scala.scalanative.runtime.*
+
 /**
  * Helper methods used in thread-safe lazy vals.
  */
 object LazyVals {
-  @nowarn
-  private[this] val unsafe: sun.misc.Unsafe =
-      classOf[sun.misc.Unsafe].getDeclaredFields.nn.find { field =>
-        field.nn.getType == classOf[sun.misc.Unsafe] && {
-          field.nn.setAccessible(true)
-          true
-        }
-      }
-      .map(_.nn.get(null).asInstanceOf[sun.misc.Unsafe])
-      .getOrElse {
-        throw new ExceptionInInitializerError {
-          new IllegalStateException("Can't find instance of sun.misc.Unsafe")
-        }
-      }
+  @alwaysinline private def LAZY_VAL_MASK = 3L
 
-  private[this] val base: Int = {
-    val processors = java.lang.Runtime.getRuntime.nn.availableProcessors()
-    8 * processors * processors
-  }
-
-  private[this] val monitors: Array[Object] =
-    Array.tabulate(base)(_ => new Object)
-
-  private def getMonitor(obj: Object, fieldId: Int = 0) = {
-    var id = (java.lang.System.identityHashCode(obj) + fieldId) % base
-
-    if (id < 0) id += base
-    monitors(id)
-  }
-
-  private final val LAZY_VAL_MASK = 3L
-  private final val debug = false
-
   /* ------------- Start of public API ------------- */
 
@@ -71,96 +42,49 @@
 
   def STATE(cur: Long, ord: Int): Long = {
     val r = (cur >> (ord * BITS_PER_LAZY_VAL)) & LAZY_VAL_MASK
-    if (debug)
-      println(s"STATE($cur, $ord) = $r")
     r
   }
 
   def CAS(t: Object, offset: Long, e: Long, v: Int, ord: Int): Boolean = {
-    if (debug)
-      println(s"CAS($t, $offset, $e, $v, $ord)")
-    val mask = ~(LAZY_VAL_MASK << ord * BITS_PER_LAZY_VAL)
-    val n = (e & mask) | (v.toLong << (ord * BITS_PER_LAZY_VAL))
-    unsafe.compareAndSwapLong(t, offset, e, n)
+    unexpectedUsage()
   }
 
   @experimental
   def objCAS(t: Object, offset: Long, exp: Object, n: Object): Boolean = {
-    if (debug)
-      println(s"objCAS($t, $exp, $n)")
-    unsafe.compareAndSwapObject(t, offset, exp, n)
+    unexpectedUsage()
   }
 
   def setFlag(t: Object, offset: Long, v: Int, ord: Int): Unit = {
-    if (debug)
-      println(s"setFlag($t, $offset, $v, $ord)")
-    var retry = true
-    while (retry) {
-      val cur = get(t, offset)
-      if (STATE(cur, ord) == 1) retry = !CAS(t, offset, cur, v, ord)
-      else {
-        // cur == 2, somebody is waiting on monitor
-        if (CAS(t, offset, cur, v, ord)) {
-          val monitor = getMonitor(t, ord)
-          monitor.synchronized {
-            monitor.notifyAll()
-          }
-          retry = false
-        }
-      }
-    }
+    unexpectedUsage()
   }
 
   def wait4Notification(t: Object, offset: Long, cur: Long, ord: Int): Unit = {
-    if (debug)
-      println(s"wait4Notification($t, $offset, $cur, $ord)")
-    var retry = true
-    while (retry) {
-      val cur = get(t, offset)
-      val state = STATE(cur, ord)
-      if (state == 1) CAS(t, offset, cur, 2, ord)
-      else if (state == 2) {
-        val monitor = getMonitor(t, ord)
-        monitor.synchronized {
-          if (STATE(get(t, offset), ord) == 2) // make sure notification did not happen yet.
-            monitor.wait()
-        }
-      }
-      else retry = false
-    }
+    unexpectedUsage()
   }
 
   def get(t: Object, off: Long): Long = {
-    if (debug)
-      println(s"get($t, $off)")
-    unsafe.getLongVolatile(t, off)
+    unexpectedUsage()
   }
 
   // kept for backward compatibility
   def getOffset(clz: Class[_], name: String): Long = {
-    @nowarn
-    val r = unsafe.objectFieldOffset(clz.getDeclaredField(name))
-    if (debug)
-      println(s"getOffset($clz, $name) = $r")
-    r
+    unexpectedUsage()
   }
 
   @experimental
   def getStaticFieldOffset(field: java.lang.reflect.Field): Long = {
-    @nowarn
-    val r = unsafe.staticFieldOffset(field)
-    if (debug)
-      println(s"getStaticFieldOffset(${field.getDeclaringClass}, ${field.getName}) = $r")
-    r
+    unexpectedUsage()
   }
 
   def getOffsetStatic(field: java.lang.reflect.Field) =
-    @nowarn
-    val r = unsafe.objectFieldOffset(field)
-    if (debug)
-      println(s"getOffset(${field.getDeclaringClass}, ${field.getName}) = $r")
-    r
+    unexpectedUsage()
 
+  private def unexpectedUsage() = {
+    throw new IllegalStateException(
+      "Unexpected usage of scala.runtime.LazyVals method, " +
+      "in Scala Native lazy vals use overriden version of this class"
+    )
+  }
 
   object Names {
     final val state = "STATE"<|MERGE_RESOLUTION|>--- conflicted
+++ resolved
@@ -1,17 +1,12 @@
 --- 3.2.2/scala/runtime/LazyVals.scala
 +++ overrides-3/scala/runtime/LazyVals.scala
-@@ -4,42 +4,13 @@
+@@ -3,44 +3,15 @@
+ import java.util.concurrent.CountDownLatch
  
-<<<<<<< HEAD
--import scala.annotation.*
+ import scala.annotation.*
 +import scala.scalanative.runtime.*
 +import scala.scalanative.annotation.*
-=======
- import scala.annotation.*
->>>>>>> 594f5266
  
-+import scala.scalanative.runtime.*
-+
  /**
   * Helper methods used in thread-safe lazy vals.
   */
@@ -52,6 +47,7 @@
 -
    /* ------------- Start of public API ------------- */
  
+   @experimental
 @@ -71,96 +42,49 @@
  
    def STATE(cur: Long, ord: Int): Long = {
