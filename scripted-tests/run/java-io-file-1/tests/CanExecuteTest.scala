--- conflicted
+++ resolved
@@ -3,38 +3,21 @@
   import Utils._
 
   def main(args: Array[String]): Unit = {
-    assert(!emptyNameFile.canExecute(), "!emptyNameFile.canExecute()")
+    assert(!emptyNameFile.canExecute())
 
-<<<<<<< HEAD
-    assert(executableFile.canExecute(), "executableFile.canExecute()")
-=======
     assert(executableFile.canExecute())
->>>>>>> 55140e90
     assertOsSpecific(
       unexecutableFile.canExecute(),
       "unexecutableFile.canExecute"
     )(onUnix = false, onWindows = true)
-<<<<<<< HEAD
-    assert(!nonexistentFile.canExecute(), "!nonexistentFile.canExecute()")
-
-    assert(executableDirectory.canExecute(), "executableDirectory.canExecute()")
-=======
     assert(!nonexistentFile.canExecute())
 
     assert(executableDirectory.canExecute())
->>>>>>> 55140e90
     assertOsSpecific(
       unexecutableDirectory.canExecute(),
       "!unexecutableDirectory.canExecute"
     )(onUnix = false, onWindows = true)
-<<<<<<< HEAD
-    assert(
-      !nonexistentDirectory.canExecute(),
-      "!nonexistentDirectory.canExecute()"
-    )
-=======
     assert(!nonexistentDirectory.canExecute())
->>>>>>> 55140e90
   }
 
 }