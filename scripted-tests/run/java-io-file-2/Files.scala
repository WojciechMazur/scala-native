--- conflicted
+++ resolved
@@ -2,6 +2,7 @@
 import Utils._
 
 object Files {
+
   val emptyNameFile = new File("")
 
   val executableFile = new File("executableFile.txt")
@@ -60,18 +61,11 @@
       windows: (String, String)
   ): (File, String) = {
     val (path, expected) =
-<<<<<<< HEAD
-      if (isWindows) windows
-      else unix
-    new File(path) -> expected
-  }
-=======
       if (Platform.isWindows) windows
       else unix
     new File(path) -> expected
   }
 
->>>>>>> 55140e90
   val (canon0F, canon0N) =
     osFilePathTuple(unix = "/." -> "/", windows = "C:\\." -> "C:\\")
   val (canon1F, canon1N) =
