object LinksTest {
  import Files._
  import Utils._

  def main(args: Array[String]): Unit = {
<<<<<<< HEAD
    if (!isWindows) {
      // Not testing symbolic links on Windows, needs admin privileges
      assert(directoryLinkedTo.exists, "directoryLinkedTo.exists")
      assert(linkToDirectory.exists, "linkToDirectory.exists")
      assert(
        linkToDirectory.getCanonicalPath == directoryLinkedTo.getCanonicalPath
      )
      assert(
        linkToDirectory.getName != directoryLinkedTo.getName,
        "linkToDirectory.getName != directoryLinkedTo.getName"
      )
=======
    if (!Platform.isWindows) {
      // Not testing symbolic links on Windows, needs admin privileges
      assert(directoryLinkedTo.exists)
      assert(linkToDirectory.exists)
      assert(
        linkToDirectory.getCanonicalPath == directoryLinkedTo.getCanonicalPath
      )
      assert(linkToDirectory.getName != directoryLinkedTo.getName)
>>>>>>> 55140e90
    }
  }
}<|MERGE_RESOLUTION|>--- conflicted
+++ resolved
@@ -3,19 +3,6 @@
   import Utils._
 
   def main(args: Array[String]): Unit = {
-<<<<<<< HEAD
-    if (!isWindows) {
-      // Not testing symbolic links on Windows, needs admin privileges
-      assert(directoryLinkedTo.exists, "directoryLinkedTo.exists")
-      assert(linkToDirectory.exists, "linkToDirectory.exists")
-      assert(
-        linkToDirectory.getCanonicalPath == directoryLinkedTo.getCanonicalPath
-      )
-      assert(
-        linkToDirectory.getName != directoryLinkedTo.getName,
-        "linkToDirectory.getName != directoryLinkedTo.getName"
-      )
-=======
     if (!Platform.isWindows) {
       // Not testing symbolic links on Windows, needs admin privileges
       assert(directoryLinkedTo.exists)
@@ -24,7 +11,6 @@
         linkToDirectory.getCanonicalPath == directoryLinkedTo.getCanonicalPath
       )
       assert(linkToDirectory.getName != directoryLinkedTo.getName)
->>>>>>> 55140e90
     }
   }
 }