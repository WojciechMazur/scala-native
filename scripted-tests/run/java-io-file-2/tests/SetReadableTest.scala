--- conflicted
+++ resolved
@@ -1,11 +1,6 @@
 object SetReadableTest {
   import Files._
   import Utils._
-<<<<<<< HEAD
-  def main(args: Array[String]): Unit = {
-
-    assert(willBeSetReadableFile.exists(), "willBeSetReadableFile.exists()")
-=======
 
   def main(args: Array[String]): Unit = {
     assert(willBeSetReadableFile.exists())
@@ -21,64 +16,19 @@
     assert(!willBeSetReadableFile.canWrite())
 
     assert(willBeSetReadableFile.setReadable(true))
->>>>>>> 55140e90
     // Winodws (JVM) complience
     assertOsSpecific(
       willBeSetReadableFile.canExecute(),
       "!willBeSetReadableFile.canExecute()"
     )(onUnix = false, onWindows = true)
-<<<<<<< HEAD
-    assertOsSpecific(
-      willBeSetReadableFile.canRead(),
-      "!willBeSetReadableFile.canRead()"
-    )(onUnix = false, onWindows = true)
-    assert(
-      !willBeSetReadableFile.canWrite(),
-      "!willBeSetReadableFile.canWrite()"
-    )
-
-    assert(
-      willBeSetReadableFile.setReadable(true),
-      "willBeSetReadableFile.setReadable(true)"
-    )
-    // Winodws (JVM) complience
-=======
     assert(willBeSetReadableFile.canRead())
     assert(!willBeSetReadableFile.canWrite())
 
     assert(willBeSetReadableFile.setReadable(false))
->>>>>>> 55140e90
     assertOsSpecific(
       willBeSetReadableFile.canExecute(),
       "!willBeSetReadableFile.canExecute()"
     )(onUnix = false, onWindows = true)
-<<<<<<< HEAD
-    assert(willBeSetReadableFile.canRead(), "willBeSetReadableFile.canRead()")
-    assert(
-      !willBeSetReadableFile.canWrite(),
-      "!willBeSetReadableFile.canWrite()"
-    )
-
-    assert(
-      willBeSetReadableFile.setReadable(false),
-      "willBeSetReadableFile.setReadable(false)"
-    )
-    assertOsSpecific(
-      willBeSetReadableFile.canExecute(),
-      "!willBeSetReadableFile.canExecute()"
-    )(onUnix = false, onWindows = true)
-    assert(!willBeSetReadableFile.canRead(), "!willBeSetReadableFile.canRead()")
-    assert(
-      !willBeSetReadableFile.canWrite(),
-      "!willBeSetReadableFile.canWrite()"
-    )
-
-    assert(
-      willBeSetReadableDirectory.exists(),
-      "willBeSetReadableDirectory.exists()"
-    )
-    // Winodws (JVM) complience
-=======
     assert(!willBeSetReadableFile.canRead())
     assert(!willBeSetReadableFile.canWrite())
 
@@ -98,71 +48,26 @@
     )(onUnix = false, onWindows = true)
 
     assert(willBeSetReadableDirectory.setReadable(true))
->>>>>>> 55140e90
     assertOsSpecific(
       willBeSetReadableDirectory.canExecute(),
       "!willBeSetReadableDirectory.canExecute()"
     )(onUnix = false, onWindows = true)
-<<<<<<< HEAD
-    assertOsSpecific(
-      willBeSetReadableDirectory.canRead(),
-      "!willBeSetReadableDirectory.canRead()"
-    )(onUnix = false, onWindows = true)
-=======
     assert(willBeSetReadableDirectory.canRead())
->>>>>>> 55140e90
     assertOsSpecific(
       willBeSetReadableDirectory.canWrite(),
       "!willBeSetReadableDirectory.canWrite()"
     )(onUnix = false, onWindows = true)
 
-<<<<<<< HEAD
-    assert(
-      willBeSetReadableDirectory.setReadable(true),
-      "willBeSetReadableDirectory.setReadable(true)"
-    )
-=======
     assert(willBeSetReadableDirectory.setReadable(false))
->>>>>>> 55140e90
     assertOsSpecific(
       willBeSetReadableDirectory.canExecute(),
       "!willBeSetReadableDirectory.canExecute()"
     )(onUnix = false, onWindows = true)
-<<<<<<< HEAD
-    assert(
-      willBeSetReadableDirectory.canRead(),
-      "willBeSetReadableDirectory.canRead()"
-    )
-    assertOsSpecific(
-      willBeSetReadableDirectory.canWrite(),
-      "!willBeSetReadableDirectory.canWrite()"
-    )(onUnix = false, onWindows = true)
-=======
     assert(!willBeSetReadableDirectory.canRead())
     assert(!willBeSetReadableDirectory.canWrite())
->>>>>>> 55140e90
 
-    assert(
-      willBeSetReadableDirectory.setReadable(false),
-      "willBeSetReadableDirectory.setReadable(false)"
-    )
-    assertOsSpecific(
-      willBeSetReadableDirectory.canExecute(),
-      "!willBeSetReadableDirectory.canExecute()"
-    )(onUnix = false, onWindows = true)
-    assert(
-      !willBeSetReadableDirectory.canRead(),
-      "!willBeSetReadableDirectory.canRead()"
-    )
-    assert(
-      !willBeSetReadableDirectory.canWrite(),
-      "!willBeSetReadableDirectory.canWrite()"
-    )
+    assert(!nonexistentFile.exists)
+    assert(!nonexistentFile.setReadable(true))
 
-    assert(!nonexistentFile.exists, "!nonexistentFile.exists")
-    assert(
-      !nonexistentFile.setReadable(true),
-      "!nonexistentFile.setReadable(true)"
-    )
   }
 }