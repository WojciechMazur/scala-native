object SetWritableTest {
  import Files._
  import Utils._
  def main(args: Array[String]): Unit = {
<<<<<<< HEAD
    assert(willBeSetWritableFile.exists(), "willBeSetWritableFile.exists()")
=======
    assert(willBeSetWritableFile.exists())
>>>>>>> 55140e90
    assertOsSpecific(
      willBeSetWritableFile.canExecute(),
      "!willBeSetWritableFile.canExecute()"
    )(onUnix = false, onWindows = true)
    assertOsSpecific(
      willBeSetWritableFile.canRead(),
      "!willBeSetWritableFile.canRead()"
    )(onUnix = false, onWindows = true)
<<<<<<< HEAD
    assert(
      !willBeSetWritableFile.canWrite(),
      "!willBeSetWritableFile.canWrite()"
    )

    assert(
      willBeSetWritableFile.setWritable(true),
      "willBeSetWritableFile.setWritable(true)"
    )
=======
    assert(!willBeSetWritableFile.canWrite())

    assert(willBeSetWritableFile.setWritable(true))
>>>>>>> 55140e90
    assertOsSpecific(
      willBeSetWritableFile.canExecute(),
      "!willBeSetWritableFile.canExecute()"
    )(onUnix = false, onWindows = true)
    assertOsSpecific(
      willBeSetWritableFile.canRead(),
      "!willBeSetWritableFile.canRead()"
    )(onUnix = false, onWindows = true)
    assertOsSpecific(
      willBeSetWritableFile.canWrite(),
      "willBeSetWritableFile.canWrite()"
    )(onUnix = true, onWindows = false)

<<<<<<< HEAD
    assert(
      willBeSetWritableFile.setWritable(false),
      "willBeSetWritableFile.setWritable(false)"
    )
=======
    assert(willBeSetWritableFile.setWritable(false))
>>>>>>> 55140e90
    assertOsSpecific(
      willBeSetWritableFile.canExecute(),
      "!willBeSetWritableFile.canExecute()"
    )(onUnix = false, onWindows = true)
<<<<<<< HEAD
    assert(!willBeSetWritableFile.canRead(), "!willBeSetWritableFile.canRead()")
    assert(
      !willBeSetWritableFile.canWrite(),
      "!willBeSetWritableFile.canWrite()"
    )

    assert(
      willBeSetWritableDirectory.exists(),
      "willBeSetWritableDirectory.exists()"
    )
=======
    assert(!willBeSetWritableFile.canRead())
    assert(!willBeSetWritableFile.canWrite())

    assert(willBeSetWritableDirectory.exists())
>>>>>>> 55140e90
    assertOsSpecific(
      willBeSetWritableDirectory.canExecute(),
      "!willBeSetWritableDirectory.canExecute()"
    )(onUnix = false, onWindows = true)
    assertOsSpecific(
      willBeSetWritableDirectory.canRead(),
      "!willBeSetWritableDirectory.canRead()"
    )(onUnix = false, onWindows = true)
    assertOsSpecific(
      willBeSetWritableDirectory.canWrite(),
      "!willBeSetWritableDirectory.canWrite()"
    )(onUnix = false, onWindows = true)

<<<<<<< HEAD
    assert(
      willBeSetWritableDirectory.setWritable(true),
      "willBeSetWritableDirectory.setWritable(true)"
    )
=======
    assert(willBeSetWritableDirectory.setWritable(true))
>>>>>>> 55140e90
    assertOsSpecific(
      willBeSetWritableDirectory.canExecute(),
      "!willBeSetWritableDirectory.canExecute()"
    )(onUnix = false, onWindows = true)
    assertOsSpecific(
      willBeSetWritableDirectory.canRead(),
      "!willBeSetWritableDirectory.canRead()"
    )(onUnix = false, onWindows = true)
<<<<<<< HEAD
    assert(
      willBeSetWritableDirectory.canWrite(),
      "willBeSetWritableDirectory.canWrite()"
    )

    assert(
      willBeSetWritableDirectory.setWritable(false),
      "willBeSetWritableDirectory.setWritable(false)"
    )
=======
    assert(willBeSetWritableDirectory.canWrite())

    assert(willBeSetWritableDirectory.setWritable(false))
>>>>>>> 55140e90
    assertOsSpecific(
      willBeSetWritableDirectory.canExecute(),
      "!willBeSetWritableDirectory.canExecute()"
    )(onUnix = false, onWindows = true)
<<<<<<< HEAD
    assert(
      !willBeSetWritableDirectory.canRead(),
      "!willBeSetWritableDirectory.canRead()"
    )
    assert(
      !willBeSetWritableDirectory.canWrite(),
      "!willBeSetWritableDirectory.canWrite()"
    )
=======
    assert(!willBeSetWritableDirectory.canRead())
    assert(!willBeSetWritableDirectory.canWrite())

    assert(!nonexistentFile.exists)
    assert(!nonexistentFile.setWritable(true))
>>>>>>> 55140e90

    assert(!nonexistentFile.exists, "!nonexistentFile.exists")
    assert(
      !nonexistentFile.setWritable(true),
      "!nonexistentFile.setWritable(true)"
    )
  }
}<|MERGE_RESOLUTION|>--- conflicted
+++ resolved
@@ -2,11 +2,7 @@
   import Files._
   import Utils._
   def main(args: Array[String]): Unit = {
-<<<<<<< HEAD
-    assert(willBeSetWritableFile.exists(), "willBeSetWritableFile.exists()")
-=======
     assert(willBeSetWritableFile.exists())
->>>>>>> 55140e90
     assertOsSpecific(
       willBeSetWritableFile.canExecute(),
       "!willBeSetWritableFile.canExecute()"
@@ -15,21 +11,9 @@
       willBeSetWritableFile.canRead(),
       "!willBeSetWritableFile.canRead()"
     )(onUnix = false, onWindows = true)
-<<<<<<< HEAD
-    assert(
-      !willBeSetWritableFile.canWrite(),
-      "!willBeSetWritableFile.canWrite()"
-    )
-
-    assert(
-      willBeSetWritableFile.setWritable(true),
-      "willBeSetWritableFile.setWritable(true)"
-    )
-=======
     assert(!willBeSetWritableFile.canWrite())
 
     assert(willBeSetWritableFile.setWritable(true))
->>>>>>> 55140e90
     assertOsSpecific(
       willBeSetWritableFile.canExecute(),
       "!willBeSetWritableFile.canExecute()"
@@ -43,35 +27,15 @@
       "willBeSetWritableFile.canWrite()"
     )(onUnix = true, onWindows = false)
 
-<<<<<<< HEAD
-    assert(
-      willBeSetWritableFile.setWritable(false),
-      "willBeSetWritableFile.setWritable(false)"
-    )
-=======
     assert(willBeSetWritableFile.setWritable(false))
->>>>>>> 55140e90
     assertOsSpecific(
       willBeSetWritableFile.canExecute(),
       "!willBeSetWritableFile.canExecute()"
     )(onUnix = false, onWindows = true)
-<<<<<<< HEAD
-    assert(!willBeSetWritableFile.canRead(), "!willBeSetWritableFile.canRead()")
-    assert(
-      !willBeSetWritableFile.canWrite(),
-      "!willBeSetWritableFile.canWrite()"
-    )
-
-    assert(
-      willBeSetWritableDirectory.exists(),
-      "willBeSetWritableDirectory.exists()"
-    )
-=======
     assert(!willBeSetWritableFile.canRead())
     assert(!willBeSetWritableFile.canWrite())
 
     assert(willBeSetWritableDirectory.exists())
->>>>>>> 55140e90
     assertOsSpecific(
       willBeSetWritableDirectory.canExecute(),
       "!willBeSetWritableDirectory.canExecute()"
@@ -85,14 +49,7 @@
       "!willBeSetWritableDirectory.canWrite()"
     )(onUnix = false, onWindows = true)
 
-<<<<<<< HEAD
-    assert(
-      willBeSetWritableDirectory.setWritable(true),
-      "willBeSetWritableDirectory.setWritable(true)"
-    )
-=======
     assert(willBeSetWritableDirectory.setWritable(true))
->>>>>>> 55140e90
     assertOsSpecific(
       willBeSetWritableDirectory.canExecute(),
       "!willBeSetWritableDirectory.canExecute()"
@@ -101,46 +58,18 @@
       willBeSetWritableDirectory.canRead(),
       "!willBeSetWritableDirectory.canRead()"
     )(onUnix = false, onWindows = true)
-<<<<<<< HEAD
-    assert(
-      willBeSetWritableDirectory.canWrite(),
-      "willBeSetWritableDirectory.canWrite()"
-    )
-
-    assert(
-      willBeSetWritableDirectory.setWritable(false),
-      "willBeSetWritableDirectory.setWritable(false)"
-    )
-=======
     assert(willBeSetWritableDirectory.canWrite())
 
     assert(willBeSetWritableDirectory.setWritable(false))
->>>>>>> 55140e90
     assertOsSpecific(
       willBeSetWritableDirectory.canExecute(),
       "!willBeSetWritableDirectory.canExecute()"
     )(onUnix = false, onWindows = true)
-<<<<<<< HEAD
-    assert(
-      !willBeSetWritableDirectory.canRead(),
-      "!willBeSetWritableDirectory.canRead()"
-    )
-    assert(
-      !willBeSetWritableDirectory.canWrite(),
-      "!willBeSetWritableDirectory.canWrite()"
-    )
-=======
     assert(!willBeSetWritableDirectory.canRead())
     assert(!willBeSetWritableDirectory.canWrite())
 
     assert(!nonexistentFile.exists)
     assert(!nonexistentFile.setWritable(true))
->>>>>>> 55140e90
 
-    assert(!nonexistentFile.exists, "!nonexistentFile.exists")
-    assert(
-      !nonexistentFile.setWritable(true),
-      "!nonexistentFile.setWritable(true)"
-    )
   }
 }