--- conflicted
+++ resolved
@@ -116,14 +116,6 @@
     val linkopts = config.linkingOptions ++ links.map("-l" + _)
     val flags = {
       val platformFlags =
-<<<<<<< HEAD
-        if (config.targetsWindows) Seq("-g")
-        else Seq("-rdynamic", "--rtlib=compiler-rt")
-      flto(config) ++ platformFlags ++ Seq(
-        "-o",
-        outpath.abs
-      ) ++ unwindSettings ++ asan(config) ++ target(config)
-=======
         if (config.targetsWindows) {
           // https://github.com/scala-native/scala-native/issues/2372
           // When using LTO make sure to use lld linker instead of default one
@@ -134,9 +126,11 @@
             case _        => Seq("-fuse-ld=lld", "-Wl,/force:multiple")
           }
           Seq("-g") ++ ltoSupport
-        } else Seq("-rdynamic")
-      flto(config) ++ platformFlags ++ Seq("-o", outpath.abs) ++ target(config)
->>>>>>> f1704e57
+        } else Seq("-rdynamic", "--rtlib=compiler-rt")
+      flto(config) ++ platformFlags ++ Seq(
+        "-o",
+        outpath.abs
+      ) ++ unwindSettings ++ asan(config) ++ target(config)
     }
     val paths = objectsPaths.map(_.abs)
     val compile = config.clangPP.abs +: (flags ++ paths ++ linkopts)
