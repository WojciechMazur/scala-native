--- conflicted
+++ resolved
@@ -116,15 +116,6 @@
     val linkopts = config.linkingOptions ++ links.map("-l" + _)
     val flags = {
       val platformFlags =
-<<<<<<< HEAD
-        if (config.targetsWindows) Seq("-g")
-        else Seq("-rdynamic")
-      flto(config) ++ platformFlags ++ target(config) ++
-        Seq(
-          "-o",
-          outpath.abs
-        )
-=======
         if (config.targetsWindows) {
           // https://github.com/scala-native/scala-native/issues/2372
           // When using LTO make sure to use lld linker instead of default one
@@ -136,8 +127,11 @@
           }
           Seq("-g") ++ ltoSupport
         } else Seq("-rdynamic")
-      flto(config) ++ platformFlags ++ Seq("-o", outpath.abs) ++ target(config)
->>>>>>> 55140e90
+      flto(config) ++ platformFlags ++ target(config) ++
+        Seq(
+          "-o",
+          outpath.abs
+        )
     }
     val paths = objectsPaths.map(_.abs)
     val compile = config.clangPP.abs +: (flags ++ paths ++ linkopts)
