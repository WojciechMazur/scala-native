package scala.scalanative
package build

import java.nio.file.{Files, Path, Paths}
import scala.sys.process._
import scalanative.build.IO.RichPath
import scalanative.compat.CompatParColls.Converters._

/** Internal utilities to interact with LLVM command-line tools. */
private[scalanative] object LLVM {
  // settings to make sure that exceptions can be caught and unwinded
  private val unwindSettings =
    Seq("-fexceptions", "-fcxx-exceptions", "-funwind-tables")

  private val asanSettings =
    Seq(
      /*"-fsanitize=address",
        "-fno-omit-frame-pointer"*/ )

  /** Object file extension: ".o" */
  val oExt = ".o"

  /** C++ file extension: ".cpp" */
  val cppExt = ".cpp"

  /** LLVM intermediate file extension: ".ll" */
  val llExt = ".ll"

  /** List of source patterns used: ".c, .cpp, .S" */
  val srcExtensions = Seq(".c", cppExt, ".S")

  /**
   * Compile the given files to object files
   *
   * @param config The configuration of the toolchain.
   * @param paths The directory paths containing native files to compile.
   * @return The paths of the `.o` files.
   */
  def compile(config: Config, paths: Seq[Path]): Seq[Path] = {
    // generate .o files for all included source files in parallel
    paths.par.map { path =>
      val inpath  = path.abs
      val outpath = inpath + oExt
      val isCpp   = inpath.endsWith(cppExt)
      val isLl    = inpath.endsWith(llExt)
      val objPath = Paths.get(outpath)
      // LL is generated so always rebuild
      if (isLl || !Files.exists(objPath)) {
        val compiler = if (isCpp) config.clangPP.abs else config.clang.abs
        val stdflag =
          if (isLl) Seq()
          else if (isCpp) Seq("-std=c++11")
          else Seq("-std=gnu11")
        val flags = opt(config) +: stdflag ++: "-fvisibility=hidden" +:
          config.compileOptions
        val compilec =
<<<<<<< HEAD
          Seq(compiler) ++ fltoOpt ++ flags ++ unwindSettings ++ targetOpt ++
            Seq("-c", path, "-o", opath)
=======
          Seq(compiler) ++ flto(config) ++ flags ++ target(config) ++
            Seq("-c", inpath, "-o", outpath)
>>>>>>> 7997e294

        config.logger.running(compilec)
        val result = Process(compilec, config.workdir.toFile) ! Logger
          .toProcessLogger(config.logger)
        if (result != 0) {
          sys.error(s"Failed to compile ${inpath}")
        }
      }
      objPath
    }.seq
  }

  /**
<<<<<<< HEAD
   * Compile the given ll files to object files
   *
   * @param config  The configuration of the toolchain.
   * @param llPaths The directory paths containing `.ll` files.
   * @return        The paths of the `.o` files.
   */
  def compile(config: Config, llPaths: Seq[Path]): Seq[Path] = {
    val optimizationOpt =
      config.mode match {
        case Mode.Debug       => "-O0"
        case Mode.ReleaseFast => "-O2"
        case Mode.ReleaseFull => "-O3"
      }

    val opts    = Seq(optimizationOpt) ++ target(config) ++ config.compileOptions
    val fltoOpt = flto(config)

    llPaths.par.map { ll =>
      val apppath = ll.abs
      val outpath = apppath + oExt
      val compile =
        Seq(config.clang.abs) ++ fltoOpt ++ unwindSettings ++ asanSettings ++ Seq(
          "-c",
          apppath,
          "-o",
          outpath) ++ opts
      config.logger.running(compile)
      Process(compile, config.workdir.toFile) ! Logger.toProcessLogger(
        config.logger)
      Paths.get(outpath)
    }.seq
  }

  /**
=======
>>>>>>> 7997e294
   * Links a collection of `.ll.o` files and the `.o` files
   * from the `nativelib`, other libaries, and the
   * application project into the native binary.
   *
   * @param config The configuration of the toolchain.
   * @param linkerResult The results from the linker.
   * @param objectPaths The paths to all the `.o` files.
   * @param outpath The path where to write the resulting binary.
   * @return `outpath`
   */
  def link(config: Config,
           linkerResult: linker.Result,
           objectsPaths: Seq[Path],
           outpath: Path): Path = {
    val links = {
      val srclinks = linkerResult.links.map(_.name)
      val gclinks  = config.gc.links
      // We need extra linking dependencies for:
      // * libdl for our vendored libunwind implementation.
      // * libpthread for process APIs and parallel garbage collection.
      "pthread" +: "dl" +: srclinks ++: gclinks
    }
    val linkopts = config.linkingOptions ++ links.map("-l" + _)
    val flags =
      flto(config) ++ Seq("-rdynamic", "-o", outpath.abs) ++ unwindSettings ++ asanSettings ++ target(
        config)
    val paths   = objectsPaths.map(_.abs)
    val compile = config.clangPP.abs +: (flags ++ paths ++ linkopts)
    val ltoName = lto(config).getOrElse("none")

    config.logger.time(
      s"Linking native code (${config.gc.name} gc, $ltoName lto)") {
      config.logger.running(compile)
      Process(compile, config.workdir.toFile) ! Logger.toProcessLogger(
        config.logger)
    }
    outpath
  }

  private def lto(config: Config): Option[String] =
    (config.mode, config.LTO) match {
      case (Mode.Debug, _)             => None
      case (_: Mode.Release, LTO.None) => None
      case (_: Mode.Release, lto)      => Some(lto.name)
    }

  private def flto(config: Config): Seq[String] =
    lto(config).fold[Seq[String]] {
      Seq()
    } { name => Seq(s"-flto=$name") }

  private def target(config: Config): Seq[String] =
    config.compilerConfig.targetTriple match {
      case Some(tt) => Seq("-target", tt)
      case None     => Seq("-Wno-override-module")
    }

  private def opt(config: Config): String =
    config.mode match {
      case Mode.Debug       => "-O0"
      case Mode.ReleaseFast => "-O2"
      case Mode.ReleaseFull => "-O3"
    }
}<|MERGE_RESOLUTION|>--- conflicted
+++ resolved
@@ -54,13 +54,9 @@
         val flags = opt(config) +: stdflag ++: "-fvisibility=hidden" +:
           config.compileOptions
         val compilec =
-<<<<<<< HEAD
-          Seq(compiler) ++ fltoOpt ++ flags ++ unwindSettings ++ targetOpt ++
-            Seq("-c", path, "-o", opath)
-=======
-          Seq(compiler) ++ flto(config) ++ flags ++ target(config) ++
+          Seq(compiler) ++ flto(config) ++ flags ++ unwindSettings ++ target(
+            config) ++
             Seq("-c", inpath, "-o", outpath)
->>>>>>> 7997e294
 
         config.logger.running(compilec)
         val result = Process(compilec, config.workdir.toFile) ! Logger
@@ -74,43 +70,6 @@
   }
 
   /**
-<<<<<<< HEAD
-   * Compile the given ll files to object files
-   *
-   * @param config  The configuration of the toolchain.
-   * @param llPaths The directory paths containing `.ll` files.
-   * @return        The paths of the `.o` files.
-   */
-  def compile(config: Config, llPaths: Seq[Path]): Seq[Path] = {
-    val optimizationOpt =
-      config.mode match {
-        case Mode.Debug       => "-O0"
-        case Mode.ReleaseFast => "-O2"
-        case Mode.ReleaseFull => "-O3"
-      }
-
-    val opts    = Seq(optimizationOpt) ++ target(config) ++ config.compileOptions
-    val fltoOpt = flto(config)
-
-    llPaths.par.map { ll =>
-      val apppath = ll.abs
-      val outpath = apppath + oExt
-      val compile =
-        Seq(config.clang.abs) ++ fltoOpt ++ unwindSettings ++ asanSettings ++ Seq(
-          "-c",
-          apppath,
-          "-o",
-          outpath) ++ opts
-      config.logger.running(compile)
-      Process(compile, config.workdir.toFile) ! Logger.toProcessLogger(
-        config.logger)
-      Paths.get(outpath)
-    }.seq
-  }
-
-  /**
-=======
->>>>>>> 7997e294
    * Links a collection of `.ll.o` files and the `.o` files
    * from the `nativelib`, other libaries, and the
    * application project into the native binary.
