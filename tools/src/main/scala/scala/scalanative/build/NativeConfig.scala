--- conflicted
+++ resolved
@@ -46,16 +46,11 @@
   /** Shall we optimize the resulting NIR code? */
   def optimize: Boolean
 
-<<<<<<< HEAD
   /** Shall be compiled with multithreading support */
   def multithreadingSupport: Boolean
 
-  /** Map of properties resolved at linktime */
-  def linktimeProperties: Map[String, Any]
-=======
   /** Map of user defined properties resolved at linktime */
   def linktimeProperties: NativeConfig.LinktimeProperites
->>>>>>> 55140e90
 
   /** Create a new config with given garbage collector. */
   def withGC(value: GC): NativeConfig
@@ -100,16 +95,12 @@
   def withOptimize(value: Boolean): NativeConfig
 
   /** Create a new config with given linktime properites */
-<<<<<<< HEAD
-  def withLinktimeProperties(value: Map[String, Any]): NativeConfig
-
-  /** Create a new config with support for multithreading */
-  def withMultithreadingSupport(enabled: Boolean): NativeConfig
-=======
   def withLinktimeProperties(
       value: NativeConfig.LinktimeProperites
   ): NativeConfig
->>>>>>> 55140e90
+
+  /** Create a new config with support for multithreading */
+  def withMultithreadingSupport(enabled: Boolean): NativeConfig
 }
 
 object NativeConfig {
@@ -130,14 +121,9 @@
       checkFatalWarnings = false,
       dump = false,
       linkStubs = false,
-<<<<<<< HEAD
-      optimize = false,
+      optimize = true,
       multithreadingSupport = false,
-      customLinktimeProperties = Map.empty
-=======
-      optimize = true,
       linktimeProperties = Map.empty
->>>>>>> 55140e90
     )
 
   private final case class Impl(
@@ -154,12 +140,8 @@
       checkFatalWarnings: Boolean,
       dump: Boolean,
       optimize: Boolean,
-<<<<<<< HEAD
       multithreadingSupport: Boolean,
-      customLinktimeProperties: Map[String, Any]
-=======
       linktimeProperties: LinktimeProperites
->>>>>>> 55140e90
   ) extends NativeConfig {
 
     def withClang(value: Path): NativeConfig =
@@ -205,49 +187,12 @@
     def withOptimize(value: Boolean): NativeConfig =
       copy(optimize = value)
 
-<<<<<<< HEAD
     def withMultithreadingSupport(enabled: Boolean): NativeConfig =
       copy(multithreadingSupport = enabled)
 
-    def linktimeProperties: Map[String, Any] = {
-      val linktimeInfo = "scala.scalanative.meta.linktimeinfo"
-      val predefined = Map(
-        s"$linktimeInfo.isMultithreadingEnabled" -> multithreadingSupport,
-        s"$linktimeInfo.isWindows" -> Platform.isWindows
-      )
-      predefined ++ customLinktimeProperties
-    }
-
-    override def withLinktimeProperties(v: Map[String, Any]): NativeConfig = {
-      def isNumberOrString(value: Any) = {
-        def hasSupportedType = value match {
-          case _: Boolean | _: Byte | _: Char | _: Short | _: Int | _: Long |
-              _: Float | _: Double | _: String =>
-            true
-          case _ => false
-        }
-
-        value != null && hasSupportedType
-      }
-
-      val invalid = v.collect {
-        case (key, value) if !isNumberOrString(value) => key
-      }
-      if (invalid.nonEmpty) {
-        System.err.println(
-          s"Invalid link-time properties: \n ${invalid.mkString(" - ", "\n", "")}"
-        )
-        throw new BuildException(
-          "Link-time properties needs to be non-null primitives or non-empty string"
-        )
-      }
-
-      copy(customLinktimeProperties = v)
-=======
     def withLinktimeProperties(v: LinktimeProperites): NativeConfig = {
       checkLinktimeProperties(v)
       copy(linktimeProperties = v)
->>>>>>> 55140e90
     }
 
     override def toString: String = {
@@ -279,6 +224,7 @@
         | - checkFatalWarnings: $checkFatalWarnings
         | - dump:               $dump
         | - optimize:           $optimize
+        | - multithreading      $multithreadingSupport
         | - linktimeProperties: $listLinktimeProperties
         |)""".stripMargin
     }
