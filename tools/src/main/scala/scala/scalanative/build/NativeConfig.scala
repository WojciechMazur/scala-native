package scala.scalanative
package build

import java.nio.file.{Path, Paths}

/** An object describing how to configure the Scala Native toolchain. */
sealed trait NativeConfig {

  /** The garbage collector to use. */
  def gc: GC

  /** Compilation mode. */
  def mode: Mode

  /** The path to the `clang` executable. */
  def clang: Path

  /** The path to the `clang++` executable. */
  def clangPP: Path

  /** The options passed to LLVM's linker. */
  def linkingOptions: Seq[String]

  /** The compilation options passed to LLVM. */
  def compileOptions: Seq[String]

  /** Optional target triple that defines current OS, ABI and CPU architecture.
   */
  def targetTriple: Option[String]

  /** Should stubs be linked? */
  def linkStubs: Boolean

  /** The LTO mode to use used during a release build. */
  def lto: LTO

  /** Shall linker check that NIR is well-formed after every phase? */
  def check: Boolean

  /** Shall linker NIR check treat warnings as errors? */
  def checkFatalWarnings: Boolean

  /** Shall linker dump intermediate NIR after every phase? */
  def dump: Boolean

  /** Shall we optimize the resulting NIR code? */
  def optimize: Boolean

  /** Shall be compiled with multithreading support */
  def multithreadingSupport: Boolean

  /** Map of user defined properties resolved at linktime */
  def linktimeProperties: NativeConfig.LinktimeProperites

  /** Shall the resource files be embedded in the resulting binary file? Allows
   *  the use of getClass().getResourceAsStream() on the included files. Will
   *  not embed files with certain extensions, including ".c", ".h", ".scala"
   *  and ".class".
   */
  def embedResources: Boolean

  /** Create a new config with given garbage collector. */
  def withGC(value: GC): NativeConfig

  /** Create a new config with given compilation mode. */
  def withMode(value: Mode): NativeConfig

  /** Create a new config with given path to clang. */
  def withClang(value: Path): NativeConfig

  /** Create a new config with given path to clang++. */
  def withClangPP(value: Path): NativeConfig

  /** Create a new config with given linking options. */
  def withLinkingOptions(value: Seq[String]): NativeConfig

  /** Create a new config with given compilation options. */
  def withCompileOptions(value: Seq[String]): NativeConfig

  /** Create a new config given a target triple. */
  def withTargetTriple(value: Option[String]): NativeConfig

  /** Create a new config given a target triple. */
  def withTargetTriple(value: String): NativeConfig

  /** Create a new config with given behavior for stubs. */
  def withLinkStubs(value: Boolean): NativeConfig

  /** Create a new config with the given lto mode. */
  def withLTO(value: LTO): NativeConfig

  /** Create a new config with given check value. */
  def withCheck(value: Boolean): NativeConfig

  /** Create a new config with given checkFatalWarnings value. */
  def withCheckFatalWarnings(value: Boolean): NativeConfig

  /** Create a new config with given dump value. */
  def withDump(value: Boolean): NativeConfig

  /** Create a new config with given optimize value */
  def withOptimize(value: Boolean): NativeConfig

  /** Create a new config with given linktime properites */
  def withLinktimeProperties(
      value: NativeConfig.LinktimeProperites
  ): NativeConfig

<<<<<<< HEAD
  /** Create a new config with support for multithreading */
  def withMultithreadingSupport(enabled: Boolean): NativeConfig
=======
  def withEmbedResources(
      value: Boolean
  ): NativeConfig
>>>>>>> e46665ad
}

object NativeConfig {
  type LinktimeProperites = Map[String, Any]

  /** Default empty config object where all of the fields are left blank. */
  def empty: NativeConfig =
    Impl(
      clang = Paths.get(""),
      clangPP = Paths.get(""),
      linkingOptions = Seq.empty,
      compileOptions = Seq.empty,
      targetTriple = None,
      gc = GC.default,
      lto = LTO.default,
      mode = Mode.default,
      check = false,
      checkFatalWarnings = false,
      dump = false,
      linkStubs = false,
      optimize = true,
<<<<<<< HEAD
      multithreadingSupport = false,
      linktimeProperties = Map.empty
=======
      linktimeProperties = Map.empty,
      embedResources = false
>>>>>>> e46665ad
    )

  private final case class Impl(
      clang: Path,
      clangPP: Path,
      linkingOptions: Seq[String],
      compileOptions: Seq[String],
      targetTriple: Option[String],
      gc: GC,
      mode: Mode,
      lto: LTO,
      linkStubs: Boolean,
      check: Boolean,
      checkFatalWarnings: Boolean,
      dump: Boolean,
      optimize: Boolean,
<<<<<<< HEAD
      multithreadingSupport: Boolean,
      linktimeProperties: LinktimeProperites
=======
      linktimeProperties: LinktimeProperites,
      embedResources: Boolean
>>>>>>> e46665ad
  ) extends NativeConfig {

    def withClang(value: Path): NativeConfig =
      copy(clang = value)

    def withClangPP(value: Path): NativeConfig =
      copy(clangPP = value)

    def withLinkingOptions(value: Seq[String]): NativeConfig =
      copy(linkingOptions = value)

    def withCompileOptions(value: Seq[String]): NativeConfig =
      copy(compileOptions = value)

    def withTargetTriple(value: Option[String]): NativeConfig =
      copy(targetTriple = value)

    def withTargetTriple(value: String): NativeConfig = {
      withTargetTriple(Some(value))
    }

    def withGC(value: GC): NativeConfig =
      copy(gc = value)

    def withMode(value: Mode): NativeConfig =
      copy(mode = value)

    def withLinkStubs(value: Boolean): NativeConfig =
      copy(linkStubs = value)

    def withLTO(value: LTO): NativeConfig =
      copy(lto = value)

    def withCheck(value: Boolean): NativeConfig =
      copy(check = value)

    def withCheckFatalWarnings(value: Boolean): NativeConfig =
      copy(checkFatalWarnings = value)

    def withDump(value: Boolean): NativeConfig =
      copy(dump = value)

    def withOptimize(value: Boolean): NativeConfig =
      copy(optimize = value)

    def withMultithreadingSupport(enabled: Boolean): NativeConfig =
      copy(multithreadingSupport = enabled)

    def withLinktimeProperties(v: LinktimeProperites): NativeConfig = {
      checkLinktimeProperties(v)
      copy(linktimeProperties = v)
    }

    def withEmbedResources(value: Boolean): NativeConfig = {
      copy(embedResources = value)
    }

    override def toString: String = {
      val listLinktimeProperties = {
        if (linktimeProperties.isEmpty) ""
        else {
          val maxKeyLength = linktimeProperties.keys.map(_.length).max
          val keyPadSize = maxKeyLength.min(20)
          "\n" + linktimeProperties.toSeq
            .sortBy(_._1)
            .map {
              case (key, value) =>
                s"   * ${key.padTo(keyPadSize, ' ')} : $value"
            }
            .mkString("\n")
        }
      }
      s"""NativeConfig(
        | - clang:              $clang
        | - clangPP:            $clangPP
        | - linkingOptions:     $linkingOptions
        | - compileOptions:     $compileOptions
        | - targetTriple:       $targetTriple
        | - GC:                 $gc
        | - mode:               $mode
        | - LTO:                $lto
        | - linkStubs:          $linkStubs
        | - check:              $check
        | - checkFatalWarnings: $checkFatalWarnings
        | - dump:               $dump
        | - optimize:           $optimize
        | - multithreading      $multithreadingSupport
        | - linktimeProperties: $listLinktimeProperties
        | - embedResources:     $embedResources
        |)""".stripMargin
    }
  }

  def checkLinktimeProperties(properties: LinktimeProperites): Unit = {
    def isNumberOrString(value: Any) = {
      value match {
        case _: Boolean | _: Byte | _: Char | _: Short | _: Int | _: Long |
            _: Float | _: Double | _: String =>
          true
        case _ => false
      }
    }

    val invalid = properties.collect {
      case (key, value) if !isNumberOrString(value) => key
    }
    if (invalid.nonEmpty) {
      throw new BuildException(
        s"""Link-time properties needs to be non-null primitives or non-empty string
           |Invalid link-time properties:
           |${invalid.mkString(" - ", "\n", "")}
        """.stripMargin
      )
    }
  }

}<|MERGE_RESOLUTION|>--- conflicted
+++ resolved
@@ -106,14 +106,12 @@
       value: NativeConfig.LinktimeProperites
   ): NativeConfig
 
-<<<<<<< HEAD
-  /** Create a new config with support for multithreading */
-  def withMultithreadingSupport(enabled: Boolean): NativeConfig
-=======
   def withEmbedResources(
       value: Boolean
   ): NativeConfig
->>>>>>> e46665ad
+
+  /** Create a new config with support for multithreading */
+  def withMultithreadingSupport(enabled: Boolean): NativeConfig
 }
 
 object NativeConfig {
@@ -135,13 +133,9 @@
       dump = false,
       linkStubs = false,
       optimize = true,
-<<<<<<< HEAD
       multithreadingSupport = false,
-      linktimeProperties = Map.empty
-=======
       linktimeProperties = Map.empty,
       embedResources = false
->>>>>>> e46665ad
     )
 
   private final case class Impl(
@@ -158,13 +152,9 @@
       checkFatalWarnings: Boolean,
       dump: Boolean,
       optimize: Boolean,
-<<<<<<< HEAD
       multithreadingSupport: Boolean,
-      linktimeProperties: LinktimeProperites
-=======
       linktimeProperties: LinktimeProperites,
       embedResources: Boolean
->>>>>>> e46665ad
   ) extends NativeConfig {
 
     def withClang(value: Path): NativeConfig =
