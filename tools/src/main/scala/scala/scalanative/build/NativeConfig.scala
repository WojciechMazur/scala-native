--- conflicted
+++ resolved
@@ -53,7 +53,6 @@
   /** Map of user defined properties resolved at linktime */
   def linktimeProperties: NativeConfig.LinktimeProperites
 
-<<<<<<< HEAD
   private lazy val detectedTriple = Discover.targetTriple(clang)
 
   /** Are we targeting a 32-bit platform? */
@@ -73,14 +72,12 @@
         false
     }
   }
-=======
   /** Shall the resource files be embedded in the resulting binary file? Allows
    *  the use of getClass().getResourceAsStream() on the included files. Will
    *  not embed files with certain extensions, including ".c", ".h", ".scala"
    *  and ".class".
    */
   def embedResources: Boolean
->>>>>>> 69749b9f
 
   /** Create a new config with given garbage collector. */
   def withGC(value: GC): NativeConfig
