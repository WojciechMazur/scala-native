package scala.scalanative
package build

import java.nio.file.{Path, Paths}
import scala.scalanative.nir.Val

/** An object describing how to configure the Scala Native toolchain. */
sealed trait NativeConfig {

  /** The garbage collector to use. */
  def gc: GC

  /** Compilation mode. */
  def mode: Mode

  /** The path to the `clang` executable. */
  def clang: Path

  /** The path to the `clang++` executable. */
  def clangPP: Path

  /** The options passed to LLVM's linker. */
  def linkingOptions: Seq[String]

  /** The compilation options passed to LLVM. */
  def compileOptions: Seq[String]

  /** Optional target triple that defines current OS, ABI and CPU architecture.
   */
  def targetTriple: Option[String]

  /** Should stubs be linked? */
  def linkStubs: Boolean

  /** The LTO mode to use used during a release build. */
  def lto: LTO

  /** Shall linker check that NIR is well-formed after every phase? */
  def check: Boolean

  /** Shall linker NIR check treat warnings as errors? */
  def checkFatalWarnings: Boolean

  /** Shall linker dump intermediate NIR after every phase? */
  def dump: Boolean

  /** Should address sanitizer be used? */
  def asan: Boolean

  /** Shall we optimize the resulting NIR code? */
  def optimize: Boolean

  /** Map of properties resolved at linktime */
  def linktimeProperties: Map[String, Any]

  /** Create a new config with given garbage collector. */
  def withGC(value: GC): NativeConfig

  /** Create a new config with given compilation mode. */
  def withMode(value: Mode): NativeConfig

  /** Create a new config with given path to clang. */
  def withClang(value: Path): NativeConfig

  /** Create a new config with given path to clang++. */
  def withClangPP(value: Path): NativeConfig

  /** Create a new config with given linking options. */
  def withLinkingOptions(value: Seq[String]): NativeConfig

  /** Create a new config with given compilation options. */
  def withCompileOptions(value: Seq[String]): NativeConfig

  /** Create a new config given a target triple. */
  def withTargetTriple(value: Option[String]): NativeConfig

  /** Create a new config given a target triple. */
  def withTargetTriple(value: String): NativeConfig

  /** Create a new config with given behavior for stubs. */
  def withLinkStubs(value: Boolean): NativeConfig

  /** Create a new config with the given lto mode. */
  def withLTO(value: LTO): NativeConfig

  /** Create a new config with given check value. */
  def withCheck(value: Boolean): NativeConfig

  /** Create a new config with given checkFatalWarnings value. */
  def withCheckFatalWarnings(value: Boolean): NativeConfig

  /** Create a new config with given dump value. */
  def withDump(value: Boolean): NativeConfig

  /** Create a new config with given asan value. */
  def withASAN(value: Boolean): NativeConfig

  /** Create a new config with given optimize value */
  def withOptimize(value: Boolean): NativeConfig

  /** Create a new config with given linktime properites */
  def withLinktimeProperties(value: Map[String, Any]): NativeConfig
}

object NativeConfig {

  /** Default empty config object where all of the fields are left blank. */
  def empty: NativeConfig =
    Impl(
      clang = Paths.get(""),
      clangPP = Paths.get(""),
      linkingOptions = Seq.empty,
      compileOptions = Seq.empty,
      targetTriple = None,
      gc = GC.default,
      lto = LTO.default,
      mode = Mode.default,
      check = false,
      checkFatalWarnings = false,
      dump = false,
      asan = false,
      linkStubs = false,
      optimize = false,
      linktimeProperties = Map.empty
    )

  private final case class Impl(
      clang: Path,
      clangPP: Path,
      linkingOptions: Seq[String],
      compileOptions: Seq[String],
      targetTriple: Option[String],
      gc: GC,
      mode: Mode,
      lto: LTO,
      linkStubs: Boolean,
      check: Boolean,
      checkFatalWarnings: Boolean,
      dump: Boolean,
      asan: Boolean,
      optimize: Boolean,
      linktimeProperties: Map[String, Any]
  ) extends NativeConfig {

    def withClang(value: Path): NativeConfig =
      copy(clang = value)

    def withClangPP(value: Path): NativeConfig =
      copy(clangPP = value)

    def withLinkingOptions(value: Seq[String]): NativeConfig =
      copy(linkingOptions = value)

    def withCompileOptions(value: Seq[String]): NativeConfig =
      copy(compileOptions = value)

    def withTargetTriple(value: Option[String]): NativeConfig =
      copy(targetTriple = value)

    def withTargetTriple(value: String): NativeConfig = {
      withTargetTriple(Some(value))
    }

    def withGC(value: GC): NativeConfig =
      copy(gc = value)

    def withMode(value: Mode): NativeConfig =
      copy(mode = value)

    def withLinkStubs(value: Boolean): NativeConfig =
      copy(linkStubs = value)

    def withLTO(value: LTO): NativeConfig =
      copy(lto = value)

    def withCheck(value: Boolean): NativeConfig =
      copy(check = value)

    def withCheckFatalWarnings(value: Boolean): NativeConfig =
      copy(checkFatalWarnings = value)

    def withDump(value: Boolean): NativeConfig =
      copy(dump = value)

    def withASAN(value: Boolean): NativeConfig =
      copy(asan = value)

    def withOptimize(value: Boolean): NativeConfig =
      copy(optimize = value)

    override def withLinktimeProperties(v: Map[String, Any]): NativeConfig = {
      def isSupportedPropertyKind(value: Any) = {
        def hasSupportedType = value match {
          case _: Boolean | _: Byte | _: Char | _: Short | _: Int | _: Long |
              _: Val.Size | _: Float | _: Double | _: String =>
            true
          case _ => false
        }

        value != null && hasSupportedType
      }

      val invalid = v.collect {
        case (key, value) if !isSupportedPropertyKind(value) => key
      }
      if (invalid.nonEmpty) {
        System.err.println(
          s"Invalid link-time properties: \n ${invalid.mkString(" - ", "\n", "")}"
        )
        throw new BuildException(
          "Link-time properties needs to be non-null primitives or non-empty string"
        )
      }

      copy(linktimeProperties = v)
    }

    override def toString: String = {
      val listLinktimeProperties = {
        if (linktimeProperties.isEmpty) ""
        else {
          val maxKeyLength = linktimeProperties.keys.map(_.length).max
          val keyPadSize = maxKeyLength.min(20)
          "\n" + linktimeProperties.toSeq
            .sortBy(_._1)
            .map {
              case (key, value) =>
                s"   * ${key.padTo(keyPadSize, ' ')} : $value"
            }
            .mkString("\n")
        }
      }
      s"""NativeConfig(
<<<<<<< HEAD
        | - clang:           $clang
        | - clangPP:         $clangPP
        | - linkingOptions:  $linkingOptions
        | - compileOptions:  $compileOptions
        | - targetTriple:    $targetTriple
        | - GC:              $gc
        | - mode:            $mode
        | - LTO:             $lto
        | - linkStubs:       $linkStubs
        | - check:           $check
        | - dump:            $dump
        | - asan:            $asan
        | - optimize         $optimize
=======
        | - clang:              $clang
        | - clangPP:            $clangPP
        | - linkingOptions:     $linkingOptions
        | - compileOptions:     $compileOptions
        | - targetTriple:       $targetTriple
        | - GC:                 $gc
        | - mode:               $mode
        | - LTO:                $lto
        | - linkStubs:          $linkStubs
        | - check:              $check
        | - checkFatalWarnings: $checkFatalWarnings
        | - dump:               $dump
        | - optimize            $optimize
>>>>>>> 6a369108
        | - linktimeProperties: $listLinktimeProperties
        |)""".stripMargin
    }
  }

}<|MERGE_RESOLUTION|>--- conflicted
+++ resolved
@@ -231,21 +231,6 @@
         }
       }
       s"""NativeConfig(
-<<<<<<< HEAD
-        | - clang:           $clang
-        | - clangPP:         $clangPP
-        | - linkingOptions:  $linkingOptions
-        | - compileOptions:  $compileOptions
-        | - targetTriple:    $targetTriple
-        | - GC:              $gc
-        | - mode:            $mode
-        | - LTO:             $lto
-        | - linkStubs:       $linkStubs
-        | - check:           $check
-        | - dump:            $dump
-        | - asan:            $asan
-        | - optimize         $optimize
-=======
         | - clang:              $clang
         | - clangPP:            $clangPP
         | - linkingOptions:     $linkingOptions
@@ -258,8 +243,8 @@
         | - check:              $check
         | - checkFatalWarnings: $checkFatalWarnings
         | - dump:               $dump
+        | - asan:               $asan
         | - optimize            $optimize
->>>>>>> 6a369108
         | - linktimeProperties: $listLinktimeProperties
         |)""".stripMargin
     }
