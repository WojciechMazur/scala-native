--- conflicted
+++ resolved
@@ -75,12 +75,7 @@
   /** Configuration when doing optimization */
   def optimizerConfig: OptimizerConfig
 
-<<<<<<< HEAD
-  /** Should we add LLVM metadata to the binary artifacts?
-   */
-=======
   /** Should we add LLVM metadata to the binary artifacts? */
->>>>>>> 990e16e1
   def debugMetadata: Boolean
 
   private[scalanative] lazy val configuredOrDetectedTriple =
