--- conflicted
+++ resolved
@@ -50,13 +50,11 @@
   /** Shall we optimize the resulting NIR code? */
   def optimize: Boolean
 
-<<<<<<< HEAD
+  /** Shall we use the incremental compilation? */
+  def useIncrementalCompilation: Boolean
+
   /** Shall be compiled with multithreading support */
   def multithreadingSupport: Boolean
-=======
-  /** Shall we use the incremental compilation? */
-  def useIncrementalCompilation: Boolean
->>>>>>> 75b2d6f0
 
   /** Map of user defined properties resolved at linktime */
   def linktimeProperties: NativeConfig.LinktimeProperites
@@ -176,11 +174,8 @@
       asan = false,
       linkStubs = false,
       optimize = true,
-<<<<<<< HEAD
+      useIncrementalCompilation = true,
       multithreadingSupport = false,
-=======
-      useIncrementalCompilation = true,
->>>>>>> 75b2d6f0
       linktimeProperties = Map.empty,
       embedResources = false
     )
@@ -200,11 +195,8 @@
       dump: Boolean,
       asan: Boolean,
       optimize: Boolean,
-<<<<<<< HEAD
+      useIncrementalCompilation: Boolean,
       multithreadingSupport: Boolean,
-=======
-      useIncrementalCompilation: Boolean,
->>>>>>> 75b2d6f0
       linktimeProperties: LinktimeProperites,
       embedResources: Boolean
   ) extends NativeConfig {
@@ -255,13 +247,11 @@
     def withOptimize(value: Boolean): NativeConfig =
       copy(optimize = value)
 
-<<<<<<< HEAD
+    override def withIncrementalCompilation(value: Boolean): NativeConfig =
+      copy(useIncrementalCompilation = value)
+
     def withMultithreadingSupport(enabled: Boolean): NativeConfig =
       copy(multithreadingSupport = enabled)
-=======
-    override def withIncrementalCompilation(value: Boolean): NativeConfig =
-      copy(useIncrementalCompilation = value)
->>>>>>> 75b2d6f0
 
     def withLinktimeProperties(v: LinktimeProperites): NativeConfig = {
       checkLinktimeProperties(v)
@@ -300,13 +290,9 @@
         | - check:              $check
         | - checkFatalWarnings: $checkFatalWarnings
         | - dump:               $dump
-<<<<<<< HEAD
-        | - optimize:           $optimize
-        | - multithreading      $multithreadingSupport
-=======
         | - asan:               $asan
         | - optimize            $optimize
->>>>>>> 75b2d6f0
+        | - multithreading      $multithreadingSupport
         | - linktimeProperties: $listLinktimeProperties
         | - embedResources:     $embedResources
         | - incrementalCompilation: $useIncrementalCompilation
