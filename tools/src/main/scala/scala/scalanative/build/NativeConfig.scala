--- conflicted
+++ resolved
@@ -75,16 +75,12 @@
   /** Configuration when doing optimization */
   def optimizerConfig: OptimizerConfig
 
-<<<<<<< HEAD
   /** Should we add LLVM metadata to the binary artifacts?
    */
   def debugMetadata: Boolean
 
-  private lazy val detectedTriple = Discover.targetTriple(this)
-=======
   private[scalanative] lazy val configuredOrDetectedTriple =
     TargetTriple.parse(targetTriple.getOrElse(Discover.targetTriple(this)))
->>>>>>> f71420c5
 
   /** Are we targeting a 32-bit platform?
    *
