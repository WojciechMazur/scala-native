package scala.scalanative.codegen

import java.nio.file.{Path, Paths}
import java.{lang => jl}
import scala.collection.mutable
import scala.scalanative.build.Discover
import scala.scalanative.codegen.compat.os.OsCompat
import scala.scalanative.io.VirtualDirectory
import scala.scalanative.nir.ControlFlow.{Block, Graph => CFG}
import scala.scalanative.nir._
import scala.scalanative.util.ShowBuilder.FileShowBuilder
import scala.scalanative.util.{ShowBuilder, unreachable, unsupported}
import scala.scalanative.{build, linker, nir}

private[codegen] abstract class AbstractCodeGen(
    env: Map[Global, Defn],
    defns: Seq[Defn]
)(implicit val meta: Metadata) {
  import meta.platform
  import platform._

  val os: OsCompat
  val pointerType = if (useOpaquePointers) "ptr" else "i8*"

  private var currentBlockName: Local = _
  private var currentBlockSplit: Int = _

  private val copies = mutable.Map.empty[Local, Val]
  private val deps = mutable.Set.empty[Global]
  private val generated = mutable.Set.empty[String]
  private val externSigMembers = mutable.Map.empty[Sig, Global.Member]

  def gen(id: String, dir: VirtualDirectory): Path = {
    val body = dir.write(Paths.get(s"$id-body.ll")) { writer =>
      genDefns(defns)(new FileShowBuilder(writer))
    }

    val headers = dir.write(Paths.get(s"$id.ll")) { writer =>
      implicit val sb: ShowBuilder = new FileShowBuilder(writer)
      genPrelude()
      genConsts()
      genDeps()
    }

    dir.merge(Seq(body), headers)
    headers
  }

  private def genDeps()(implicit sb: ShowBuilder): Unit = deps.foreach { n =>
    val mn = mangled(n)
    if (!generated.contains(mn)) {
      sb.newline()
      genDefn {
        val defn = env(n)
        implicit val rootPos = defn.pos
        defn match {
          case defn @ Defn.Var(attrs, _, _, _) =>
            defn.copy(attrs.copy(isExtern = true))
          case defn @ Defn.Const(attrs, _, ty, _) =>
            defn.copy(attrs.copy(isExtern = true))
          case defn @ Defn.Declare(attrs, _, _) =>
            defn.copy(attrs.copy(isExtern = true))
          case defn @ Defn.Define(attrs, name, ty, _) =>
            Defn.Declare(attrs, name, ty)
          case _ =>
            unreachable
        }
      }
      generated += mn
    }
  }

  private def genDefns(defns: Seq[Defn])(implicit sb: ShowBuilder): Unit = {
    import sb._
    def onDefn(defn: Defn): Unit = {
      val mn = mangled(defn.name)
      if (!generated.contains(mn)) {
        newline()
        genDefn(defn)
        generated += mn
      }
    }

    defns.foreach { defn => if (defn.isInstanceOf[Defn.Const]) onDefn(defn) }
    defns.foreach { defn => if (defn.isInstanceOf[Defn.Var]) onDefn(defn) }
    defns.foreach { defn => if (defn.isInstanceOf[Defn.Declare]) onDefn(defn) }
    defns.foreach { defn => if (defn.isInstanceOf[Defn.Define]) onDefn(defn) }
  }

  protected final def touch(n: Global): Unit =
    deps += n

  protected final def lookup(n: Global): Type = n match {
    case Global.Member(Global.Top("__const"), _) =>
      constTy(n)
    case _ =>
      touch(n)
      env(n) match {
        case Defn.Var(_, _, ty, _)     => ty
        case Defn.Const(_, _, ty, _)   => ty
        case Defn.Declare(_, _, sig)   => sig
        case Defn.Define(_, _, sig, _) => sig
        case _                         => unreachable
      }
  }

  private def genPrelude()(implicit sb: ShowBuilder): Unit = {
    import sb._
    targetTriple.foreach { target =>
      str("target triple = \"")
      str(target)
      str("\"")
      newline()
    }
    os.genPrelude()
  }

  private def genConsts()(implicit sb: ShowBuilder): Unit = {
    import sb._
    constMap.toSeq.sortBy(_._2.show).foreach {
      case (v, name) =>
        newline()
        str("@")
        genGlobal(name)
        str(" = private unnamed_addr constant ")
        genVal(v)
    }
  }

  private def genDefn(defn: Defn)(implicit sb: ShowBuilder): Unit = defn match {
    case Defn.Var(attrs, name, ty, rhs) =>
      genGlobalDefn(attrs, name, isConst = false, ty, rhs)
    case Defn.Const(attrs, name, ty, rhs) =>
      genGlobalDefn(attrs, name, isConst = true, ty, rhs)
    case Defn.Declare(attrs, name, sig) =>
      genFunctionDefn(attrs, name, sig, Seq.empty, Fresh())
    case Defn.Define(attrs, name, sig, insts) =>
      genFunctionDefn(attrs, name, sig, insts, Fresh(insts))
    case defn =>
      unsupported(defn)
  }

  private[codegen] def genGlobalDefn(
      attrs: Attrs,
      name: nir.Global,
      isConst: Boolean,
      ty: nir.Type,
      rhs: nir.Val
  )(implicit sb: ShowBuilder): Unit = {
    import sb._
    str("@")
    genGlobal(name)
    str(" = ")
    str(if (attrs.isExtern) "external " else "hidden ")
    str(if (isConst) "constant" else "global")
    str(" ")
    if (attrs.isExtern) {
      genType(ty)
    } else {
      genVal(rhs)
    }
  }

  private[codegen] def genFunctionDefn(
      attrs: Attrs,
      name: Global,
      sig: Type,
      insts: Seq[Inst],
      fresh: Fresh
  )(implicit sb: ShowBuilder): Unit = {
    import sb._

    val Type.Function(argtys, retty) = sig: @unchecked

    val isDecl = insts.isEmpty

    newline()
    str(if (isDecl) "declare " else "define ")
    if (targetsWindows && !isDecl && attrs.isExtern) {
      // Generate export modifier only for extern (C-ABI compliant) signatures
      val Global.Member(_, sig) = name: @unchecked
      if (sig.isExtern) str("dllexport ")
    }
    retty match {
      case Type.Unit if attrs.isExtern && insts.isEmpty || {
            name match {
              case Global.Member(_, sig) => sig.isExtern
              case _                     => false
            }
          } =>
        str("void")
      case _ => genFunctionReturnType(retty)
    }
    str(" @")
    genGlobal(name)
    str("(")
    if (isDecl) {
      rep(argtys, sep = ", ")(genType)
    } else {
      insts.head match {
        case Inst.Label(_, params) =>
          rep(params, sep = ", ")(genVal)
        case _ =>
          unreachable
      }
    }
    str(")")
    if (attrs.opt eq Attr.NoOpt) {
      str(" optnone noinline")
    } else {
      if (attrs.inlineHint ne Attr.MayInline) {
        str(" ")
        genAttr(attrs.inlineHint)
      }
    }
    if (!isDecl) {
      str(" ")
      str(os.gxxPersonality)
      str(" {")

      insts.foreach {
        case Inst.Let(n, Op.Copy(v), _) =>
          copies(n) = v
        case _ =>
          ()
      }

      val cfg = CFG(insts)
      cfg.all.foreach { block => genBlock(block)(cfg, fresh, sb) }
      cfg.all.foreach { block => genBlockLandingPads(block)(cfg, fresh, sb) }
      newline()

      str("}")

      copies.clear()
    }
  }

  private[codegen] def genFunctionReturnType(
      retty: Type
  )(implicit sb: ShowBuilder): Unit = retty match {
    case refty: Type.RefKind if refty != Type.Unit =>
      genReferenceTypeAttribute(refty)
      genType(retty)
    case _ =>
      genType(retty)
  }

  private[codegen] def genReferenceTypeAttribute(
      refty: Type.RefKind
  )(implicit sb: ShowBuilder): Unit = {
    import sb._
    val (nonnull, deref, size) = toDereferenceable(refty)

    if (nonnull) {
      str("nonnull ")
    }
    str(deref)
    str("(")
    str(size)
    str(") ")
  }

  private[codegen] def toDereferenceable(
      refty: Type.RefKind
  ): (Boolean, String, Long) = {
    val size = meta.linked.infos(refty.className) match {
      case info: linker.Trait =>
        meta.layout(meta.linked.ObjectClass).size
      case info: linker.Class =>
        meta.layout(info).size
      case _ =>
        unreachable
    }

    if (!refty.isNullable) {
      (true, "dereferenceable", size)
    } else {
      (false, "dereferenceable_or_null", size)
    }
  }

  private[codegen] def genBlock(
      block: Block
  )(implicit cfg: CFG, fresh: Fresh, sb: ShowBuilder): Unit = {
    import sb._
    val Block(name, params, insts, isEntry) = block
    currentBlockName = name
    currentBlockSplit = 0

    genBlockHeader()
    indent()
    os.genBlockAlloca(block)
    genBlockPrologue(block)
    rep(insts) { inst => genInst(inst) }
    unindent()
  }

  private[codegen] def genBlockHeader()(implicit sb: ShowBuilder): Unit = {
    import sb._
    newline()
    genBlockSplitName()
    str(":")
  }

  private[codegen] def genBlockSplitName()(implicit sb: ShowBuilder): Unit = {
    import sb._
    genLocal(currentBlockName)
    str(".")
    str(currentBlockSplit)
  }

  private[codegen] def genBlockPrologue(
      block: Block
  )(implicit cfg: CFG, fresh: Fresh, sb: ShowBuilder): Unit = {
    import sb._
    if (!block.isEntry) {
      val params = block.params
      params.zipWithIndex.foreach {
        case (Val.Local(name, Type.Unit), n) => () // skip
        case (Val.Local(name, ty), n) =>
          newline()
          str("%")
          genLocal(name)
          str(" = phi ")
          genType(ty)
          str(" ")
          rep(block.inEdges.toSeq, sep = ", ") { edge =>
            def genRegularEdge(next: Next.Label): Unit = {
              val Next.Label(_, vals) = next
              genJustVal(vals(n))
              str(", %")
              genLocal(edge.from.name)
              str(".")
              str(edge.from.splitCount)
            }
            def genUnwindEdge(unwind: Next.Unwind): Unit = {
              val Next.Unwind(Val.Local(exc, _), Next.Label(_, vals)) =
                unwind: @unchecked
              genJustVal(vals(n))
              str(", %")
              genLocal(exc)
              str(".landingpad.succ")
            }

            str("[")
            edge.next match {
              case n: Next.Label =>
                genRegularEdge(n)
              case Next.Case(_, n: Next.Label) =>
                genRegularEdge(n)
              case n: Next.Unwind =>
                genUnwindEdge(n)
              case _ =>
                unreachable
            }
            str("]")
          }
      }
    }
  }

  private[codegen] def genBlockLandingPads(
      block: Block
  )(implicit cfg: CFG, fresh: Fresh, sb: ShowBuilder): Unit = {
    block.insts.foreach {
      case inst @ Inst.Let(_, _, unwind: Next.Unwind) =>
        import inst.pos
        os.genLandingPad(unwind)
      case _ => ()
    }
  }

  private[codegen] def genType(ty: Type)(implicit sb: ShowBuilder): Unit = {
    import sb._
    ty match {
      case Type.Vararg => str("...")
      case Type.Unit   => str("void")
      case _: Type.RefKind | Type.Ptr | Type.Null | Type.Nothing =>
        str(pointerType)
      case Type.Bool          => str("i1")
      case i: Type.FixedSizeI => str("i"); str(i.width)
      case Type.Size =>
        str("i")
        str(platform.sizeOfPtrBits)
      case Type.Float  => str("float")
      case Type.Double => str("double")
      case Type.ArrayValue(ty, n) =>
        str("[")
        str(n)
        str(" x ")
        genType(ty)
        str("]")
      case Type.StructValue(tys) =>
        str("{ ")
        rep(tys, sep = ", ")(genType)
        str(" }")
      case Type.Function(args, ret) =>
        genType(ret)
        str(" (")
        rep(args, sep = ", ")(genType)
        str(")")
      case ty =>
        unsupported(ty)
    }
  }

  private val constMap = mutable.Map.empty[Val, Global]
  private val constTy = mutable.Map.empty[Global, Type]
  private[codegen] def constFor(v: Val): Global =
    if (constMap.contains(v)) {
      constMap(v)
    } else {
      val idx = constMap.size
      val name =
        Global.Member(Global.Top("__const"), Sig.Generated(idx.toString))
      constMap(v) = name
      constTy(name) = v.ty
      name
    }
  private[codegen] def deconstify(v: Val): Val = v match {
    case Val.Local(local, _) if copies.contains(local) =>
      deconstify(copies(local))
    case Val.StructValue(vals) =>
      Val.StructValue(vals.map(deconstify))
    case Val.ArrayValue(elemty, vals) =>
      Val.ArrayValue(elemty, vals.map(deconstify))
    case Val.Const(value) =>
      Val.Global(constFor(deconstify(value)), Type.Ptr)
    case _ =>
      v
  }

  private[codegen] def genJustVal(v: Val)(implicit sb: ShowBuilder): Unit = {
    import sb._

    deconstify(v) match {
      case Val.True     => str("true")
      case Val.False    => str("false")
      case Val.Null     => str("null")
      case Val.Unit     => str("void")
      case Val.Zero(ty) => str("zeroinitializer")
      case Val.Byte(v)  => str(v)
      case Val.Size(v) =>
        if (!platform.is32Bit) str(v)
        else if (v.toInt == v) str(v.toInt)
        else unsupported("Emitting size values that exceed the platform bounds")
      case Val.Char(v)   => str(v.toInt)
      case Val.Short(v)  => str(v)
      case Val.Int(v)    => str(v)
      case Val.Long(v)   => str(v)
      case Val.Float(v)  => genFloatHex(v)
      case Val.Double(v) => genDoubleHex(v)
      case Val.StructValue(vs) =>
        str("{ ")
        rep(vs, sep = ", ")(genVal)
        str(" }")
      case Val.ArrayValue(_, vs) =>
        str("[ ")
        rep(vs, sep = ", ")(genVal)
        str(" ]")
      case v: Val.Chars =>
        genChars(v.bytes)
      case Val.Local(n, ty) =>
        str("%")
        genLocal(n)
      case Val.Global(n, ty) =>
        if (useOpaquePointers) {
          lookup(n)
          str("@")
          genGlobal(n)
        } else {
          str("bitcast (")
          genType(lookup(n))
          str("* @")
          genGlobal(n)
          str(" to i8*)")
        }
      case _ =>
        unsupported(v)
    }
  }

  private[codegen] def genChars(
      bytes: Array[Byte]
  )(implicit sb: ShowBuilder): Unit = {
    import sb._

    str("c\"")
    bytes.foreach {
      case '\\' => str("\\\\")
      case c if c < 0x20 || c == '"' || c >= 0x7f =>
        val hex = Integer.toHexString(c)
        str {
          if (hex.length < 2) "\\0" + hex
          else "\\" + hex
        }
      case c => str(c.toChar)
    }
    str("\\00\"")
  }

  private[codegen] def genFloatHex(
      value: Float
  )(implicit sb: ShowBuilder): Unit = {
    import sb._
    str("0x")
    str(jl.Long.toHexString(jl.Double.doubleToRawLongBits(value.toDouble)))
  }

  private[codegen] def genDoubleHex(
      value: Double
  )(implicit sb: ShowBuilder): Unit = {
    import sb._
    str("0x")
    str(jl.Long.toHexString(jl.Double.doubleToRawLongBits(value)))
  }

  private[codegen] def genVal(value: Val)(implicit sb: ShowBuilder): Unit = {
    import sb._
    if (value != Val.Unit) {
      genType(value.ty)
      str(" ")
    }
    genJustVal(value)
  }

  private[codegen] def mangled(g: Global): String = g match {
    case Global.None =>
      unsupported(g)
    case Global.Member(_, sig) if sig.isExtern =>
      val Sig.Extern(id) = sig.unmangled: @unchecked
      id
    case _ =>
      "_S" + g.mangle
  }

  private[codegen] def genGlobal(g: Global)(implicit sb: ShowBuilder): Unit = {
    import sb._
    str("\"")
    str(mangled(g))
    str("\"")
  }

  private[codegen] def genLocal(
      local: Local
  )(implicit sb: ShowBuilder): Unit = {
    import sb._
    local match {
      case Local(id) =>
        str("_")
        str(id)
    }
  }

  private[codegen] def genInst(
      inst: Inst
  )(implicit fresh: Fresh, sb: ShowBuilder): Unit = {
    import sb._
    inst match {
      case inst: Inst.Let =>
        genLet(inst)

      case Inst.Unreachable(unwind) =>
        assert(unwind eq Next.None)
        newline()
        str("unreachable")

      case Inst.Ret(value) =>
        newline()
        str("ret ")
        genVal(value)

      case Inst.Jump(next) =>
        newline()
        str("br ")
        genNext(next)

      // LLVM Phis can not express two different if branches pointing at the
      // same target basic block. In those cases we replace branching with
      // select instruction.
      case Inst.If(
            cond,
            thenNext @ Next.Label(thenName, thenArgs),
            elseNext @ Next.Label(elseName, elseArgs)
          ) if thenName == elseName =>
        if (thenArgs == elseArgs) {
          genInst(Inst.Jump(thenNext)(inst.pos))
        } else {
          val args = thenArgs.zip(elseArgs).map {
            case (thenV, elseV) =>
              val name = fresh()
              newline()
              str("%")
              genLocal(name)
              str(" = select ")
              genVal(cond)
              str(", ")
              genVal(thenV)
              str(", ")
              genVal(elseV)
              Val.Local(name, thenV.ty)
          }
          genInst(Inst.Jump(Next.Label(thenName, args))(inst.pos))
        }

      case Inst.If(cond, thenp, elsep) =>
        newline()
        str("br ")
        genVal(cond)
        str(", ")
        genNext(thenp)
        str(", ")
        genNext(elsep)

      case Inst.Switch(scrut, default, cases) =>
        newline()
        str("switch ")
        genVal(scrut)
        str(", ")
        genNext(default)
        str(" [")
        indent()
        rep(cases) { next =>
          newline()
          genNext(next)
        }
        unindent()
        newline()
        str("]")

      case cf =>
        unsupported(cf)
    }
  }

  private[codegen] def genLet(
      inst: Inst.Let
  )(implicit fresh: Fresh, sb: ShowBuilder): Unit = {
    import sb._
    def isVoid(ty: Type): Boolean =
      ty == Type.Unit || ty == Type.Nothing

    val op = inst.op
    val name = inst.name
    val unwind = inst.unwind

    def genBind() =
      if (!isVoid(op.resty)) {
        str("%")
        genLocal(name)
        str(" = ")
      }

    op match {
      case _: Op.Copy =>
        ()

      case call: Op.Call =>
        /* When a call points to an extern method with same mangled Sig as some already defined call
         * in another extern object we need to manually enforce getting into second case of `genCall`
         * (when lookup(pointee) != call.ty). By replacing `call.ptr` with the ptr of that already
         * defined call so we can enforce creating call bitcasts to the correct types.
         * Because of the deduplication in `genDeps` and since mangling Sig.Extern is not based
         * on function types, each extern method in deps is generated only once in IR file.
         * In this case LLVM linking would otherwise result in call arguments type mismatch.
         */
        val callDef = call.ptr match {
          case Val.Global(m @ Global.Member(_, sig), valty) if sig.isExtern =>
            val glob = externSigMembers.getOrElseUpdate(sig, m)
            if (glob == m) call
            else call.copy(ptr = Val.Global(glob, valty))
          case _ => call
        }
        genCall(genBind, callDef, unwind)

      case Op.Load(ty, ptr, syncAttrs) =>
        val pointee = fresh()
        val isAtomic = isMultithreadingEnabled && syncAttrs.isDefined
        val isVolatile =
          isMultithreadingEnabled && syncAttrs.exists(_.isVolatile)

        if (!useOpaquePointers) {
          newline()
          str("%")
          genLocal(pointee)
          str(" = bitcast ")
          genVal(ptr)
          str(" to ")
          genType(ty)
          str("*")
        }

        newline()
        genBind()
        str("load ")
        if (isAtomic) str("atomic ")
        if (isVolatile) str("volatile ")
        genType(ty)
        str(", ")
        if (useOpaquePointers) genVal(ptr)
        else {
          genType(ty)
          str("* %")
          genLocal(pointee)
        }
        if (isAtomic) {
          str(" ")
          syncAttrs.foreach(genSyncAttrs)
          str(", align ")
          str(MemoryLayout.alignmentOf(ty))
        } else {
          ty match {
            case refty: Type.RefKind =>
              val (nonnull, deref, size) = toDereferenceable(refty)
              if (nonnull) {
                str(", !nonnull !{}")
              }
              str(", !")
              str(deref)
              str(" !{i")
              str(platform.sizeOfPtrBits)
              str(" ")
              str(size)
              str("}")
            case _ =>
              ()
          }
        }

      case Op.Store(ty, ptr, value, syncAttrs) =>
        val pointee = fresh()
        val isAtomic = isMultithreadingEnabled && syncAttrs.isDefined
        val isVolatile =
          isMultithreadingEnabled && syncAttrs.exists(_.isVolatile)

        if (!useOpaquePointers) {
          newline()
          str("%")
          genLocal(pointee)
          str(" = bitcast ")
          genVal(ptr)
          str(" to ")
          genType(ty)
          str("*")
        }

        newline()
        genBind()
        str("store ")
        if (isAtomic) str("atomic ")
        if (isVolatile) str("volatile ")
        genVal(value)
        if (useOpaquePointers) {
          str(", ptr")
          genJustVal(ptr)
        } else {
          str(", ")
          genType(ty)
          str("* %")
          genLocal(pointee)
        }
        if (isAtomic) syncAttrs.foreach {
          str(" ")
          genSyncAttrs(_)
        }
        str(", align ")
        str(MemoryLayout.alignmentOf(ty))

      case Op.Elem(ty, ptr, indexes) =>
        val pointee = fresh()
        val derived = fresh()

        if (!useOpaquePointers) {
          newline()
          str("%")
          genLocal(pointee)
          str(" = bitcast ")
          genVal(ptr)
          str(" to ")
          genType(ty)
          str("*")
        }

        newline()
        if (useOpaquePointers) genBind()
        else {
          str("%")
          genLocal(derived)
          str(" = ")
        }
        str("getelementptr ")
        genType(ty)
        str(", ")
        if (ty.isInstanceOf[Type.AggregateKind] || !useOpaquePointers) {
          genType(ty)
          str("*")
        } else str(pointerType)
        str(" ")
        if (useOpaquePointers) genJustVal(ptr)
        else {
          str("%")
          genLocal(pointee)
        }
        str(", ")
        rep(indexes, sep = ", ")(genVal)

        if (!useOpaquePointers) {
          newline()
          genBind()
          str("bitcast ")
          genType(ty.elemty(indexes.tail))
          str("* %")
          genLocal(derived)
          str(" to i8*")
        }

      case Op.Stackalloc(ty, n) =>
        val pointee = fresh()

        newline()
        if (useOpaquePointers) genBind()
        else {
          str("%")
          genLocal(pointee)
          str(" = ")
        }
        str("alloca ")
        genType(ty)
        str(", ")
        genVal(n)
        str(", align ")
        str(platform.sizeOfPtr)

        if (!useOpaquePointers) {
          newline()
          genBind()
          str("bitcast ")
          genType(ty)
          str("* %")
          genLocal(pointee)
          str(" to i8*")
        }

      case _ =>
        newline()
        genBind()
        genOp(op)
    }
  }

  private[codegen] def genCall(
      genBind: () => Unit,
      call: Op.Call,
      unwind: Next
  )(implicit fresh: Fresh, sb: ShowBuilder): Unit = {
    import sb._
    call match {
      case Op.Call(ty, Val.Global(pointee, _), args) if lookup(pointee) == ty =>
        val Type.Function(argtys, _) = ty: @unchecked
        touch(pointee)

        newline()
        genBind()
        str(if (unwind ne Next.None) "invoke " else "call ")
        ty match {
          case Type.Function(_, Type.Unit) =>
            pointee match {
              case pointee: Global.Member if pointee.sig.isExtern =>
                str("void")
              case _ => genCallFunctionType(ty)
            }
          case _ => genCallFunctionType(ty)
        }
        str(" @")
        genGlobal(pointee)
        str("(")
        rep(args, sep = ", ")(genCallArgument)
        str(")")

        if (unwind ne Next.None) {
          str(" to label %")
          currentBlockSplit += 1
          genBlockSplitName()
          str(" unwind ")
          genNext(unwind)

          unindent()
          genBlockHeader()
          indent()
        }

      case Op.Call(ty, ptr, args) =>
        val Type.Function(_, resty) = ty: @unchecked

        val pointee = fresh()

        if (!useOpaquePointers) {
          newline()
          str("%")
          genLocal(pointee)
          str(" = bitcast ")
          genVal(ptr)
          str(" to ")
          genType(ty)
          str("*")
        }

        newline()
        genBind()
        str(if (unwind ne Next.None) "invoke " else "call ")
<<<<<<< HEAD
        ty match {
          case nir.Type.Function(args, Type.Unit) =>
            ptr match {
              case Val.Global(pointee: Global.Member, _)
                  if pointee.sig.isExtern =>
                str("void")
              case _ => genCallFunctionType(ty)
            }
          case _ => genCallFunctionType(ty)
        }
        str(" %")
        genLocal(pointee)
=======
        genCallFunctionType(ty)
        str(" ")
        if (useOpaquePointers) genJustVal(ptr)
        else {
          str("%")
          genLocal(pointee)
        }
>>>>>>> 45a7e8da
        str("(")
        rep(args, sep = ", ")(genCallArgument)
        str(")")

        if (unwind ne Next.None) {
          str(" to label %")
          currentBlockSplit += 1
          genBlockSplitName()
          str(" unwind ")
          genNext(unwind)

          unindent()
          genBlockHeader()
          indent()
        }
    }
  }

  private[codegen] def genCallFunctionType(
      ty: Type
  )(implicit sb: ShowBuilder): Unit = {
    ty match {
      case Type.Function(argtys, retty) =>
        val hasVarArgs = argtys.contains(Type.Vararg)
        if (hasVarArgs) {
          genType(ty)
        } else {
          genFunctionReturnType(retty)
        }
      case _ =>
        unreachable
    }
  }

  private[codegen] def genCallArgument(
      v: Val
  )(implicit sb: ShowBuilder): Unit = {
    import sb._
    v match {
      case Val.Local(_, refty: Type.RefKind) =>
        val (nonnull, deref, size) = toDereferenceable(refty)
        // Primitive unit value cannot be passed as argument, probably BoxedUnit is expected
        if (refty == Type.Unit) genType(Type.Ptr)
        else genType(refty)
        if (nonnull) {
          str(" nonnull")
        }
        str(" ")
        str(deref)
        str("(")
        str(size)
        str(")")
        str(" ")
        genJustVal(v)
      case _ =>
        genVal(v)
    }
  }

  private[codegen] def genOp(op: Op)(implicit sb: ShowBuilder): Unit = {
    import sb._
    op match {
      case Op.Extract(aggr, indexes) =>
        str("extractvalue ")
        genVal(aggr)
        str(", ")
        rep(indexes, sep = ", ")(str)
      case Op.Insert(aggr, value, indexes) =>
        str("insertvalue ")
        genVal(aggr)
        str(", ")
        genVal(value)
        str(", ")
        rep(indexes, sep = ", ")(str)
      case Op.Bin(opcode, ty, l, r) =>
        val bin = opcode match {
          case Bin.Iadd => "add"
          case Bin.Isub => "sub"
          case Bin.Imul => "mul"
          case _        => opcode.toString.toLowerCase
        }
        str(bin)
        str(" ")
        genVal(l)
        str(", ")
        genJustVal(r)
      case Op.Comp(opcode, ty, l, r) =>
        val cmp = opcode match {
          case Comp.Ieq => "icmp eq"
          case Comp.Ine => "icmp ne"
          case Comp.Ult => "icmp ult"
          case Comp.Ule => "icmp ule"
          case Comp.Ugt => "icmp ugt"
          case Comp.Uge => "icmp uge"
          case Comp.Slt => "icmp slt"
          case Comp.Sle => "icmp sle"
          case Comp.Sgt => "icmp sgt"
          case Comp.Sge => "icmp sge"
          case Comp.Feq => "fcmp oeq"
          case Comp.Fne => "fcmp une"
          case Comp.Flt => "fcmp olt"
          case Comp.Fle => "fcmp ole"
          case Comp.Fgt => "fcmp ogt"
          case Comp.Fge => "fcmp oge"
        }
        str(cmp)
        str(" ")
        genVal(l)
        str(", ")
        genJustVal(r)
      case Op.Conv(conv, ty, v) =>
        genConv(conv, v.ty, ty)
        str(" ")
        genVal(v)
        str(" to ")
        genType(ty)
      case Op.Fence(syncAttrs) =>
        str("fence ")
        genSyncAttrs(syncAttrs)

      case op =>
        unsupported(op)
    }
  }

  private def genSyncAttrs(
      attrs: SyncAttrs
  )(implicit sb: ShowBuilder): Unit = {
    import sb._
    val SyncAttrs(memoryOrder, _, scope) = attrs
    scope.foreach { scope =>
      str("syncscope(")
      genGlobal(scope)
      str(") ")
    }
    str(memoryOrder match {
      case MemoryOrder.Unordered => "unordered"
      case MemoryOrder.Monotonic => "monotonic"
      case MemoryOrder.Acquire   => "acquire"
      case MemoryOrder.Release   => "release"
      case MemoryOrder.AcqRel    => "acq_rel"
      case MemoryOrder.SeqCst    => "seq_cst"
    })
  }

  private[codegen] def genNext(next: Next)(implicit sb: ShowBuilder): Unit = {
    import sb._
    next match {
      case Next.Case(v, next) =>
        genVal(v)
        str(", label %")
        genLocal(next.name)
        str(".0")
      case Next.Unwind(Val.Local(exc, _), _) =>
        str("label %_")
        str(exc.id)
        str(".landingpad")
      case next =>
        str("label %")
        genLocal(next.name)
        str(".0")
    }
  }

  private[codegen] def genConv(conv: Conv, fromType: Type, toType: Type)(
      implicit sb: ShowBuilder
  ): Unit = conv match {
    case Conv.ZSizeCast | Conv.SSizeCast =>
      val fromSize = fromType match {
        case Type.Size             => platform.sizeOfPtrBits
        case Type.FixedSizeI(s, _) => s
        case o                     => unsupported(o)
      }

      val toSize = toType match {
        case Type.Size             => platform.sizeOfPtrBits
        case Type.FixedSizeI(s, _) => s
        case o                     => unsupported(o)
      }

      val castOp =
        if (fromSize == toSize) "bitcast"
        else if (fromSize > toSize) "trunc"
        else if (conv == Conv.ZSizeCast) "zext"
        else "sext"

      sb.str(castOp)

    case o => sb.str(o.show)
  }

  private[codegen] def genAttr(attr: Attr)(implicit sb: ShowBuilder): Unit =
    sb.str(attr.show)

}<|MERGE_RESOLUTION|>--- conflicted
+++ resolved
@@ -909,20 +909,6 @@
         newline()
         genBind()
         str(if (unwind ne Next.None) "invoke " else "call ")
-<<<<<<< HEAD
-        ty match {
-          case nir.Type.Function(args, Type.Unit) =>
-            ptr match {
-              case Val.Global(pointee: Global.Member, _)
-                  if pointee.sig.isExtern =>
-                str("void")
-              case _ => genCallFunctionType(ty)
-            }
-          case _ => genCallFunctionType(ty)
-        }
-        str(" %")
-        genLocal(pointee)
-=======
         genCallFunctionType(ty)
         str(" ")
         if (useOpaquePointers) genJustVal(ptr)
@@ -930,7 +916,6 @@
           str("%")
           genLocal(pointee)
         }
->>>>>>> 45a7e8da
         str("(")
         rep(args, sep = ", ")(genCallArgument)
         str(")")
