package scala.scalanative.codegen

import java.nio.file.{Path, Paths}
import java.{lang => jl}
import scala.collection.mutable
import scala.scalanative.codegen.compat.os.OsCompat
import scala.scalanative.io.VirtualDirectory
import scala.scalanative.nir.ControlFlow.{Block, Graph => CFG}
import scala.scalanative.nir._
import scala.scalanative.util.ShowBuilder.FileShowBuilder
import scala.scalanative.util.{ShowBuilder, unreachable, unsupported}
import scala.scalanative.{build, linker, nir}

private[codegen] abstract class AbstractCodeGen(
    val config: build.Config,
    is32: Boolean,
    env: Map[Global, Defn],
    defns: Seq[Defn]
)(implicit meta: Metadata) {
  val os: OsCompat

  private val targetTriple: Option[String] = config.compilerConfig.targetTriple

  private var currentBlockName: Local = _
  private var currentBlockSplit: Int = _

  private val copies = mutable.Map.empty[Local, Val]
  private val deps = mutable.Set.empty[Global]
  private val generated = mutable.Set.empty[String]
  private val externSigMembers = mutable.Map.empty[Sig, Global.Member]

  def gen(id: String, dir: VirtualDirectory): Path = {
    val body = dir.write(Paths.get(s"$id-body.ll")) { writer =>
      genDefns(defns)(new FileShowBuilder(writer))
    }

    val headers = dir.write(Paths.get(s"$id.ll")) { writer =>
      implicit val sb: ShowBuilder = new FileShowBuilder(writer)
      genPrelude()
      genConsts()
      genDeps()
    }

    dir.merge(Seq(body), headers)
    headers
  }

  private def genDeps()(implicit sb: ShowBuilder): Unit = deps.foreach { n =>
    val mn = mangled(n)
    if (!generated.contains(mn)) {
      sb.newline()
      genDefn {
        val defn = env(n)
        implicit val rootPos = defn.pos
        defn match {
          case defn @ Defn.Var(attrs, _, _, _) =>
            defn.copy(attrs.copy(isExtern = true))
          case defn @ Defn.Const(attrs, _, ty, _) =>
            defn.copy(attrs.copy(isExtern = true))
          case defn @ Defn.Declare(attrs, _, _) =>
            defn.copy(attrs.copy(isExtern = true))
          case defn @ Defn.Define(attrs, name, ty, _) =>
            Defn.Declare(attrs, name, ty)
          case _ =>
            unreachable
        }
      }
      generated += mn
    }
  }

  private def genDefns(defns: Seq[Defn])(implicit sb: ShowBuilder): Unit = {
    import sb._
    def onDefn(defn: Defn): Unit = {
      val mn = mangled(defn.name)
      if (!generated.contains(mn)) {
        newline()
        genDefn(defn)
        generated += mn
      }
    }

    defns.foreach { defn => if (defn.isInstanceOf[Defn.Const]) onDefn(defn) }
    defns.foreach { defn => if (defn.isInstanceOf[Defn.Var]) onDefn(defn) }
    defns.foreach { defn => if (defn.isInstanceOf[Defn.Declare]) onDefn(defn) }
    defns.foreach { defn => if (defn.isInstanceOf[Defn.Define]) onDefn(defn) }
  }

  protected final def touch(n: Global): Unit =
    deps += n

  protected final def lookup(n: Global): Type = n match {
    case Global.Member(Global.Top("__const"), _) =>
      constTy(n)
    case _ =>
      touch(n)
      env(n) match {
        case Defn.Var(_, _, ty, _)     => ty
        case Defn.Const(_, _, ty, _)   => ty
        case Defn.Declare(_, _, sig)   => sig
        case Defn.Define(_, _, sig, _) => sig
        case _                         => unreachable
      }
  }

  private def genPrelude()(implicit sb: ShowBuilder): Unit = {
    import sb._
    targetTriple.foreach { target =>
      str("target triple = \"")
      str(target)
      str("\"")
      newline()
    }
    os.genPrelude()
  }

  private def genConsts()(implicit sb: ShowBuilder): Unit = {
    import sb._
    constMap.toSeq.sortBy(_._2.show).foreach {
      case (v, name) =>
        newline()
        str("@")
        genGlobal(name)
        str(" = private unnamed_addr constant ")
        genVal(v)
    }
  }

  private def genDefn(defn: Defn)(implicit sb: ShowBuilder): Unit = defn match {
    case Defn.Var(attrs, name, ty, rhs) =>
      genGlobalDefn(attrs, name, isConst = false, ty, rhs)
    case Defn.Const(attrs, name, ty, rhs) =>
      genGlobalDefn(attrs, name, isConst = true, ty, rhs)
    case Defn.Declare(attrs, name, sig) =>
      genFunctionDefn(attrs, name, sig, Seq(), Fresh())
    case Defn.Define(attrs, name, sig, insts) =>
      genFunctionDefn(attrs, name, sig, insts, Fresh(insts))
    case defn =>
      unsupported(defn)
  }

  private[codegen] def genGlobalDefn(
      attrs: Attrs,
      name: nir.Global,
      isConst: Boolean,
      ty: nir.Type,
      rhs: nir.Val
  )(implicit sb: ShowBuilder): Unit = {
    import sb._
    str("@")
    genGlobal(name)
    str(" = ")
    str(if (attrs.isExtern) "external " else "hidden ")
    str(if (isConst) "constant" else "global")
    str(" ")
    if (attrs.isExtern) {
      genType(ty)
    } else {
      genVal(rhs)
    }
  }

  private[codegen] def genFunctionDefn(
      attrs: Attrs,
      name: Global,
      sig: Type,
      insts: Seq[Inst],
      fresh: Fresh
  )(implicit sb: ShowBuilder): Unit = {
    import sb._

    val Type.Function(argtys, retty) = sig

    val isDecl = insts.isEmpty

    newline()
    str(if (isDecl) "declare " else "define ")
    genFunctionReturnType(retty)
    str(" @")
    genGlobal(name)
    str("(")
    if (isDecl) {
      rep(argtys, sep = ", ")(genType)
    } else {
      insts.head match {
        case Inst.Label(_, params) =>
          rep(params, sep = ", ")(genVal)
        case _ =>
          unreachable
      }
    }
    str(")")
    if (attrs.opt eq Attr.NoOpt) {
      str(" optnone noinline")
    } else {
      if (attrs.inlineHint ne Attr.MayInline) {
        str(" ")
        genAttr(attrs.inlineHint)
      }
    }
    if (!attrs.isExtern && !isDecl) {
      str(" ")
      str(os.gxxPersonality)
    }
    if (!isDecl) {
      str(" {")

      insts.foreach {
        case Inst.Let(n, Op.Copy(v), _) =>
          copies(n) = v
        case _ =>
          ()
      }

      val cfg = CFG(insts)
      cfg.all.foreach { block => genBlock(block)(cfg, fresh, sb) }
      cfg.all.foreach { block => genBlockLandingPads(block)(cfg, fresh, sb) }
      newline()

      str("}")

      copies.clear()
    }
  }

  private[codegen] def genFunctionReturnType(
      retty: Type
  )(implicit sb: ShowBuilder): Unit = {
    retty match {
      case refty: Type.RefKind =>
        genReferenceTypeAttribute(refty)
      case _ =>
        ()
    }
    genType(retty)
  }

  private[codegen] def genReferenceTypeAttribute(
      refty: Type.RefKind
  )(implicit sb: ShowBuilder): Unit = {
    import sb._
    val (nonnull, deref, size) = toDereferenceable(refty)

    if (nonnull) {
      str("nonnull ")
    }
    str(deref)
    str("(")
    str(size)
    str(") ")
  }

  private[codegen] def toDereferenceable(
      refty: Type.RefKind
  ): (Boolean, String, Long) = {
    val size = meta.linked.infos(refty.className) match {
      case info: linker.Trait =>
        meta.layout(meta.linked.ObjectClass).size
      case info: linker.Class =>
        meta.layout(info).size
      case _ =>
        unreachable
    }

    if (!refty.isNullable) {
      (true, "dereferenceable", size)
    } else {
      (false, "dereferenceable_or_null", size)
    }
  }

  private[codegen] def genBlock(
      block: Block
  )(implicit cfg: CFG, fresh: Fresh, sb: ShowBuilder): Unit = {
    import sb._
    val Block(name, params, insts, isEntry) = block
    currentBlockName = name
    currentBlockSplit = 0

    genBlockHeader()
    indent()
    os.genBlockAlloca(block)
    genBlockPrologue(block)
    rep(insts) { inst => genInst(inst) }
    unindent()
  }

  private[codegen] def genBlockHeader()(implicit sb: ShowBuilder): Unit = {
    import sb._
    newline()
    genBlockSplitName()
    str(":")
  }

  private[codegen] def genBlockSplitName()(implicit sb: ShowBuilder): Unit = {
    import sb._
    genLocal(currentBlockName)
    str(".")
    str(currentBlockSplit)
  }

  private[codegen] def genBlockPrologue(
      block: Block
  )(implicit cfg: CFG, fresh: Fresh, sb: ShowBuilder): Unit = {
    import sb._
    if (!block.isEntry) {
      val params = block.params
      params.zipWithIndex.foreach {
        case (Val.Local(name, ty), n) =>
          newline()
          str("%")
          genLocal(name)
          str(" = phi ")
          genType(ty)
          str(" ")
          rep(block.inEdges.toSeq, sep = ", ") { edge =>
            def genRegularEdge(next: Next.Label): Unit = {
              val Next.Label(_, vals) = next
              genJustVal(vals(n))
              str(", %")
              genLocal(edge.from.name)
              str(".")
              str(edge.from.splitCount)
            }
            def genUnwindEdge(unwind: Next.Unwind): Unit = {
              val Next.Unwind(Val.Local(exc, _), Next.Label(_, vals)) = unwind
              genJustVal(vals(n))
              str(", %")
              genLocal(exc)
              str(".landingpad.succ")
            }

            str("[")
            edge.next match {
              case n: Next.Label =>
                genRegularEdge(n)
              case Next.Case(_, n: Next.Label) =>
                genRegularEdge(n)
              case n: Next.Unwind =>
                genUnwindEdge(n)
              case _ =>
                unreachable
            }
            str("]")
          }
      }
    }
  }

  private[codegen] def genBlockLandingPads(
      block: Block
  )(implicit cfg: CFG, fresh: Fresh, sb: ShowBuilder): Unit = {
    block.insts.foreach {
      case inst @ Inst.Let(_, _, unwind: Next.Unwind) =>
        import inst.pos
        os.genLandingPad(unwind)
      case _ => ()
    }
  }

  private[codegen] def genType(ty: Type)(implicit sb: ShowBuilder): Unit = {
    import sb._
    ty match {
      case Type.Vararg                                           => str("...")
      case _: Type.RefKind | Type.Ptr | Type.Null | Type.Nothing => str("i8*")
      case Type.Bool                                             => str("i1")
<<<<<<< HEAD
      case i: Type.FixedSizeI                                    => str("i"); str(i.width)
      case Type.Size =>
        if (is32) {
          str("i32")
        } else {
          str("i64")
        }
=======
      case i: Type.I   => str("i"); str(i.width)
>>>>>>> 4e0de6f8
      case Type.Float  => str("float")
      case Type.Double => str("double")
      case Type.ArrayValue(ty, n) =>
        str("[")
        str(n)
        str(" x ")
        genType(ty)
        str("]")
      case Type.StructValue(tys) =>
        str("{ ")
        rep(tys, sep = ", ")(genType)
        str(" }")
      case Type.Function(args, ret) =>
        genType(ret)
        str(" (")
        rep(args, sep = ", ")(genType)
        str(")")
      case ty =>
        unsupported(ty)
    }
  }

  private val constMap = mutable.Map.empty[Val, Global]
  private val constTy = mutable.Map.empty[Global, Type]
  private[codegen] def constFor(v: Val): Global =
    if (constMap.contains(v)) {
      constMap(v)
    } else {
      val idx = constMap.size
      val name =
        Global.Member(Global.Top("__const"), Sig.Generated(idx.toString))
      constMap(v) = name
      constTy(name) = v.ty
      name
    }
  private[codegen] def deconstify(v: Val): Val = v match {
    case Val.Local(local, _) if copies.contains(local) =>
      deconstify(copies(local))
    case Val.StructValue(vals) =>
      Val.StructValue(vals.map(deconstify))
    case Val.ArrayValue(elemty, vals) =>
      Val.ArrayValue(elemty, vals.map(deconstify))
    case Val.Const(value) =>
      Val.Global(constFor(deconstify(value)), Type.Ptr)
    case _ =>
      v
  }

  private[codegen] def genJustVal(v: Val)(implicit sb: ShowBuilder): Unit = {
    import sb._

    deconstify(v) match {
      case Val.True      => str("true")
      case Val.False     => str("false")
      case Val.Null      => str("null")
      case Val.Zero(ty)  => str("zeroinitializer")
      case Val.Byte(v)   => str(v)
      case Val.Size(v)   => str(v)
      case Val.Char(v)   => str(v.toInt)
      case Val.Short(v)  => str(v)
      case Val.Int(v)    => str(v)
      case Val.Long(v)   => str(v)
      case Val.Float(v)  => genFloatHex(v)
      case Val.Double(v) => genDoubleHex(v)
      case Val.StructValue(vs) =>
        str("{ ")
        rep(vs, sep = ", ")(genVal)
        str(" }")
      case Val.ArrayValue(_, vs) =>
        str("[ ")
        rep(vs, sep = ", ")(genVal)
        str(" ]")
      case v: Val.Chars =>
        genChars(v.bytes)
      case Val.Local(n, ty) =>
        str("%")
        genLocal(n)
      case Val.Global(n, ty) =>
        str("bitcast (")
        genType(lookup(n))
        str("* @")
        genGlobal(n)
        str(" to i8*)")
      case Val.SizeOfPtr =>
        if (is32) {
          str("4")
        } else {
          str("8")
        }
      case _ =>
        unsupported(v)
    }
  }

  private[codegen] def genChars(
      bytes: Array[Byte]
  )(implicit sb: ShowBuilder): Unit = {
    import sb._

    str("c\"")
    bytes.foreach {
      case '\\' => str("\\\\")
      case c if c < 0x20 || c == '"' || c >= 0x7f =>
        val hex = Integer.toHexString(c)
        str {
          if (hex.length < 2) "\\0" + hex
          else "\\" + hex
        }
      case c => str(c.toChar)
    }
    str("\\00\"")
  }

  private[codegen] def genFloatHex(
      value: Float
  )(implicit sb: ShowBuilder): Unit = {
    import sb._
    str("0x")
    str(jl.Long.toHexString(jl.Double.doubleToRawLongBits(value.toDouble)))
  }

  private[codegen] def genDoubleHex(
      value: Double
  )(implicit sb: ShowBuilder): Unit = {
    import sb._
    str("0x")
    str(jl.Long.toHexString(jl.Double.doubleToRawLongBits(value)))
  }

  private[codegen] def genVal(value: Val)(implicit sb: ShowBuilder): Unit = {
    import sb._
    genType(value.ty)
    str(" ")
    genJustVal(value)
  }

  private[codegen] def mangled(g: Global): String = g match {
    case Global.None =>
      unsupported(g)
    case Global.Member(_, sig) if sig.isExtern =>
      val Sig.Extern(id) = sig.unmangled
      id
    case _ =>
      "_S" + g.mangle
  }

  private[codegen] def genGlobal(g: Global)(implicit sb: ShowBuilder): Unit = {
    import sb._
    str("\"")
    str(mangled(g))
    str("\"")
  }

  private[codegen] def genLocal(
      local: Local
  )(implicit sb: ShowBuilder): Unit = {
    import sb._
    local match {
      case Local(id) =>
        str("_")
        str(id)
    }
  }

  private[codegen] def genInst(
      inst: Inst
  )(implicit fresh: Fresh, sb: ShowBuilder): Unit = {
    import sb._
    inst match {
      case inst: Inst.Let =>
        genLet(inst)

      case Inst.Unreachable(unwind) =>
        assert(unwind eq Next.None)
        newline()
        str("unreachable")

      case Inst.Ret(value) =>
        newline()
        str("ret ")
        genVal(value)

      case Inst.Jump(next) =>
        newline()
        str("br ")
        genNext(next)

      // LLVM Phis can not express two different if branches pointing at the
      // same target basic block. In those cases we replace branching with
      // select instruction.
      case Inst.If(
            cond,
            thenNext @ Next.Label(thenName, thenArgs),
            elseNext @ Next.Label(elseName, elseArgs)
          ) if thenName == elseName =>
        if (thenArgs == elseArgs) {
          genInst(Inst.Jump(thenNext)(inst.pos))
        } else {
          val args = thenArgs.zip(elseArgs).map {
            case (thenV, elseV) =>
              val name = fresh()
              newline()
              str("%")
              genLocal(name)
              str(" = select ")
              genVal(cond)
              str(", ")
              genVal(thenV)
              str(", ")
              genVal(elseV)
              Val.Local(name, thenV.ty)
          }
          genInst(Inst.Jump(Next.Label(thenName, args))(inst.pos))
        }

      case Inst.If(cond, thenp, elsep) =>
        newline()
        str("br ")
        genVal(cond)
        str(", ")
        genNext(thenp)
        str(", ")
        genNext(elsep)

      case Inst.Switch(scrut, default, cases) =>
        newline()
        str("switch ")
        genVal(scrut)
        str(", ")
        genNext(default)
        str(" [")
        indent()
        rep(cases) { next =>
          newline()
          genNext(next)
        }
        unindent()
        newline()
        str("]")

      case cf =>
        unsupported(cf)
    }
  }

  private[codegen] def genLet(
      inst: Inst.Let
  )(implicit fresh: Fresh, sb: ShowBuilder): Unit = {
    import sb._
    def isVoid(ty: Type): Boolean =
      ty == Type.Unit || ty == Type.Nothing

    val op = inst.op
    val name = inst.name
    val unwind = inst.unwind

    def genBind() =
      if (!isVoid(op.resty)) {
        str("%")
        genLocal(name)
        str(" = ")
      }

    op match {
      case _: Op.Copy =>
        ()

      case call: Op.Call =>
        /* When a call points to an extern method with same mangled Sig as some already defined call
         * in another extern object we need to manually enforce getting into second case of `genCall`
         * (when lookup(pointee) != call.ty). By replacing `call.ptr` with the ptr of that already
         * defined call so we can enforce creating call bitcasts to the correct types.
         * Because of the deduplication in `genDeps` and since mangling Sig.Extern is not based
         * on function types, each extern method in deps is generated only once in IR file.
         * In this case LLVM linking would otherwise result in call arguments type mismatch.
         */
        val callDef = call.ptr match {
          case Val.Global(m @ Global.Member(_, sig), valty) if sig.isExtern =>
            val glob = externSigMembers.getOrElseUpdate(sig, m)
            if (glob == m) call
            else call.copy(ptr = Val.Global(glob, valty))
          case _ => call
        }
        genCall(genBind, callDef, unwind)

      case Op.Load(ty, ptr) =>
        val pointee = fresh()

        newline()
        str("%")
        genLocal(pointee)
        str(" = bitcast ")
        genVal(ptr)
        str(" to ")
        genType(ty)
        str("*")

        newline()
        genBind()
        str("load ")
        genType(ty)
        str(", ")
        genType(ty)
        str("* %")
        genLocal(pointee)
        ty match {
          case refty: Type.RefKind =>
            val (nonnull, deref, size) = toDereferenceable(refty)
            if (nonnull) {
              str(", !nonnull !{}")
            }
            str(", !")
            str(deref)
            if (is32) {
              str(" !{i32 ")
            } else {
              str(" !{i64 ")
            }
            str(size)
            str("}")
          case _ =>
            ()
        }

      case Op.Store(ty, ptr, value) =>
        val pointee = fresh()

        newline()
        str("%")
        genLocal(pointee)
        str(" = bitcast ")
        genVal(ptr)
        str(" to ")
        genType(ty)
        str("*")

        newline()
        genBind()
        str("store ")
        genVal(value)
        str(", ")
        genType(ty)
        str("* %")
        genLocal(pointee)

      case Op.Elem(ty, ptr, indexes) =>
        val pointee = fresh()
        val derived = fresh()

        newline()
        str("%")
        genLocal(pointee)
        str(" = bitcast ")
        genVal(ptr)
        str(" to ")
        genType(ty)
        str("*")

        newline()
        str("%")
        genLocal(derived)
        str(" = getelementptr ")
        genType(ty)
        str(", ")
        genType(ty)
        str("* %")
        genLocal(pointee)
        str(", ")
        rep(indexes, sep = ", ")(genVal)

        newline()
        genBind()
        str("bitcast ")
        genType(ty.elemty(indexes.tail))
        str("* %")
        genLocal(derived)
        str(" to i8*")

      case Op.Stackalloc(ty, n) =>
        val pointee = fresh()

        newline()
        str("%")
        genLocal(pointee)
        str(" = alloca ")
        genType(ty)
        str(", ")
        genVal(n)
        str(if (is32) ", align 4" else ", align 8")

        newline()
        genBind()
        str("bitcast ")
        genType(ty)
        str("* %")
        genLocal(pointee)
        str(" to i8*")

      case _ =>
        newline()
        genBind()
        genOp(op)
    }
  }

  private[codegen] def genCall(
      genBind: () => Unit,
      call: Op.Call,
      unwind: Next
  )(implicit fresh: Fresh, sb: ShowBuilder): Unit = {
    import sb._
    call match {
      case Op.Call(ty, Val.Global(pointee, _), args) if lookup(pointee) == ty =>
        val Type.Function(argtys, _) = ty

        touch(pointee)

        newline()
        genBind()
        str(if (unwind ne Next.None) "invoke " else "call ")
        genCallFunctionType(ty)
        str(" @")
        genGlobal(pointee)
        str("(")
        rep(args, sep = ", ")(genCallArgument)
        str(")")

        if (unwind ne Next.None) {
          str(" to label %")
          currentBlockSplit += 1
          genBlockSplitName()
          str(" unwind ")
          genNext(unwind)

          unindent()
          genBlockHeader()
          indent()
        }

      case Op.Call(ty, ptr, args) =>
        val Type.Function(_, resty) = ty

        val pointee = fresh()

        newline()
        str("%")
        genLocal(pointee)
        str(" = bitcast ")
        genVal(ptr)
        str(" to ")
        genType(ty)
        str("*")

        newline()
        genBind()
        str(if (unwind ne Next.None) "invoke " else "call ")
        genCallFunctionType(ty)
        str(" %")
        genLocal(pointee)
        str("(")
        rep(args, sep = ", ")(genCallArgument)
        str(")")

        if (unwind ne Next.None) {
          str(" to label %")
          currentBlockSplit += 1
          genBlockSplitName()
          str(" unwind ")
          genNext(unwind)

          unindent()
          genBlockHeader()
          indent()
        }
    }
  }

  private[codegen] def genCallFunctionType(
      ty: Type
  )(implicit sb: ShowBuilder): Unit = {
    ty match {
      case Type.Function(argtys, retty) =>
        val hasVarArgs = argtys.contains(Type.Vararg)
        if (hasVarArgs) {
          genType(ty)
        } else {
          genFunctionReturnType(retty)
        }
      case _ =>
        unreachable
    }
  }

  private[codegen] def genCallArgument(
      v: Val
  )(implicit sb: ShowBuilder): Unit = {
    import sb._
    v match {
      case Val.Local(_, refty: Type.RefKind) =>
        val (nonnull, deref, size) = toDereferenceable(refty)
        genType(refty)
        if (nonnull) {
          str(" nonnull")
        }
        str(" ")
        str(deref)
        str("(")
        str(size)
        str(")")
        str(" ")
        genJustVal(v)
      case _ =>
        genVal(v)
    }
  }

  private[codegen] def genOp(op: Op)(implicit sb: ShowBuilder): Unit = {
    import sb._
    op match {
      case Op.Extract(aggr, indexes) =>
        str("extractvalue ")
        genVal(aggr)
        str(", ")
        rep(indexes, sep = ", ")(str)
      case Op.Insert(aggr, value, indexes) =>
        str("insertvalue ")
        genVal(aggr)
        str(", ")
        genVal(value)
        str(", ")
        rep(indexes, sep = ", ")(str)
      case Op.Bin(opcode, ty, l, r) =>
        val bin = opcode match {
          case Bin.Iadd => "add"
          case Bin.Isub => "sub"
          case Bin.Imul => "mul"
          case _        => opcode.toString.toLowerCase
        }
        str(bin)
        str(" ")
        genVal(l)
        str(", ")
        genJustVal(r)
      case Op.Comp(opcode, ty, l, r) =>
        val cmp = opcode match {
          case Comp.Ieq => "icmp eq"
          case Comp.Ine => "icmp ne"
          case Comp.Ult => "icmp ult"
          case Comp.Ule => "icmp ule"
          case Comp.Ugt => "icmp ugt"
          case Comp.Uge => "icmp uge"
          case Comp.Slt => "icmp slt"
          case Comp.Sle => "icmp sle"
          case Comp.Sgt => "icmp sgt"
          case Comp.Sge => "icmp sge"
          case Comp.Feq => "fcmp oeq"
          case Comp.Fne => "fcmp une"
          case Comp.Flt => "fcmp olt"
          case Comp.Fle => "fcmp ole"
          case Comp.Fgt => "fcmp ogt"
          case Comp.Fge => "fcmp oge"
        }
        str(cmp)
        str(" ")
        genVal(l)
        str(", ")
        genJustVal(r)
      case Op.Conv(conv, ty, v) =>
        genConv(conv, v.ty, ty)
        str(" ")
        genVal(v)
        str(" to ")
        genType(ty)
      case op =>
        unsupported(op)
    }
  }

  private[codegen] def genNext(next: Next)(implicit sb: ShowBuilder): Unit = {
    import sb._
    next match {
      case Next.Case(v, next) =>
        genVal(v)
        str(", label %")
        genLocal(next.name)
        str(".0")
      case Next.Unwind(Val.Local(exc, _), _) =>
        str("label %_")
        str(exc.id)
        str(".landingpad")
      case next =>
        str("label %")
        genLocal(next.name)
        str(".0")
    }
  }

  private[codegen] def genConv(conv: Conv, fromType: Type, toType: Type)(
      implicit sb: ShowBuilder): Unit = conv match {
    case Conv.ZSizeCast | Conv.SSizeCast =>
      val fromSize = fromType match {
        case Type.Size =>
          if (is32) 32 else 64
        case Type.FixedSizeI(s, _) => s
        case o                     => unsupported(o)
      }

      val toSize = toType match {
        case Type.Size =>
          if (is32) 32 else 64
        case Type.FixedSizeI(s, _) => s
        case o                     => unsupported(o)
      }

      val castOp = if (fromSize == toSize) {
        "bitcast"
      } else if (fromSize > toSize) {
        "trunc"
      } else {
        if (conv == Conv.ZSizeCast) "zext" else "sext"
      }

      sb.str(castOp)

    case o => sb.str(o.show)
  }

  private[codegen] def genAttr(attr: Attr)(implicit sb: ShowBuilder): Unit =
    sb.str(attr.show)

}<|MERGE_RESOLUTION|>--- conflicted
+++ resolved
@@ -364,17 +364,13 @@
       case Type.Vararg                                           => str("...")
       case _: Type.RefKind | Type.Ptr | Type.Null | Type.Nothing => str("i8*")
       case Type.Bool                                             => str("i1")
-<<<<<<< HEAD
-      case i: Type.FixedSizeI                                    => str("i"); str(i.width)
+      case i: Type.FixedSizeI => str("i"); str(i.width)
       case Type.Size =>
         if (is32) {
           str("i32")
         } else {
           str("i64")
         }
-=======
-      case i: Type.I   => str("i"); str(i.width)
->>>>>>> 4e0de6f8
       case Type.Float  => str("float")
       case Type.Double => str("double")
       case Type.ArrayValue(ty, n) =>
@@ -973,7 +969,8 @@
   }
 
   private[codegen] def genConv(conv: Conv, fromType: Type, toType: Type)(
-      implicit sb: ShowBuilder): Unit = conv match {
+      implicit sb: ShowBuilder
+  ): Unit = conv match {
     case Conv.ZSizeCast | Conv.SSizeCast =>
       val fromSize = fromType match {
         case Type.Size =>
