package scala.scalanative
package codegen

import java.io.File
import java.nio.file.{Path, Paths}
import scala.collection.mutable
import scala.scalanative.build.{Config, IncCompilationContext}
import scala.scalanative.build.core.ScalaNative.dumpDefns
import scala.scalanative.io.VirtualDirectory
import scala.scalanative.nir._
import scala.scalanative.util.{Scope, partitionBy, procs}
import scala.scalanative.compat.CompatParColls.Converters._

object CodeGen {

  /** Lower and generate code for given assembly. */
  def apply(config: build.Config, linked: linker.Result)(implicit
      incCompilationContext: IncCompilationContext
  ): Seq[Path] = {
    val defns = linked.defns
    val proxies = GenerateReflectiveProxies(linked.dynimpls, defns)

    implicit val meta: Metadata =
<<<<<<< HEAD
      new Metadata(linked, config.compilerConfig, proxies)
=======
      new Metadata(linked, proxies, config.compilerConfig.is32BitPlatform)
>>>>>>> 75b2d6f0

    val generated = Generate(Global.Top(config.mainClass), defns ++ proxies)
    val embedded = ResourceEmbedder(config)
    val lowered = lower(generated ++ embedded)
    dumpDefns(config, "lowered", lowered)
    emit(config, lowered)
  }

  private def lower(defns: Seq[Defn])(implicit meta: Metadata): Seq[Defn] = {
    val buf = mutable.UnrolledBuffer.empty[Defn]

    partitionBy(defns)(_.name).par
      .map {
        case (_, defns) =>
          Lower(defns)
      }
      .seq
      .foreach { defns => buf ++= defns }

    buf.toSeq
  }

  /** Generate code for given assembly. */
  private def emit(config: build.Config, assembly: Seq[Defn])(implicit
      meta: Metadata,
      incCompilationContext: IncCompilationContext
  ): Seq[Path] =
    Scope { implicit in =>
      val env = assembly.map(defn => defn.name -> defn).toMap
      val workdir = VirtualDirectory.real(config.workdir)

      // Partition into multiple LLVM IR files proportional to number
      // of available processesors. This prevents LLVM from optimizing
      // across IR module boundary unless LTO is turned on.
      def separate(): Seq[Path] =
        partitionBy(assembly, procs)(_.name.top.mangle).par
          .map {
            case (id, defns) =>
              val sorted = defns.sortBy(_.name.show)
              Impl(config, env, sorted).gen(id.toString, workdir)
          }
          .toSeq
          .seq

      // Incremental compilation code generation
      def seperateIncrementally(): Seq[Path] =
        assembly
          .groupBy(
            _.name.top.id
              .split('.')
              .init // last segment is class name
              .takeWhile(!_.contains("$")) // ignore nested classes
              .mkString(".")
          )
          .par
          .map {
            case (packageName, defns) =>
              val packagePath = packageName.replace(".", File.separator)
              val ownerDirectory = config.workdir
                .resolve(Paths.get(packagePath, ".."))
                .normalize
              incCompilationContext.addEntry(packageName, defns)
              if (incCompilationContext.shouldCompile(packageName)) {
                val sorted = defns.sortBy(_.name.show)
                if (!ownerDirectory.toFile.exists())
                  ownerDirectory.toFile.mkdirs()
                Impl(config, env, sorted).gen(packagePath, workdir)
              } else {
                assert(ownerDirectory.toFile.exists())
                config.workdir.resolve(s"$packagePath.ll")
              }
          }
          .seq
          .toSeq

      // Generate a single LLVM IR file for the whole application.
      // This is an adhoc form of LTO. We use it in release mode if
      // Clang's LTO is not available.
      def single(): Seq[Path] = {
        val sorted = assembly.sortBy(_.name.show)
        Impl(config, env, sorted).gen(id = "out", workdir) :: Nil
      }

      // For some reason in the CI matching for `case _: build.Mode.Release` throws compile time erros
      import build.Mode._
      (
        config.mode,
        config.LTO
      ) match {
        case (ReleaseFast | ReleaseFull, build.LTO.None) => single()
        case _ =>
          if (config.compilerConfig.useIncrementalCompilation)
            seperateIncrementally()
          else separate()
      }
    }

  object Impl {
    import scala.scalanative.codegen.AbstractCodeGen
    import scala.scalanative.codegen.compat.os._

    def apply(config: Config, env: Map[Global, Defn], defns: Seq[Defn])(implicit
        meta: Metadata
    ): AbstractCodeGen = {
      new AbstractCodeGen(config, env, defns) {
        override val os: OsCompat = {
          if (this.config.targetsWindows) new WindowsCompat(this)
          else new UnixCompat(this)
        }
      }
    }
  }

  val depends: Seq[Global] = {
    val buf = mutable.UnrolledBuffer.empty[Global]
    buf ++= Lower.depends
    buf ++= Generate.depends
    buf += Rt.Object.name member Rt.ScalaEqualsSig
    buf += Rt.Object.name member Rt.ScalaHashCodeSig
    buf += Rt.Object.name member Rt.JavaEqualsSig
    buf += Rt.Object.name member Rt.JavaHashCodeSig
    buf.toSeq
  }
}<|MERGE_RESOLUTION|>--- conflicted
+++ resolved
@@ -21,11 +21,7 @@
     val proxies = GenerateReflectiveProxies(linked.dynimpls, defns)
 
     implicit val meta: Metadata =
-<<<<<<< HEAD
       new Metadata(linked, config.compilerConfig, proxies)
-=======
-      new Metadata(linked, proxies, config.compilerConfig.is32BitPlatform)
->>>>>>> 75b2d6f0
 
     val generated = Generate(Global.Top(config.mainClass), defns ++ proxies)
     val embedded = ResourceEmbedder(config)
@@ -111,10 +107,7 @@
 
       // For some reason in the CI matching for `case _: build.Mode.Release` throws compile time erros
       import build.Mode._
-      (
-        config.mode,
-        config.LTO
-      ) match {
+      (config.mode, config.LTO) match {
         case (ReleaseFast | ReleaseFull, build.LTO.None) => single()
         case _ =>
           if (config.compilerConfig.useIncrementalCompilation)
