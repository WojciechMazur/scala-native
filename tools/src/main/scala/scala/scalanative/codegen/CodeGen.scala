package scala.scalanative
package codegen

import java.nio.file.Path
import scala.collection.mutable
import scala.scalanative.build.Config
import scala.scalanative.build.ScalaNative.dumpDefns

import scala.scalanative.io.VirtualDirectory
import scala.scalanative.nir._
import scala.scalanative.util.{Scope, partitionBy, procs}
import scala.scalanative.compat.CompatParColls.Converters._

object CodeGen {

  /** Lower and generate code for given assembly. */
  def apply(config: build.Config,
            linked: linker.Result,
            is32: Boolean): Seq[Path] = {
    val defns   = linked.defns
    val proxies = GenerateReflectiveProxies(linked.dynimpls, defns)

<<<<<<< HEAD
    implicit val meta = new Metadata(linked, proxies, is32)
=======
    implicit val meta: Metadata = new Metadata(linked, proxies)
>>>>>>> 15abb846

    val generated = Generate(Global.Top(config.mainClass), defns ++ proxies)
    val lowered   = lower(generated)
    dumpDefns(config, "lowered", lowered)
    emit(config, lowered, is32)
  }

  private def lower(defns: Seq[Defn])(implicit meta: Metadata): Seq[Defn] = {
    val buf = mutable.UnrolledBuffer.empty[Defn]

    partitionBy(defns)(_.name).par
      .map {
        case (_, defns) =>
          Lower(defns)
      }
      .seq
      .foreach { defns => buf ++= defns }

    buf.toSeq
  }

  /** Generate code for given assembly. */
  private def emit(config: build.Config, assembly: Seq[Defn], is32: Boolean)(
      implicit meta: Metadata): Seq[Path] =
    Scope { implicit in =>
      val env     = assembly.map(defn => defn.name -> defn).toMap
      val workdir = VirtualDirectory.real(config.workdir)

      // Partition into multiple LLVM IR files proportional to number
      // of available processesors. This prevents LLVM from optimizing
      // across IR module boundary unless LTO is turned on.
      def separate(): Seq[Path] =
        partitionBy(assembly, procs)(_.name.top.mangle).par
          .map {
            case (id, defns) =>
              val sorted = defns.sortBy(_.name.show)
<<<<<<< HEAD
              new Impl(targetTriple, is32, env, sorted)
                .gen(id.toString, workdir)
=======
              Impl(config, env, sorted).gen(id.toString, workdir)
>>>>>>> 15abb846
          }
          .toSeq
          .seq

      // Generate a single LLVM IR file for the whole application.
      // This is an adhoc form of LTO. We use it in release mode if
      // Clang's LTO is not available.
      def single(): Seq[Path] = {
        val sorted = assembly.sortBy(_.name.show)
<<<<<<< HEAD
        Seq(
          new Impl(targetTriple, is32, env, sorted)
            .gen(id = "out", workdir))
=======
        Impl(config, env, sorted).gen(id = "out", workdir) :: Nil
>>>>>>> 15abb846
      }

      (config.mode, config.LTO) match {
        case (build.Mode.Debug, _)                   => separate()
        case (_: build.Mode.Release, build.LTO.None) => single()
        case (_: build.Mode.Release, _)              => separate()
      }
    }

<<<<<<< HEAD
  private final class Impl(targetTriple: String,
                           is32: Boolean,
                           env: Map[Global, Defn],
                           defns: Seq[Defn])(implicit meta: Metadata) {
    import Impl._

    private var currentBlockName: Local = _
    private var currentBlockSplit: Int  = _

    private val copies           = mutable.Map.empty[Local, Val]
    private val deps             = mutable.Set.empty[Global]
    private val generated        = mutable.Set.empty[String]
    private val externSigMembers = mutable.Map.empty[Sig, Global.Member]

    def gen(id: String, dir: VirtualDirectory): Path = {
      val body = dir.write(Paths.get(s"$id-body.ll")) { writer =>
        genDefns(defns)(new FileShowBuilder(writer))
      }

      val headers = dir.write(Paths.get(s"$id.ll")) { writer =>
        implicit val sb: ShowBuilder = new FileShowBuilder(writer)
        genPrelude()
        genConsts()
        genDeps()
      }

      dir.merge(Seq(body), headers)
      headers
    }
=======
  object Impl {
    import scala.scalanative.codegen.AbstractCodeGen
    import scala.scalanative.codegen.compat.os._
>>>>>>> 15abb846

    def apply(config: Config, env: Map[Global, Defn], defns: Seq[Defn])(
        implicit meta: Metadata): AbstractCodeGen = {
      new AbstractCodeGen(config, env, defns) {
        override val os: OsCompat = {
          if (config.targetsWindows) new WindowsCompat(this)
          else new UnixCompat(this)
        }
      }
    }
<<<<<<< HEAD

    def genConsts()(implicit sb: ShowBuilder): Unit = {
      import sb._
      constMap.toSeq.sortBy(_._2.show).foreach {
        case (v, name) =>
          newline()
          str("@")
          genGlobal(name)
          str(" = private unnamed_addr constant ")
          genVal(v)
      }
    }

    def genDefn(defn: Defn)(implicit sb: ShowBuilder): Unit = defn match {
      case Defn.Var(attrs, name, ty, rhs) =>
        genGlobalDefn(attrs, name, isConst = false, ty, rhs)
      case Defn.Const(attrs, name, ty, rhs) =>
        genGlobalDefn(attrs, name, isConst = true, ty, rhs)
      case Defn.Declare(attrs, name, sig) =>
        genFunctionDefn(attrs, name, sig, Seq(), Fresh())
      case Defn.Define(attrs, name, sig, insts) =>
        genFunctionDefn(attrs, name, sig, insts, Fresh(insts))
      case defn =>
        unsupported(defn)
    }

    def genGlobalDefn(attrs: Attrs,
                      name: nir.Global,
                      isConst: Boolean,
                      ty: nir.Type,
                      rhs: nir.Val)(implicit sb: ShowBuilder): Unit = {
      import sb._
      str("@")
      genGlobal(name)
      str(" = ")
      str(if (attrs.isExtern) "external " else "hidden ")
      str(if (isConst) "constant" else "global")
      str(" ")
      if (attrs.isExtern) {
        genType(ty)
      } else {
        genVal(rhs)
      }
    }

    def genFunctionDefn(attrs: Attrs,
                        name: Global,
                        sig: Type,
                        insts: Seq[Inst],
                        fresh: Fresh)(implicit sb: ShowBuilder): Unit = {
      import sb._

      val Type.Function(argtys, retty) = sig

      val isDecl = insts.isEmpty

      str(if (isDecl) "declare " else "define ")
      genFunctionReturnType(retty)
      str(" @")
      genGlobal(name)
      str("(")
      if (isDecl) {
        rep(argtys, sep = ", ")(genType)
      } else {
        insts.head match {
          case Inst.Label(_, params) =>
            rep(params, sep = ", ")(genVal)
          case _ =>
            unreachable
        }
      }
      str(")")
      if (attrs.opt eq Attr.NoOpt) {
        str(" optnone noinline")
      } else {
        if (attrs.inlineHint ne Attr.MayInline) {
          str(" ")
          genAttr(attrs.inlineHint)
        }
      }
      if (!attrs.isExtern && !isDecl) {
        str(" ")
        str(gxxpersonality)
      }
      if (!isDecl) {
        str(" {")

        insts.foreach {
          case Inst.Let(n, Op.Copy(v), _) =>
            copies(n) = v
          case _ =>
            ()
        }

        val cfg = CFG(insts)
        cfg.all.foreach { block => genBlock(block)(cfg, fresh, sb) }
        cfg.all.foreach { block => genBlockLandingPads(block)(cfg, fresh, sb) }
        newline()

        str("}")

        copies.clear()
      }
    }

    def genFunctionReturnType(retty: Type)(implicit sb: ShowBuilder): Unit = {
      retty match {
        case refty: Type.RefKind =>
          genReferenceTypeAttribute(refty)
        case _ =>
          ()
      }
      genType(retty)
    }

    def genReferenceTypeAttribute(refty: Type.RefKind)(
        implicit sb: ShowBuilder): Unit = {
      import sb._
      val (nonnull, deref, size) = toDereferenceable(refty)

      if (nonnull) {
        str("nonnull ")
      }
      str(deref)
      str("(")
      str(size)
      str(") ")
    }

    def toDereferenceable(refty: Type.RefKind): (Boolean, String, Long) = {
      val size = meta.linked.infos(refty.className) match {
        case info: linker.Trait =>
          meta.layout(meta.linked.ObjectClass).size
        case info: linker.Class =>
          meta.layout(info).size
        case _ =>
          unreachable
      }

      if (!refty.isNullable) {
        (true, "dereferenceable", size)
      } else {
        (false, "dereferenceable_or_null", size)
      }
    }

    def genBlock(block: Block)(implicit cfg: CFG,
                               fresh: Fresh,
                               sb: ShowBuilder): Unit = {
      import sb._
      val Block(name, params, insts, isEntry) = block
      currentBlockName = name
      currentBlockSplit = 0

      genBlockHeader()
      indent()
      genBlockPrologue(block)
      rep(insts) { inst => genInst(inst) }
      unindent()
    }

    def genBlockHeader()(implicit sb: ShowBuilder): Unit = {
      import sb._
      newline()
      genBlockSplitName()
      str(":")
    }

    def genBlockSplitName()(implicit sb: ShowBuilder): Unit = {
      import sb._
      genLocal(currentBlockName)
      str(".")
      str(currentBlockSplit)
    }

    def genBlockPrologue(block: Block)(implicit cfg: CFG,
                                       fresh: Fresh,
                                       sb: ShowBuilder): Unit = {
      import sb._
      if (!block.isEntry) {
        val params = block.params
        params.zipWithIndex.foreach {
          case (Val.Local(name, ty), n) =>
            newline()
            str("%")
            genLocal(name)
            str(" = phi ")
            genType(ty)
            str(" ")
            rep(block.inEdges.toSeq, sep = ", ") { edge =>
              def genRegularEdge(next: Next.Label): Unit = {
                val Next.Label(_, vals) = next
                genJustVal(vals(n))
                str(", %")
                genLocal(edge.from.name)
                str(".")
                str(edge.from.splitCount)
              }
              def genUnwindEdge(unwind: Next.Unwind): Unit = {
                val Next.Unwind(Val.Local(exc, _), Next.Label(_, vals)) = unwind
                genJustVal(vals(n))
                str(", %")
                genLocal(exc)
                str(".landingpad.succ")
              }

              str("[")
              edge.next match {
                case n: Next.Label =>
                  genRegularEdge(n)
                case Next.Case(_, n: Next.Label) =>
                  genRegularEdge(n)
                case n: Next.Unwind =>
                  genUnwindEdge(n)
                case _ =>
                  unreachable
              }
              str("]")
            }
        }
      }
    }

    def genBlockLandingPads(block: Block)(implicit cfg: CFG,
                                          fresh: Fresh,
                                          sb: ShowBuilder): Unit = {
      block.insts.foreach {
        case inst @ Inst.Let(_, _, unwind: Next.Unwind) =>
          import inst.pos
          genLandingPad(unwind)
        case _ =>
          ()
      }
    }

    def genLandingPad(unwind: Next.Unwind)(implicit fresh: Fresh,
                                           pos: nir.Position,
                                           sb: ShowBuilder): Unit = {
      import sb._
      val Next.Unwind(Val.Local(excname, _), next) = unwind

      val excpad  = "_" + excname.id + ".landingpad"
      val excsucc = excpad + ".succ"
      val excfail = excpad + ".fail"

      val exc                  = "%_" + excname.id
      val rec, r0, r1, id, cmp = "%_" + fresh().id
      val w0, w1, w2           = "%_" + fresh().id

      def line(s: String) = { newline(); str(s) }

      line(s"$excpad:")
      indent()
      line(s"$rec = $landingpad")
      line(s"$r0 = extractvalue $excrecty $rec, 0")
      line(s"$r1 = extractvalue $excrecty $rec, 1")
      line(s"$id = $typeid")
      line(s"$cmp = icmp eq i32 $r1, $id")
      line(s"br i1 $cmp, label %$excsucc, label %$excfail")
      unindent()

      line(s"$excsucc:")
      indent()
      line(s"$w0 = call i8* @__cxa_begin_catch(i8* $r0)")
      line(s"$w1 = bitcast i8* $w0 to i8**")
      line(s"$w2 = getelementptr i8*, i8** $w1, i32 1")
      line(s"$exc = load i8*, i8** $w2")
      line(s"call void @__cxa_end_catch()")
      genInst(Inst.Jump(next))
      unindent()

      line(s"$excfail:")
      indent()
      line(s"resume $excrecty $rec")
      unindent()
    }

    def genType(ty: Type)(implicit sb: ShowBuilder): Unit = {
      import sb._
      ty match {
        case Type.Vararg                                           => str("...")
        case _: Type.RefKind | Type.Ptr | Type.Null | Type.Nothing => str("i8*")
        case Type.Bool                                             => str("i1")
        case i: Type.FixedSizeI                                    => str("i"); str(i.width)
        case Type.Word =>
          if (is32) {
            str("i32")
          } else {
            str("i64")
          }
        case Type.Float  => str("float")
        case Type.Double => str("double")
        case Type.ArrayValue(ty, n) =>
          str("[")
          str(n)
          str(" x ")
          genType(ty)
          str("]")
        case Type.StructValue(tys) =>
          str("{ ")
          rep(tys, sep = ", ")(genType)
          str(" }")
        case Type.Function(args, ret) =>
          genType(ret)
          str(" (")
          rep(args, sep = ", ")(genType)
          str(")")
        case ty =>
          unsupported(ty)
      }
    }

    private val constMap = mutable.Map.empty[Val, Global]
    private val constTy  = mutable.Map.empty[Global, Type]
    def constFor(v: Val): Global =
      if (constMap.contains(v)) {
        constMap(v)
      } else {
        val idx = constMap.size
        val name =
          Global.Member(Global.Top("__const"), Sig.Generated(idx.toString))
        constMap(v) = name
        constTy(name) = v.ty
        name
      }
    def deconstify(v: Val): Val = v match {
      case Val.Local(local, _) if copies.contains(local) =>
        deconstify(copies(local))
      case Val.StructValue(vals) =>
        Val.StructValue(vals.map(deconstify))
      case Val.ArrayValue(elemty, vals) =>
        Val.ArrayValue(elemty, vals.map(deconstify))
      case Val.Const(value) =>
        Val.Global(constFor(deconstify(value)), Type.Ptr)
      case _ =>
        v
    }

    def genJustVal(v: Val)(implicit sb: ShowBuilder): Unit = {
      import sb._

      deconstify(v) match {
        case Val.True      => str("true")
        case Val.False     => str("false")
        case Val.Null      => str("null")
        case Val.Zero(ty)  => str("zeroinitializer")
        case Val.Byte(v)   => str(v)
        case Val.Word(v)   => str(v)
        case Val.Char(v)   => str(v.toInt)
        case Val.Short(v)  => str(v)
        case Val.Int(v)    => str(v)
        case Val.Long(v)   => str(v)
        case Val.Float(v)  => genFloatHex(v)
        case Val.Double(v) => genDoubleHex(v)
        case Val.StructValue(vs) =>
          str("{ ")
          rep(vs, sep = ", ")(genVal)
          str(" }")
        case Val.ArrayValue(_, vs) =>
          str("[ ")
          rep(vs, sep = ", ")(genVal)
          str(" ]")
        case v: Val.Chars =>
          genChars(v.bytes)
        case Val.Local(n, ty) =>
          str("%")
          genLocal(n)
        case Val.Global(n, ty) =>
          str("bitcast (")
          genType(lookup(n))
          str("* @")
          genGlobal(n)
          str(" to i8*)")
        case Val.SizeOfWord =>
          if (is32) {
            str("4")
          } else {
            str("8")
          }
        case _ =>
          unsupported(v)
      }
    }

    def genChars(bytes: Array[Byte])(implicit sb: ShowBuilder): Unit = {
      import sb._

      str("c\"")
      bytes.foreach {
        case '\\' => str("\\\\")
        case c if c < 0x20 || c == '"' || c >= 0x7f =>
          val hex = Integer.toHexString(c)
          str {
            if (hex.length < 2) "\\0" + hex
            else "\\" + hex
          }
        case c => str(c.toChar)
      }
      str("\\00\"")
    }

    def genFloatHex(value: Float)(implicit sb: ShowBuilder): Unit = {
      import sb._
      str("0x")
      str(jl.Long.toHexString(jl.Double.doubleToRawLongBits(value.toDouble)))
    }

    def genDoubleHex(value: Double)(implicit sb: ShowBuilder): Unit = {
      import sb._
      str("0x")
      str(jl.Long.toHexString(jl.Double.doubleToRawLongBits(value)))
    }

    def genVal(value: Val)(implicit sb: ShowBuilder): Unit = {
      import sb._
      genType(value.ty)
      str(" ")
      genJustVal(value)
    }

    def mangled(g: Global): String = g match {
      case Global.None =>
        unsupported(g)
      case Global.Member(_, sig) if sig.isExtern =>
        val Sig.Extern(id) = sig.unmangled
        id
      case _ =>
        "_S" + g.mangle
    }

    def genGlobal(g: Global)(implicit sb: ShowBuilder): Unit = {
      import sb._
      str("\"")
      str(mangled(g))
      str("\"")
    }

    def genLocal(local: Local)(implicit sb: ShowBuilder): Unit = {
      import sb._
      local match {
        case Local(id) =>
          str("_")
          str(id)
      }
    }

    def genInst(inst: Inst)(implicit fresh: Fresh, sb: ShowBuilder): Unit = {
      import sb._
      inst match {
        case inst: Inst.Let =>
          genLet(inst)

        case Inst.Unreachable(unwind) =>
          assert(unwind eq Next.None)
          newline()
          str("unreachable")

        case Inst.Ret(value) =>
          newline()
          str("ret ")
          genVal(value)

        case Inst.Jump(next) =>
          newline()
          str("br ")
          genNext(next)

        // LLVM Phis can not express two different if branches pointing at the
        // same target basic block. In those cases we replace branching with
        // select instruction.
        case Inst.If(cond,
                     thenNext @ Next.Label(thenName, thenArgs),
                     elseNext @ Next.Label(elseName, elseArgs))
            if thenName == elseName =>
          if (thenArgs == elseArgs) {
            genInst(Inst.Jump(thenNext)(inst.pos))
          } else {
            val args = thenArgs.zip(elseArgs).map {
              case (thenV, elseV) =>
                val name = fresh()
                newline()
                str("%")
                genLocal(name)
                str(" = select ")
                genVal(cond)
                str(", ")
                genVal(thenV)
                str(", ")
                genVal(elseV)
                Val.Local(name, thenV.ty)
            }
            genInst(Inst.Jump(Next.Label(thenName, args))(inst.pos))
          }

        case Inst.If(cond, thenp, elsep) =>
          newline()
          str("br ")
          genVal(cond)
          str(", ")
          genNext(thenp)
          str(", ")
          genNext(elsep)

        case Inst.Switch(scrut, default, cases) =>
          newline()
          str("switch ")
          genVal(scrut)
          str(", ")
          genNext(default)
          str(" [")
          indent()
          rep(cases) { next =>
            newline()
            genNext(next)
          }
          unindent()
          newline()
          str("]")

        case cf =>
          unsupported(cf)
      }
    }

    def genLet(inst: Inst.Let)(implicit fresh: Fresh, sb: ShowBuilder): Unit = {
      import sb._
      def isVoid(ty: Type): Boolean =
        ty == Type.Unit || ty == Type.Nothing

      val op     = inst.op
      val name   = inst.name
      val unwind = inst.unwind

      def genBind() =
        if (!isVoid(op.resty)) {
          str("%")
          genLocal(name)
          str(" = ")
        }

      op match {
        case _: Op.Copy =>
          ()

        case call: Op.Call =>
          /* When a call points to an extern method with same mangled Sig as some already defined call
           * in another extern object we need to manually enforce getting into second case of `genCall`
           * (when lookup(pointee) != call.ty). By replacing `call.ptr` with the ptr of that already
           * defined call so we can enforce creating call bitcasts to the correct types.
           * Because of the deduplication in `genDeps` and since mangling Sig.Extern is not based
           * on function types, each extern method in deps is generated only once in IR file.
           * In this case LLVM linking would otherwise result in call arguments type mismatch.
           */
          val callDef = call.ptr match {
            case Val.Global(m @ Global.Member(_, sig), valty) if sig.isExtern =>
              val glob = externSigMembers.getOrElseUpdate(sig, m)
              if (glob == m) call
              else call.copy(ptr = Val.Global(glob, valty))
            case _ => call
          }
          genCall(genBind, callDef, unwind)

        case Op.Load(ty, ptr) =>
          val pointee = fresh()

          newline()
          str("%")
          genLocal(pointee)
          str(" = bitcast ")
          genVal(ptr)
          str(" to ")
          genType(ty)
          str("*")

          newline()
          genBind()
          str("load ")
          genType(ty)
          str(", ")
          genType(ty)
          str("* %")
          genLocal(pointee)
          ty match {
            case refty: Type.RefKind =>
              val (nonnull, deref, size) = toDereferenceable(refty)
              if (nonnull) {
                str(", !nonnull !{}")
              }
              str(", !")
              str(deref)
              if (is32) {
                str(" !{i32 ")
              } else {
                str(" !{i64 ")
              }
              str(size)
              str("}")
            case _ =>
              ()
          }

        case Op.Store(ty, ptr, value) =>
          val pointee = fresh()

          newline()
          str("%")
          genLocal(pointee)
          str(" = bitcast ")
          genVal(ptr)
          str(" to ")
          genType(ty)
          str("*")

          newline()
          genBind()
          str("store ")
          genVal(value)
          str(", ")
          genType(ty)
          str("* %")
          genLocal(pointee)

        case Op.Elem(ty, ptr, indexes) =>
          val pointee = fresh()
          val derived = fresh()

          newline()
          str("%")
          genLocal(pointee)
          str(" = bitcast ")
          genVal(ptr)
          str(" to ")
          genType(ty)
          str("*")

          newline()
          str("%")
          genLocal(derived)
          str(" = getelementptr ")
          genType(ty)
          str(", ")
          genType(ty)
          str("* %")
          genLocal(pointee)
          str(", ")
          rep(indexes, sep = ", ")(genVal)

          newline()
          genBind()
          str("bitcast ")
          genType(ty.elemty(indexes.tail))
          str("* %")
          genLocal(derived)
          str(" to i8*")

        case Op.Stackalloc(ty, n) =>
          val pointee = fresh()

          newline()
          str("%")
          genLocal(pointee)
          str(" = alloca ")
          genType(ty)
          str(", ")
          genVal(n)
          str(if (is32) ", align 4" else ", align 8")

          newline()
          genBind()
          str("bitcast ")
          genType(ty)
          str("* %")
          genLocal(pointee)
          str(" to i8*")

        case _ =>
          newline()
          genBind()
          genOp(op)
      }
    }

    def genCall(genBind: () => Unit, call: Op.Call, unwind: Next)(
        implicit fresh: Fresh,
        sb: ShowBuilder): Unit = {
      import sb._
      call match {
        case Op.Call(ty, Val.Global(pointee, _), args)
            if lookup(pointee) == ty =>
          val Type.Function(argtys, _) = ty

          touch(pointee)

          newline()
          genBind()
          str(if (unwind ne Next.None) "invoke " else "call ")
          genCallFunctionType(ty)
          str(" @")
          genGlobal(pointee)
          str("(")
          rep(args, sep = ", ")(genCallArgument)
          str(")")

          if (unwind ne Next.None) {
            str(" to label %")
            currentBlockSplit += 1
            genBlockSplitName()
            str(" unwind ")
            genNext(unwind)

            unindent()
            genBlockHeader()
            indent()
          }

        case Op.Call(ty, ptr, args) =>
          val Type.Function(_, resty) = ty

          val pointee = fresh()

          newline()
          str("%")
          genLocal(pointee)
          str(" = bitcast ")
          genVal(ptr)
          str(" to ")
          genType(ty)
          str("*")

          newline()
          genBind()
          str(if (unwind ne Next.None) "invoke " else "call ")
          genCallFunctionType(ty)
          str(" %")
          genLocal(pointee)
          str("(")
          rep(args, sep = ", ")(genCallArgument)
          str(")")

          if (unwind ne Next.None) {
            str(" to label %")
            currentBlockSplit += 1
            genBlockSplitName()
            str(" unwind ")
            genNext(unwind)

            unindent()
            genBlockHeader()
            indent()
          }
      }
    }

    def genCallFunctionType(ty: Type)(implicit sb: ShowBuilder): Unit = {
      import sb._
      ty match {
        case Type.Function(argtys, retty) =>
          val hasVarArgs = argtys.contains(Type.Vararg)
          if (hasVarArgs) {
            genType(ty)
          } else {
            genFunctionReturnType(retty)
          }
        case _ =>
          unreachable
      }
    }

    def genCallArgument(v: Val)(implicit sb: ShowBuilder): Unit = {
      import sb._
      v match {
        case Val.Local(_, refty: Type.RefKind) =>
          val (nonnull, deref, size) = toDereferenceable(refty)
          genType(refty)
          if (nonnull) {
            str(" nonnull")
          }
          str(" ")
          str(deref)
          str("(")
          str(size)
          str(")")
          str(" ")
          genJustVal(v)
        case _ =>
          genVal(v)
      }
    }

    def genOp(op: Op)(implicit sb: ShowBuilder): Unit = {
      import sb._
      op match {
        case Op.Extract(aggr, indexes) =>
          str("extractvalue ")
          genVal(aggr)
          str(", ")
          rep(indexes, sep = ", ")(str)
        case Op.Insert(aggr, value, indexes) =>
          str("insertvalue ")
          genVal(aggr)
          str(", ")
          genVal(value)
          str(", ")
          rep(indexes, sep = ", ")(str)
        case Op.Bin(opcode, ty, l, r) =>
          val bin = opcode match {
            case Bin.Iadd => "add"
            case Bin.Isub => "sub"
            case Bin.Imul => "mul"
            case _        => opcode.toString.toLowerCase
          }
          str(bin)
          str(" ")
          genVal(l)
          str(", ")
          genJustVal(r)
        case Op.Comp(opcode, ty, l, r) =>
          val cmp = opcode match {
            case Comp.Ieq => "icmp eq"
            case Comp.Ine => "icmp ne"
            case Comp.Ult => "icmp ult"
            case Comp.Ule => "icmp ule"
            case Comp.Ugt => "icmp ugt"
            case Comp.Uge => "icmp uge"
            case Comp.Slt => "icmp slt"
            case Comp.Sle => "icmp sle"
            case Comp.Sgt => "icmp sgt"
            case Comp.Sge => "icmp sge"
            case Comp.Feq => "fcmp oeq"
            case Comp.Fne => "fcmp une"
            case Comp.Flt => "fcmp olt"
            case Comp.Fle => "fcmp ole"
            case Comp.Fgt => "fcmp ogt"
            case Comp.Fge => "fcmp oge"
          }
          str(cmp)
          str(" ")
          genVal(l)
          str(", ")
          genJustVal(r)
        case Op.Conv(conv, ty, v) =>
          genConv(conv, v.ty, ty)
          str(" ")
          genVal(v)
          str(" to ")
          genType(ty)
        case op =>
          unsupported(op)
      }
    }

    def genNext(next: Next)(implicit sb: ShowBuilder): Unit = {
      import sb._
      next match {
        case Next.Case(v, next) =>
          genVal(v)
          str(", label %")
          genLocal(next.name)
          str(".0")
        case Next.Unwind(Val.Local(exc, _), _) =>
          str("label %_")
          str(exc.id)
          str(".landingpad")
        case next =>
          str("label %")
          genLocal(next.name)
          str(".0")
      }
    }

    def genConv(conv: Conv, fromType: Type, toType: Type)(
        implicit sb: ShowBuilder): Unit = conv match {
      case Conv.ZWordCast | Conv.SWordCast =>
        val fromSize = fromType match {
          case Type.Word =>
            if (is32) 32 else 64
          case Type.FixedSizeI(s, _) => s
          case o                     => unsupported(o)
        }

        val toSize = toType match {
          case Type.Word =>
            if (is32) 32 else 64
          case Type.FixedSizeI(s, _) => s
          case o                     => unsupported(o)
        }

        val castOp = if (fromSize == toSize) {
          "bitcast"
        } else if (fromSize > toSize) {
          "trunc"
        } else {
          if (conv == Conv.ZWordCast) "zext" else "sext"
        }

        sb.str(castOp)

      case o => sb.str(o.show)
    }

    def genAttr(attr: Attr)(implicit sb: ShowBuilder): Unit =
      sb.str(attr.show)
  }

  private object Impl {
    val gxxpersonality =
      "personality i8* bitcast (i32 (...)* @__gxx_personality_v0 to i8*)"
    val excrecty = "{ i8*, i32 }"
    val landingpad =
      "landingpad { i8*, i32 } catch i8* bitcast ({ i8*, i8*, i8* }* @_ZTIN11scalanative16ExceptionWrapperE to i8*)"
    val typeid =
      "call i32 @llvm.eh.typeid.for(i8* bitcast ({ i8*, i8*, i8* }* @_ZTIN11scalanative16ExceptionWrapperE to i8*))"
=======
>>>>>>> 15abb846
  }

  val depends: Seq[Global] = {
    val buf = mutable.UnrolledBuffer.empty[Global]
    buf ++= Lower.depends
    buf ++= Generate.depends
    buf += Rt.Object.name member Rt.ScalaEqualsSig
    buf += Rt.Object.name member Rt.ScalaHashCodeSig
    buf += Rt.Object.name member Rt.JavaEqualsSig
    buf += Rt.Object.name member Rt.JavaHashCodeSig
    buf.toSeq
  }
}<|MERGE_RESOLUTION|>--- conflicted
+++ resolved
@@ -20,11 +20,7 @@
     val defns   = linked.defns
     val proxies = GenerateReflectiveProxies(linked.dynimpls, defns)
 
-<<<<<<< HEAD
-    implicit val meta = new Metadata(linked, proxies, is32)
-=======
-    implicit val meta: Metadata = new Metadata(linked, proxies)
->>>>>>> 15abb846
+    implicit val meta: Metadata = new Metadata(linked, proxies, is32)
 
     val generated = Generate(Global.Top(config.mainClass), defns ++ proxies)
     val lowered   = lower(generated)
@@ -61,12 +57,7 @@
           .map {
             case (id, defns) =>
               val sorted = defns.sortBy(_.name.show)
-<<<<<<< HEAD
-              new Impl(targetTriple, is32, env, sorted)
-                .gen(id.toString, workdir)
-=======
-              Impl(config, env, sorted).gen(id.toString, workdir)
->>>>>>> 15abb846
+              Impl(config, is32, env, sorted).gen(id.toString, workdir)
           }
           .toSeq
           .seq
@@ -76,13 +67,7 @@
       // Clang's LTO is not available.
       def single(): Seq[Path] = {
         val sorted = assembly.sortBy(_.name.show)
-<<<<<<< HEAD
-        Seq(
-          new Impl(targetTriple, is32, env, sorted)
-            .gen(id = "out", workdir))
-=======
-        Impl(config, env, sorted).gen(id = "out", workdir) :: Nil
->>>>>>> 15abb846
+        Impl(config, is32, env, sorted).gen(id = "out", workdir) :: Nil
       }
 
       (config.mode, config.LTO) match {
@@ -92,966 +77,21 @@
       }
     }
 
-<<<<<<< HEAD
-  private final class Impl(targetTriple: String,
-                           is32: Boolean,
-                           env: Map[Global, Defn],
-                           defns: Seq[Defn])(implicit meta: Metadata) {
-    import Impl._
-
-    private var currentBlockName: Local = _
-    private var currentBlockSplit: Int  = _
-
-    private val copies           = mutable.Map.empty[Local, Val]
-    private val deps             = mutable.Set.empty[Global]
-    private val generated        = mutable.Set.empty[String]
-    private val externSigMembers = mutable.Map.empty[Sig, Global.Member]
-
-    def gen(id: String, dir: VirtualDirectory): Path = {
-      val body = dir.write(Paths.get(s"$id-body.ll")) { writer =>
-        genDefns(defns)(new FileShowBuilder(writer))
-      }
-
-      val headers = dir.write(Paths.get(s"$id.ll")) { writer =>
-        implicit val sb: ShowBuilder = new FileShowBuilder(writer)
-        genPrelude()
-        genConsts()
-        genDeps()
-      }
-
-      dir.merge(Seq(body), headers)
-      headers
-    }
-=======
   object Impl {
     import scala.scalanative.codegen.AbstractCodeGen
     import scala.scalanative.codegen.compat.os._
->>>>>>> 15abb846
 
-    def apply(config: Config, env: Map[Global, Defn], defns: Seq[Defn])(
-        implicit meta: Metadata): AbstractCodeGen = {
-      new AbstractCodeGen(config, env, defns) {
+    def apply(config: Config,
+              is32: Boolean,
+              env: Map[Global, Defn],
+              defns: Seq[Defn])(implicit meta: Metadata): AbstractCodeGen = {
+      new AbstractCodeGen(config, is32, env, defns) {
         override val os: OsCompat = {
           if (config.targetsWindows) new WindowsCompat(this)
           else new UnixCompat(this)
         }
       }
     }
-<<<<<<< HEAD
-
-    def genConsts()(implicit sb: ShowBuilder): Unit = {
-      import sb._
-      constMap.toSeq.sortBy(_._2.show).foreach {
-        case (v, name) =>
-          newline()
-          str("@")
-          genGlobal(name)
-          str(" = private unnamed_addr constant ")
-          genVal(v)
-      }
-    }
-
-    def genDefn(defn: Defn)(implicit sb: ShowBuilder): Unit = defn match {
-      case Defn.Var(attrs, name, ty, rhs) =>
-        genGlobalDefn(attrs, name, isConst = false, ty, rhs)
-      case Defn.Const(attrs, name, ty, rhs) =>
-        genGlobalDefn(attrs, name, isConst = true, ty, rhs)
-      case Defn.Declare(attrs, name, sig) =>
-        genFunctionDefn(attrs, name, sig, Seq(), Fresh())
-      case Defn.Define(attrs, name, sig, insts) =>
-        genFunctionDefn(attrs, name, sig, insts, Fresh(insts))
-      case defn =>
-        unsupported(defn)
-    }
-
-    def genGlobalDefn(attrs: Attrs,
-                      name: nir.Global,
-                      isConst: Boolean,
-                      ty: nir.Type,
-                      rhs: nir.Val)(implicit sb: ShowBuilder): Unit = {
-      import sb._
-      str("@")
-      genGlobal(name)
-      str(" = ")
-      str(if (attrs.isExtern) "external " else "hidden ")
-      str(if (isConst) "constant" else "global")
-      str(" ")
-      if (attrs.isExtern) {
-        genType(ty)
-      } else {
-        genVal(rhs)
-      }
-    }
-
-    def genFunctionDefn(attrs: Attrs,
-                        name: Global,
-                        sig: Type,
-                        insts: Seq[Inst],
-                        fresh: Fresh)(implicit sb: ShowBuilder): Unit = {
-      import sb._
-
-      val Type.Function(argtys, retty) = sig
-
-      val isDecl = insts.isEmpty
-
-      str(if (isDecl) "declare " else "define ")
-      genFunctionReturnType(retty)
-      str(" @")
-      genGlobal(name)
-      str("(")
-      if (isDecl) {
-        rep(argtys, sep = ", ")(genType)
-      } else {
-        insts.head match {
-          case Inst.Label(_, params) =>
-            rep(params, sep = ", ")(genVal)
-          case _ =>
-            unreachable
-        }
-      }
-      str(")")
-      if (attrs.opt eq Attr.NoOpt) {
-        str(" optnone noinline")
-      } else {
-        if (attrs.inlineHint ne Attr.MayInline) {
-          str(" ")
-          genAttr(attrs.inlineHint)
-        }
-      }
-      if (!attrs.isExtern && !isDecl) {
-        str(" ")
-        str(gxxpersonality)
-      }
-      if (!isDecl) {
-        str(" {")
-
-        insts.foreach {
-          case Inst.Let(n, Op.Copy(v), _) =>
-            copies(n) = v
-          case _ =>
-            ()
-        }
-
-        val cfg = CFG(insts)
-        cfg.all.foreach { block => genBlock(block)(cfg, fresh, sb) }
-        cfg.all.foreach { block => genBlockLandingPads(block)(cfg, fresh, sb) }
-        newline()
-
-        str("}")
-
-        copies.clear()
-      }
-    }
-
-    def genFunctionReturnType(retty: Type)(implicit sb: ShowBuilder): Unit = {
-      retty match {
-        case refty: Type.RefKind =>
-          genReferenceTypeAttribute(refty)
-        case _ =>
-          ()
-      }
-      genType(retty)
-    }
-
-    def genReferenceTypeAttribute(refty: Type.RefKind)(
-        implicit sb: ShowBuilder): Unit = {
-      import sb._
-      val (nonnull, deref, size) = toDereferenceable(refty)
-
-      if (nonnull) {
-        str("nonnull ")
-      }
-      str(deref)
-      str("(")
-      str(size)
-      str(") ")
-    }
-
-    def toDereferenceable(refty: Type.RefKind): (Boolean, String, Long) = {
-      val size = meta.linked.infos(refty.className) match {
-        case info: linker.Trait =>
-          meta.layout(meta.linked.ObjectClass).size
-        case info: linker.Class =>
-          meta.layout(info).size
-        case _ =>
-          unreachable
-      }
-
-      if (!refty.isNullable) {
-        (true, "dereferenceable", size)
-      } else {
-        (false, "dereferenceable_or_null", size)
-      }
-    }
-
-    def genBlock(block: Block)(implicit cfg: CFG,
-                               fresh: Fresh,
-                               sb: ShowBuilder): Unit = {
-      import sb._
-      val Block(name, params, insts, isEntry) = block
-      currentBlockName = name
-      currentBlockSplit = 0
-
-      genBlockHeader()
-      indent()
-      genBlockPrologue(block)
-      rep(insts) { inst => genInst(inst) }
-      unindent()
-    }
-
-    def genBlockHeader()(implicit sb: ShowBuilder): Unit = {
-      import sb._
-      newline()
-      genBlockSplitName()
-      str(":")
-    }
-
-    def genBlockSplitName()(implicit sb: ShowBuilder): Unit = {
-      import sb._
-      genLocal(currentBlockName)
-      str(".")
-      str(currentBlockSplit)
-    }
-
-    def genBlockPrologue(block: Block)(implicit cfg: CFG,
-                                       fresh: Fresh,
-                                       sb: ShowBuilder): Unit = {
-      import sb._
-      if (!block.isEntry) {
-        val params = block.params
-        params.zipWithIndex.foreach {
-          case (Val.Local(name, ty), n) =>
-            newline()
-            str("%")
-            genLocal(name)
-            str(" = phi ")
-            genType(ty)
-            str(" ")
-            rep(block.inEdges.toSeq, sep = ", ") { edge =>
-              def genRegularEdge(next: Next.Label): Unit = {
-                val Next.Label(_, vals) = next
-                genJustVal(vals(n))
-                str(", %")
-                genLocal(edge.from.name)
-                str(".")
-                str(edge.from.splitCount)
-              }
-              def genUnwindEdge(unwind: Next.Unwind): Unit = {
-                val Next.Unwind(Val.Local(exc, _), Next.Label(_, vals)) = unwind
-                genJustVal(vals(n))
-                str(", %")
-                genLocal(exc)
-                str(".landingpad.succ")
-              }
-
-              str("[")
-              edge.next match {
-                case n: Next.Label =>
-                  genRegularEdge(n)
-                case Next.Case(_, n: Next.Label) =>
-                  genRegularEdge(n)
-                case n: Next.Unwind =>
-                  genUnwindEdge(n)
-                case _ =>
-                  unreachable
-              }
-              str("]")
-            }
-        }
-      }
-    }
-
-    def genBlockLandingPads(block: Block)(implicit cfg: CFG,
-                                          fresh: Fresh,
-                                          sb: ShowBuilder): Unit = {
-      block.insts.foreach {
-        case inst @ Inst.Let(_, _, unwind: Next.Unwind) =>
-          import inst.pos
-          genLandingPad(unwind)
-        case _ =>
-          ()
-      }
-    }
-
-    def genLandingPad(unwind: Next.Unwind)(implicit fresh: Fresh,
-                                           pos: nir.Position,
-                                           sb: ShowBuilder): Unit = {
-      import sb._
-      val Next.Unwind(Val.Local(excname, _), next) = unwind
-
-      val excpad  = "_" + excname.id + ".landingpad"
-      val excsucc = excpad + ".succ"
-      val excfail = excpad + ".fail"
-
-      val exc                  = "%_" + excname.id
-      val rec, r0, r1, id, cmp = "%_" + fresh().id
-      val w0, w1, w2           = "%_" + fresh().id
-
-      def line(s: String) = { newline(); str(s) }
-
-      line(s"$excpad:")
-      indent()
-      line(s"$rec = $landingpad")
-      line(s"$r0 = extractvalue $excrecty $rec, 0")
-      line(s"$r1 = extractvalue $excrecty $rec, 1")
-      line(s"$id = $typeid")
-      line(s"$cmp = icmp eq i32 $r1, $id")
-      line(s"br i1 $cmp, label %$excsucc, label %$excfail")
-      unindent()
-
-      line(s"$excsucc:")
-      indent()
-      line(s"$w0 = call i8* @__cxa_begin_catch(i8* $r0)")
-      line(s"$w1 = bitcast i8* $w0 to i8**")
-      line(s"$w2 = getelementptr i8*, i8** $w1, i32 1")
-      line(s"$exc = load i8*, i8** $w2")
-      line(s"call void @__cxa_end_catch()")
-      genInst(Inst.Jump(next))
-      unindent()
-
-      line(s"$excfail:")
-      indent()
-      line(s"resume $excrecty $rec")
-      unindent()
-    }
-
-    def genType(ty: Type)(implicit sb: ShowBuilder): Unit = {
-      import sb._
-      ty match {
-        case Type.Vararg                                           => str("...")
-        case _: Type.RefKind | Type.Ptr | Type.Null | Type.Nothing => str("i8*")
-        case Type.Bool                                             => str("i1")
-        case i: Type.FixedSizeI                                    => str("i"); str(i.width)
-        case Type.Word =>
-          if (is32) {
-            str("i32")
-          } else {
-            str("i64")
-          }
-        case Type.Float  => str("float")
-        case Type.Double => str("double")
-        case Type.ArrayValue(ty, n) =>
-          str("[")
-          str(n)
-          str(" x ")
-          genType(ty)
-          str("]")
-        case Type.StructValue(tys) =>
-          str("{ ")
-          rep(tys, sep = ", ")(genType)
-          str(" }")
-        case Type.Function(args, ret) =>
-          genType(ret)
-          str(" (")
-          rep(args, sep = ", ")(genType)
-          str(")")
-        case ty =>
-          unsupported(ty)
-      }
-    }
-
-    private val constMap = mutable.Map.empty[Val, Global]
-    private val constTy  = mutable.Map.empty[Global, Type]
-    def constFor(v: Val): Global =
-      if (constMap.contains(v)) {
-        constMap(v)
-      } else {
-        val idx = constMap.size
-        val name =
-          Global.Member(Global.Top("__const"), Sig.Generated(idx.toString))
-        constMap(v) = name
-        constTy(name) = v.ty
-        name
-      }
-    def deconstify(v: Val): Val = v match {
-      case Val.Local(local, _) if copies.contains(local) =>
-        deconstify(copies(local))
-      case Val.StructValue(vals) =>
-        Val.StructValue(vals.map(deconstify))
-      case Val.ArrayValue(elemty, vals) =>
-        Val.ArrayValue(elemty, vals.map(deconstify))
-      case Val.Const(value) =>
-        Val.Global(constFor(deconstify(value)), Type.Ptr)
-      case _ =>
-        v
-    }
-
-    def genJustVal(v: Val)(implicit sb: ShowBuilder): Unit = {
-      import sb._
-
-      deconstify(v) match {
-        case Val.True      => str("true")
-        case Val.False     => str("false")
-        case Val.Null      => str("null")
-        case Val.Zero(ty)  => str("zeroinitializer")
-        case Val.Byte(v)   => str(v)
-        case Val.Word(v)   => str(v)
-        case Val.Char(v)   => str(v.toInt)
-        case Val.Short(v)  => str(v)
-        case Val.Int(v)    => str(v)
-        case Val.Long(v)   => str(v)
-        case Val.Float(v)  => genFloatHex(v)
-        case Val.Double(v) => genDoubleHex(v)
-        case Val.StructValue(vs) =>
-          str("{ ")
-          rep(vs, sep = ", ")(genVal)
-          str(" }")
-        case Val.ArrayValue(_, vs) =>
-          str("[ ")
-          rep(vs, sep = ", ")(genVal)
-          str(" ]")
-        case v: Val.Chars =>
-          genChars(v.bytes)
-        case Val.Local(n, ty) =>
-          str("%")
-          genLocal(n)
-        case Val.Global(n, ty) =>
-          str("bitcast (")
-          genType(lookup(n))
-          str("* @")
-          genGlobal(n)
-          str(" to i8*)")
-        case Val.SizeOfWord =>
-          if (is32) {
-            str("4")
-          } else {
-            str("8")
-          }
-        case _ =>
-          unsupported(v)
-      }
-    }
-
-    def genChars(bytes: Array[Byte])(implicit sb: ShowBuilder): Unit = {
-      import sb._
-
-      str("c\"")
-      bytes.foreach {
-        case '\\' => str("\\\\")
-        case c if c < 0x20 || c == '"' || c >= 0x7f =>
-          val hex = Integer.toHexString(c)
-          str {
-            if (hex.length < 2) "\\0" + hex
-            else "\\" + hex
-          }
-        case c => str(c.toChar)
-      }
-      str("\\00\"")
-    }
-
-    def genFloatHex(value: Float)(implicit sb: ShowBuilder): Unit = {
-      import sb._
-      str("0x")
-      str(jl.Long.toHexString(jl.Double.doubleToRawLongBits(value.toDouble)))
-    }
-
-    def genDoubleHex(value: Double)(implicit sb: ShowBuilder): Unit = {
-      import sb._
-      str("0x")
-      str(jl.Long.toHexString(jl.Double.doubleToRawLongBits(value)))
-    }
-
-    def genVal(value: Val)(implicit sb: ShowBuilder): Unit = {
-      import sb._
-      genType(value.ty)
-      str(" ")
-      genJustVal(value)
-    }
-
-    def mangled(g: Global): String = g match {
-      case Global.None =>
-        unsupported(g)
-      case Global.Member(_, sig) if sig.isExtern =>
-        val Sig.Extern(id) = sig.unmangled
-        id
-      case _ =>
-        "_S" + g.mangle
-    }
-
-    def genGlobal(g: Global)(implicit sb: ShowBuilder): Unit = {
-      import sb._
-      str("\"")
-      str(mangled(g))
-      str("\"")
-    }
-
-    def genLocal(local: Local)(implicit sb: ShowBuilder): Unit = {
-      import sb._
-      local match {
-        case Local(id) =>
-          str("_")
-          str(id)
-      }
-    }
-
-    def genInst(inst: Inst)(implicit fresh: Fresh, sb: ShowBuilder): Unit = {
-      import sb._
-      inst match {
-        case inst: Inst.Let =>
-          genLet(inst)
-
-        case Inst.Unreachable(unwind) =>
-          assert(unwind eq Next.None)
-          newline()
-          str("unreachable")
-
-        case Inst.Ret(value) =>
-          newline()
-          str("ret ")
-          genVal(value)
-
-        case Inst.Jump(next) =>
-          newline()
-          str("br ")
-          genNext(next)
-
-        // LLVM Phis can not express two different if branches pointing at the
-        // same target basic block. In those cases we replace branching with
-        // select instruction.
-        case Inst.If(cond,
-                     thenNext @ Next.Label(thenName, thenArgs),
-                     elseNext @ Next.Label(elseName, elseArgs))
-            if thenName == elseName =>
-          if (thenArgs == elseArgs) {
-            genInst(Inst.Jump(thenNext)(inst.pos))
-          } else {
-            val args = thenArgs.zip(elseArgs).map {
-              case (thenV, elseV) =>
-                val name = fresh()
-                newline()
-                str("%")
-                genLocal(name)
-                str(" = select ")
-                genVal(cond)
-                str(", ")
-                genVal(thenV)
-                str(", ")
-                genVal(elseV)
-                Val.Local(name, thenV.ty)
-            }
-            genInst(Inst.Jump(Next.Label(thenName, args))(inst.pos))
-          }
-
-        case Inst.If(cond, thenp, elsep) =>
-          newline()
-          str("br ")
-          genVal(cond)
-          str(", ")
-          genNext(thenp)
-          str(", ")
-          genNext(elsep)
-
-        case Inst.Switch(scrut, default, cases) =>
-          newline()
-          str("switch ")
-          genVal(scrut)
-          str(", ")
-          genNext(default)
-          str(" [")
-          indent()
-          rep(cases) { next =>
-            newline()
-            genNext(next)
-          }
-          unindent()
-          newline()
-          str("]")
-
-        case cf =>
-          unsupported(cf)
-      }
-    }
-
-    def genLet(inst: Inst.Let)(implicit fresh: Fresh, sb: ShowBuilder): Unit = {
-      import sb._
-      def isVoid(ty: Type): Boolean =
-        ty == Type.Unit || ty == Type.Nothing
-
-      val op     = inst.op
-      val name   = inst.name
-      val unwind = inst.unwind
-
-      def genBind() =
-        if (!isVoid(op.resty)) {
-          str("%")
-          genLocal(name)
-          str(" = ")
-        }
-
-      op match {
-        case _: Op.Copy =>
-          ()
-
-        case call: Op.Call =>
-          /* When a call points to an extern method with same mangled Sig as some already defined call
-           * in another extern object we need to manually enforce getting into second case of `genCall`
-           * (when lookup(pointee) != call.ty). By replacing `call.ptr` with the ptr of that already
-           * defined call so we can enforce creating call bitcasts to the correct types.
-           * Because of the deduplication in `genDeps` and since mangling Sig.Extern is not based
-           * on function types, each extern method in deps is generated only once in IR file.
-           * In this case LLVM linking would otherwise result in call arguments type mismatch.
-           */
-          val callDef = call.ptr match {
-            case Val.Global(m @ Global.Member(_, sig), valty) if sig.isExtern =>
-              val glob = externSigMembers.getOrElseUpdate(sig, m)
-              if (glob == m) call
-              else call.copy(ptr = Val.Global(glob, valty))
-            case _ => call
-          }
-          genCall(genBind, callDef, unwind)
-
-        case Op.Load(ty, ptr) =>
-          val pointee = fresh()
-
-          newline()
-          str("%")
-          genLocal(pointee)
-          str(" = bitcast ")
-          genVal(ptr)
-          str(" to ")
-          genType(ty)
-          str("*")
-
-          newline()
-          genBind()
-          str("load ")
-          genType(ty)
-          str(", ")
-          genType(ty)
-          str("* %")
-          genLocal(pointee)
-          ty match {
-            case refty: Type.RefKind =>
-              val (nonnull, deref, size) = toDereferenceable(refty)
-              if (nonnull) {
-                str(", !nonnull !{}")
-              }
-              str(", !")
-              str(deref)
-              if (is32) {
-                str(" !{i32 ")
-              } else {
-                str(" !{i64 ")
-              }
-              str(size)
-              str("}")
-            case _ =>
-              ()
-          }
-
-        case Op.Store(ty, ptr, value) =>
-          val pointee = fresh()
-
-          newline()
-          str("%")
-          genLocal(pointee)
-          str(" = bitcast ")
-          genVal(ptr)
-          str(" to ")
-          genType(ty)
-          str("*")
-
-          newline()
-          genBind()
-          str("store ")
-          genVal(value)
-          str(", ")
-          genType(ty)
-          str("* %")
-          genLocal(pointee)
-
-        case Op.Elem(ty, ptr, indexes) =>
-          val pointee = fresh()
-          val derived = fresh()
-
-          newline()
-          str("%")
-          genLocal(pointee)
-          str(" = bitcast ")
-          genVal(ptr)
-          str(" to ")
-          genType(ty)
-          str("*")
-
-          newline()
-          str("%")
-          genLocal(derived)
-          str(" = getelementptr ")
-          genType(ty)
-          str(", ")
-          genType(ty)
-          str("* %")
-          genLocal(pointee)
-          str(", ")
-          rep(indexes, sep = ", ")(genVal)
-
-          newline()
-          genBind()
-          str("bitcast ")
-          genType(ty.elemty(indexes.tail))
-          str("* %")
-          genLocal(derived)
-          str(" to i8*")
-
-        case Op.Stackalloc(ty, n) =>
-          val pointee = fresh()
-
-          newline()
-          str("%")
-          genLocal(pointee)
-          str(" = alloca ")
-          genType(ty)
-          str(", ")
-          genVal(n)
-          str(if (is32) ", align 4" else ", align 8")
-
-          newline()
-          genBind()
-          str("bitcast ")
-          genType(ty)
-          str("* %")
-          genLocal(pointee)
-          str(" to i8*")
-
-        case _ =>
-          newline()
-          genBind()
-          genOp(op)
-      }
-    }
-
-    def genCall(genBind: () => Unit, call: Op.Call, unwind: Next)(
-        implicit fresh: Fresh,
-        sb: ShowBuilder): Unit = {
-      import sb._
-      call match {
-        case Op.Call(ty, Val.Global(pointee, _), args)
-            if lookup(pointee) == ty =>
-          val Type.Function(argtys, _) = ty
-
-          touch(pointee)
-
-          newline()
-          genBind()
-          str(if (unwind ne Next.None) "invoke " else "call ")
-          genCallFunctionType(ty)
-          str(" @")
-          genGlobal(pointee)
-          str("(")
-          rep(args, sep = ", ")(genCallArgument)
-          str(")")
-
-          if (unwind ne Next.None) {
-            str(" to label %")
-            currentBlockSplit += 1
-            genBlockSplitName()
-            str(" unwind ")
-            genNext(unwind)
-
-            unindent()
-            genBlockHeader()
-            indent()
-          }
-
-        case Op.Call(ty, ptr, args) =>
-          val Type.Function(_, resty) = ty
-
-          val pointee = fresh()
-
-          newline()
-          str("%")
-          genLocal(pointee)
-          str(" = bitcast ")
-          genVal(ptr)
-          str(" to ")
-          genType(ty)
-          str("*")
-
-          newline()
-          genBind()
-          str(if (unwind ne Next.None) "invoke " else "call ")
-          genCallFunctionType(ty)
-          str(" %")
-          genLocal(pointee)
-          str("(")
-          rep(args, sep = ", ")(genCallArgument)
-          str(")")
-
-          if (unwind ne Next.None) {
-            str(" to label %")
-            currentBlockSplit += 1
-            genBlockSplitName()
-            str(" unwind ")
-            genNext(unwind)
-
-            unindent()
-            genBlockHeader()
-            indent()
-          }
-      }
-    }
-
-    def genCallFunctionType(ty: Type)(implicit sb: ShowBuilder): Unit = {
-      import sb._
-      ty match {
-        case Type.Function(argtys, retty) =>
-          val hasVarArgs = argtys.contains(Type.Vararg)
-          if (hasVarArgs) {
-            genType(ty)
-          } else {
-            genFunctionReturnType(retty)
-          }
-        case _ =>
-          unreachable
-      }
-    }
-
-    def genCallArgument(v: Val)(implicit sb: ShowBuilder): Unit = {
-      import sb._
-      v match {
-        case Val.Local(_, refty: Type.RefKind) =>
-          val (nonnull, deref, size) = toDereferenceable(refty)
-          genType(refty)
-          if (nonnull) {
-            str(" nonnull")
-          }
-          str(" ")
-          str(deref)
-          str("(")
-          str(size)
-          str(")")
-          str(" ")
-          genJustVal(v)
-        case _ =>
-          genVal(v)
-      }
-    }
-
-    def genOp(op: Op)(implicit sb: ShowBuilder): Unit = {
-      import sb._
-      op match {
-        case Op.Extract(aggr, indexes) =>
-          str("extractvalue ")
-          genVal(aggr)
-          str(", ")
-          rep(indexes, sep = ", ")(str)
-        case Op.Insert(aggr, value, indexes) =>
-          str("insertvalue ")
-          genVal(aggr)
-          str(", ")
-          genVal(value)
-          str(", ")
-          rep(indexes, sep = ", ")(str)
-        case Op.Bin(opcode, ty, l, r) =>
-          val bin = opcode match {
-            case Bin.Iadd => "add"
-            case Bin.Isub => "sub"
-            case Bin.Imul => "mul"
-            case _        => opcode.toString.toLowerCase
-          }
-          str(bin)
-          str(" ")
-          genVal(l)
-          str(", ")
-          genJustVal(r)
-        case Op.Comp(opcode, ty, l, r) =>
-          val cmp = opcode match {
-            case Comp.Ieq => "icmp eq"
-            case Comp.Ine => "icmp ne"
-            case Comp.Ult => "icmp ult"
-            case Comp.Ule => "icmp ule"
-            case Comp.Ugt => "icmp ugt"
-            case Comp.Uge => "icmp uge"
-            case Comp.Slt => "icmp slt"
-            case Comp.Sle => "icmp sle"
-            case Comp.Sgt => "icmp sgt"
-            case Comp.Sge => "icmp sge"
-            case Comp.Feq => "fcmp oeq"
-            case Comp.Fne => "fcmp une"
-            case Comp.Flt => "fcmp olt"
-            case Comp.Fle => "fcmp ole"
-            case Comp.Fgt => "fcmp ogt"
-            case Comp.Fge => "fcmp oge"
-          }
-          str(cmp)
-          str(" ")
-          genVal(l)
-          str(", ")
-          genJustVal(r)
-        case Op.Conv(conv, ty, v) =>
-          genConv(conv, v.ty, ty)
-          str(" ")
-          genVal(v)
-          str(" to ")
-          genType(ty)
-        case op =>
-          unsupported(op)
-      }
-    }
-
-    def genNext(next: Next)(implicit sb: ShowBuilder): Unit = {
-      import sb._
-      next match {
-        case Next.Case(v, next) =>
-          genVal(v)
-          str(", label %")
-          genLocal(next.name)
-          str(".0")
-        case Next.Unwind(Val.Local(exc, _), _) =>
-          str("label %_")
-          str(exc.id)
-          str(".landingpad")
-        case next =>
-          str("label %")
-          genLocal(next.name)
-          str(".0")
-      }
-    }
-
-    def genConv(conv: Conv, fromType: Type, toType: Type)(
-        implicit sb: ShowBuilder): Unit = conv match {
-      case Conv.ZWordCast | Conv.SWordCast =>
-        val fromSize = fromType match {
-          case Type.Word =>
-            if (is32) 32 else 64
-          case Type.FixedSizeI(s, _) => s
-          case o                     => unsupported(o)
-        }
-
-        val toSize = toType match {
-          case Type.Word =>
-            if (is32) 32 else 64
-          case Type.FixedSizeI(s, _) => s
-          case o                     => unsupported(o)
-        }
-
-        val castOp = if (fromSize == toSize) {
-          "bitcast"
-        } else if (fromSize > toSize) {
-          "trunc"
-        } else {
-          if (conv == Conv.ZWordCast) "zext" else "sext"
-        }
-
-        sb.str(castOp)
-
-      case o => sb.str(o.show)
-    }
-
-    def genAttr(attr: Attr)(implicit sb: ShowBuilder): Unit =
-      sb.str(attr.show)
-  }
-
-  private object Impl {
-    val gxxpersonality =
-      "personality i8* bitcast (i32 (...)* @__gxx_personality_v0 to i8*)"
-    val excrecty = "{ i8*, i32 }"
-    val landingpad =
-      "landingpad { i8*, i32 } catch i8* bitcast ({ i8*, i8*, i8* }* @_ZTIN11scalanative16ExceptionWrapperE to i8*)"
-    val typeid =
-      "call i32 @llvm.eh.typeid.for(i8* bitcast ({ i8*, i8*, i8* }* @_ZTIN11scalanative16ExceptionWrapperE to i8*))"
-=======
->>>>>>> 15abb846
   }
 
   val depends: Seq[Global] = {
