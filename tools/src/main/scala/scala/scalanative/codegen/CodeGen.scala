--- conflicted
+++ resolved
@@ -14,15 +14,12 @@
 object CodeGen {
 
   /** Lower and generate code for given assembly. */
-<<<<<<< HEAD
-  def apply(config: build.Config,
-            linked: linker.Result,
-            is32: Boolean): Seq[Path] = {
-    val defns   = linked.defns
-=======
-  def apply(config: build.Config, linked: linker.Result): Seq[Path] = {
+  def apply(
+      config: build.Config,
+      linked: linker.Result,
+      is32: Boolean
+  ): Seq[Path] = {
     val defns = linked.defns
->>>>>>> 4e0de6f8
     val proxies = GenerateReflectiveProxies(linked.dynimpls, defns)
 
     implicit val meta: Metadata = new Metadata(linked, proxies, is32)
@@ -48,14 +45,9 @@
   }
 
   /** Generate code for given assembly. */
-<<<<<<< HEAD
   private def emit(config: build.Config, assembly: Seq[Defn], is32: Boolean)(
-      implicit meta: Metadata): Seq[Path] =
-=======
-  private def emit(config: build.Config, assembly: Seq[Defn])(implicit
-      meta: Metadata
+      implicit meta: Metadata
   ): Seq[Path] =
->>>>>>> 4e0de6f8
     Scope { implicit in =>
       val env = assembly.map(defn => defn.name -> defn).toMap
       val workdir = VirtualDirectory.real(config.workdir)
@@ -92,18 +84,15 @@
     import scala.scalanative.codegen.AbstractCodeGen
     import scala.scalanative.codegen.compat.os._
 
-<<<<<<< HEAD
-    def apply(config: Config,
-              is32: Boolean,
-              env: Map[Global, Defn],
-              defns: Seq[Defn])(implicit meta: Metadata): AbstractCodeGen = {
-      new AbstractCodeGen(config, is32, env, defns) {
-=======
-    def apply(config: Config, env: Map[Global, Defn], defns: Seq[Defn])(implicit
+    def apply(
+        config: Config,
+        is32: Boolean,
+        env: Map[Global, Defn],
+        defns: Seq[Defn]
+    )(implicit
         meta: Metadata
     ): AbstractCodeGen = {
-      new AbstractCodeGen(config, env, defns) {
->>>>>>> 4e0de6f8
+      new AbstractCodeGen(config, is32, env, defns) {
         override val os: OsCompat = {
           if (this.config.targetsWindows) new WindowsCompat(this)
           else new UnixCompat(this)
