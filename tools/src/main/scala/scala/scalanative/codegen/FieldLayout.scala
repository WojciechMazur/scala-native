package scala.scalanative
package codegen

import scalanative.nir._
import scalanative.linker.{Class, Field}

class FieldLayout(meta: Metadata, cls: Class, is32: Boolean) {
  def index(fld: Field) =
    entries.indexOf(fld) + 1
  val entries: Seq[Field] = {
    val base = cls.parent.fold {
      Seq.empty[Field]
    } { parent => meta.layout(parent).entries }
    base ++ cls.members.collect { case f: Field => f }
  }
  val struct: Type.StructValue = {
    val data = entries.map(_.ty)
    val body = Type.Ptr +: data
    Type.StructValue(body)
  }
<<<<<<< HEAD
  val layout = MemoryLayout(struct.tys, is32)
  val size   = layout.size
=======
  val layout = MemoryLayout(struct.tys)
  val size = layout.size
>>>>>>> 4e0de6f8
  val referenceOffsetsTy =
    Type.StructValue(Seq(Type.Ptr))
  val referenceOffsetsValue =
    Val.StructValue(
      Seq(Val.Const(Val.ArrayValue(Type.Long, layout.offsetArray)))
    )
}<|MERGE_RESOLUTION|>--- conflicted
+++ resolved
@@ -18,13 +18,8 @@
     val body = Type.Ptr +: data
     Type.StructValue(body)
   }
-<<<<<<< HEAD
   val layout = MemoryLayout(struct.tys, is32)
-  val size   = layout.size
-=======
-  val layout = MemoryLayout(struct.tys)
   val size = layout.size
->>>>>>> 4e0de6f8
   val referenceOffsetsTy =
     Type.StructValue(Seq(Type.Ptr))
   val referenceOffsetsValue =
