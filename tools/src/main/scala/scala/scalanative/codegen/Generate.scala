package scala.scalanative
package codegen

import scala.collection.mutable
import scala.scalanative.nir._
import scala.scalanative.linker.Class

object Generate {
  import Impl._

  def apply(entry: Global.Top, defns: Seq[Defn])(implicit
      meta: Metadata
  ): Seq[Defn] =
    (new Impl(entry, defns)).generate()

  implicit def linked(implicit meta: Metadata): linker.Result =
    meta.linked
  private implicit val pos: Position = Position.NoPosition

  private class Impl(entry: Global.Top, defns: Seq[Defn])(implicit
      meta: Metadata
  ) {
    val buf = mutable.UnrolledBuffer.empty[Defn]

    def generate(): Seq[Defn] = {
      genDefnsExcludingGenerated()
      genInjects()
      genMain()
      genClassMetadata()
      genClassHasTrait()
      genTraitMetadata()
      genTraitHasTrait()
      genTraitDispatchTables()
      genModuleAccessors()
      genModuleArray()
      genModuleArraySize()
      genObjectArrayId()
      genArrayIds()
      genStackBottom()

      buf.toSeq
    }

    def genDefnsExcludingGenerated(): Unit = {
      defns.foreach { defn =>
        if (defn.name != ClassHasTraitName
            && defn.name != TraitHasTraitName) {
          buf += defn
        }
      }
    }

    def genInjects(): Unit = {
      buf += InitDecl
      buf ++= Lower.injects
    }

    def genClassMetadata(): Unit = {
      meta.classes.foreach { cls =>
        val rtti = meta.rtti(cls)
        val pos = cls.position
        buf += Defn.Var(Attrs.None, rtti.name, rtti.struct, rtti.value)(pos)
      }
    }

    def genClassHasTrait(): Unit = {
      implicit val fresh = Fresh()
      val classid, traitid = Val.Local(fresh(), Type.Int)
      val boolptr = Val.Local(fresh(), Type.Ptr)
      val result = Val.Local(fresh(), Type.Bool)

      buf += Defn.Define(
        Attrs(inlineHint = Attr.AlwaysInline),
        ClassHasTraitName,
        ClassHasTraitSig,
        Seq(
          Inst.Label(fresh(), Seq(classid, traitid)),
          Inst.Let(
            boolptr.name,
            Op.Elem(
              meta.hasTraitTables.classHasTraitTy,
              meta.hasTraitTables.classHasTraitVal,
              Seq(Val.Int(0), classid, traitid)
            ),
            Next.None
          ),
          Inst.Let(result.name, Op.Load(Type.Bool, boolptr), Next.None),
          Inst.Ret(result)
        )
      )
    }

    def genTraitMetadata(): Unit = {
      meta.traits.foreach { trt =>
        val rtti = meta.rtti(trt)
        val pos = trt.position
        buf += Defn.Var(Attrs.None, rtti.name, rtti.struct, rtti.value)(pos)
      }
    }

    def genTraitHasTrait(): Unit = {
      implicit val fresh = Fresh()
      val leftid, rightid = Val.Local(fresh(), Type.Int)
      val boolptr = Val.Local(fresh(), Type.Ptr)
      val result = Val.Local(fresh(), Type.Bool)

      buf += Defn.Define(
        Attrs(inlineHint = Attr.AlwaysInline),
        TraitHasTraitName,
        TraitHasTraitSig,
        Seq(
          Inst.Label(fresh(), Seq(leftid, rightid)),
          Inst.Let(
            boolptr.name,
            Op.Elem(
              meta.hasTraitTables.traitHasTraitTy,
              meta.hasTraitTables.traitHasTraitVal,
              Seq(Val.Int(0), leftid, rightid)
            ),
            Next.None
          ),
          Inst.Let(result.name, Op.Load(Type.Bool, boolptr), Next.None),
          Inst.Ret(result)
        )
      )
    }

    def genMain(): Unit = {
      implicit val fresh = Fresh()
      val entryMainTy =
        Type.Function(Seq(Type.Ref(entry.top), ObjectArray), Type.Unit)
      val entryMainName =
        Global.Member(
          entry,
          Sig.Method("main", Seq(Type.Array(Rt.String), Type.Unit))
        )
      val entryMain = Val.Global(entryMainName, Type.Ptr)

      val stackBottom = Val.Local(fresh(), Type.Ptr)

      val argc = Val.Local(fresh(), Type.Int)
      val argv = Val.Local(fresh(), Type.Ptr)
      val module = Val.Local(fresh(), Type.Ref(entry.top))
      val rt = Val.Local(fresh(), Runtime)
      val arr = Val.Local(fresh(), ObjectArray)
      val exc = Val.Local(fresh(), nir.Rt.Object)
      val handler = fresh()
      def unwind = {
        val exc = Val.Local(fresh(), nir.Rt.Object)
        Next.Unwind(exc, Next.Label(handler, Seq(exc)))
      }

      buf += Defn.Define(
        Attrs.None,
        MainName,
        MainSig,
        Seq(
          Inst.Label(fresh(), Seq(argc, argv)),
<<<<<<< HEAD
          Inst.Let(stackBottom.name,
                   Op.Stackalloc(Type.Ptr, Val.Size(0)),
                   unwind),
          Inst.Let(Op.Store(Type.Ptr,
                            Val.Global(stackBottomName, Type.Ptr),
                            stackBottom),
                   unwind),
=======
          Inst.Let(
            stackBottom.name,
            Op.Stackalloc(Type.Ptr, Val.Long(0)),
            unwind
          ),
          Inst.Let(
            Op.Store(
              Type.Ptr,
              Val.Global(stackBottomName, Type.Ptr),
              stackBottom
            ),
            unwind
          ),
>>>>>>> 4e0de6f8
          Inst.Let(Op.Call(InitSig, Init, Seq()), unwind)
        ) ++ // generate the class initialisers
          defns.collect {
            case Defn.Define(_, name: Global.Member, _, _)
                if name.sig.isClinit =>
              Inst.Let(
                Op.Call(
                  Type.Function(Seq(), Type.Unit),
                  Val.Global(name, Type.Ref(name)),
                  Seq()
                ),
                unwind
              )
          } ++ Seq(
            Inst.Let(rt.name, Op.Module(Runtime.name), unwind),
            Inst.Let(
              arr.name,
              Op.Call(RuntimeInitSig, RuntimeInit, Seq(rt, argc, argv)),
              unwind
            ),
            Inst.Let(module.name, Op.Module(entry.top), unwind),
            Inst.Let(Op.Call(entryMainTy, entryMain, Seq(module, arr)), unwind),
            Inst.Let(Op.Call(RuntimeLoopSig, RuntimeLoop, Seq(module)), unwind),
            Inst.Ret(Val.Int(0)),
            Inst.Label(handler, Seq(exc)),
            Inst.Let(
              Op.Call(PrintStackTraceSig, PrintStackTrace, Seq(exc)),
              Next.None
            ),
            Inst.Ret(Val.Int(1))
          )
      )
    }

    def genStackBottom(): Unit =
      buf += Defn.Var(Attrs.None, stackBottomName, Type.Ptr, Val.Null)

    def genModuleAccessors(): Unit = {
      meta.classes.foreach { cls =>
        if (cls.isModule && cls.allocated) {
          val name = cls.name
          val clsTy = cls.ty

          implicit val fresh = Fresh()
          implicit val pos = cls.position

          val entry = fresh()
          val existing = fresh()
          val initialize = fresh()

          val slot = Val.Local(fresh(), Type.Ptr)
          val self = Val.Local(fresh(), clsTy)
          val cond = Val.Local(fresh(), Type.Bool)
          val alloc = Val.Local(fresh(), clsTy)

          if (cls.isConstantModule) {
            val moduleTyName =
              name.member(Sig.Generated("type"))
            val moduleTyVal =
              Val.Global(moduleTyName, Type.Ptr)
            val instanceName =
              name.member(Sig.Generated("instance"))
            val instanceVal =
              Val.StructValue(Seq(moduleTyVal))
            val instanceDefn = Defn.Const(
              Attrs.None,
              instanceName,
              Type.StructValue(Seq(Type.Ptr)),
              instanceVal
            )

            buf += instanceDefn
          } else {
            val initSig = Type.Function(Seq(clsTy), Type.Unit)
            val init = Val.Global(name.member(Sig.Ctor(Seq())), Type.Ptr)

            val loadName = name.member(Sig.Generated("load"))
            val loadSig = Type.Function(Seq(), clsTy)
            val loadDefn = Defn.Define(
              Attrs(inlineHint = Attr.NoInline),
              loadName,
              loadSig,
              Seq(
                Inst.Label(entry, Seq()),
                Inst.Let(
                  slot.name,
                  Op.Elem(
                    Type.Ptr,
                    Val.Global(moduleArrayName, Type.Ptr),
                    Seq(Val.Int(meta.moduleArray.index(cls)))
                  ),
                  Next.None
                ),
                Inst.Let(self.name, Op.Load(clsTy, slot), Next.None),
                Inst.Let(
                  cond.name,
                  Op.Comp(Comp.Ine, nir.Rt.Object, self, Val.Null),
                  Next.None
                ),
                Inst.If(cond, Next(existing), Next(initialize)),
                Inst.Label(existing, Seq()),
                Inst.Ret(self),
                Inst.Label(initialize, Seq()),
                Inst.Let(alloc.name, Op.Classalloc(name), Next.None),
                Inst.Let(Op.Store(clsTy, slot, alloc), Next.None),
                Inst.Let(Op.Call(initSig, init, Seq(alloc)), Next.None),
                Inst.Ret(alloc)
              )
            )

            buf += loadDefn
          }
        }
      }
    }

    def genModuleArray(): Unit =
      buf +=
        Defn.Var(
          Attrs.None,
          moduleArrayName,
          meta.moduleArray.value.ty,
          meta.moduleArray.value
        )

    def genModuleArraySize(): Unit =
      buf +=
        Defn.Var(
          Attrs.None,
          moduleArraySizeName,
          Type.Int,
          Val.Int(meta.moduleArray.size)
        )

    private def tpe2arrayId(tpe: String): Int = {
      val clazz =
        linked
          .infos(Global.Top(s"scala.scalanative.runtime.${tpe}Array"))
          .asInstanceOf[Class]

      meta.ids(clazz)
    }

    def genObjectArrayId(): Unit = {
      buf += Defn.Var(
        Attrs.None,
        objectArrayIdName,
        Type.Int,
        Val.Int(tpe2arrayId("Object"))
      )
    }

    def genArrayIds(): Unit = {
      val tpes = Seq(
        "Boolean",
        "Char",
        "Byte",
        "Short",
        "Int",
        "Long",
        "Float",
        "Double",
        "Object"
      )
      val ids = tpes.map(tpe2arrayId).sorted

      // all the arrays have a common superclass, therefore their ids are consecutive
      val min = ids.head
      val max = ids.last
      if (ids != (min to max)) {
        throw new Exception(
          s"Ids for all known arrays ($tpes) are not consecutive!"
        )
      }

      buf += Defn.Var(Attrs.None, arrayIdsMinName, Type.Int, Val.Int(min))

      buf += Defn.Var(Attrs.None, arrayIdsMaxName, Type.Int, Val.Int(max))

    }

    def genTraitDispatchTables(): Unit = {
      buf += meta.dispatchTable.dispatchDefn
      buf += meta.hasTraitTables.classHasTraitDefn
      buf += meta.hasTraitTables.traitHasTraitDefn
    }
  }

  private object Impl {
    val rttiModule = Global.Top("java.lang.rtti$")

    val ClassHasTraitName =
      Global.Member(rttiModule, Sig.Extern("__check_class_has_trait"))
    val ClassHasTraitSig = Type.Function(Seq(Type.Int, Type.Int), Type.Bool)

    val TraitHasTraitName =
      Global.Member(rttiModule, Sig.Extern("__check_trait_has_trait"))
    val TraitHasTraitSig = Type.Function(Seq(Type.Int, Type.Int), Type.Bool)

    val ObjectArray =
      Type.Ref(Global.Top("scala.scalanative.runtime.ObjectArray"))

    val Runtime =
      Rt.Runtime
    val RuntimeInitSig =
      Type.Function(Seq(Runtime, Type.Int, Type.Ptr), ObjectArray)
    val RuntimeInitName =
      Runtime.name.member(
        Sig.Method("init", Seq(Type.Int, Type.Ptr, Type.Array(Rt.String)))
      )
    val RuntimeInit =
      Val.Global(RuntimeInitName, Type.Ptr)
    val RuntimeLoopSig =
      Type.Function(Seq(Runtime), Type.Unit)
    val RuntimeLoopName =
      Runtime.name.member(Sig.Method("loop", Seq(Type.Unit)))
    val RuntimeLoop =
      Val.Global(RuntimeLoopName, Type.Ptr)

    val MainName = extern("main")
    val MainSig = Type.Function(Seq(Type.Int, Type.Ptr), Type.Int)

    val ThrowableName = Global.Top("java.lang.Throwable")
    val Throwable = Type.Ref(ThrowableName)

    val PrintStackTraceSig =
      Type.Function(Seq(Throwable), Type.Unit)
    val PrintStackTraceName =
      ThrowableName.member(Sig.Method("printStackTrace", Seq(Type.Unit)))
    val PrintStackTrace =
      Val.Global(PrintStackTraceName, Type.Ptr)

    val InitSig = Type.Function(Seq(), Type.Unit)
    val Init = Val.Global(extern("scalanative_init"), Type.Ptr)
    val InitDecl = Defn.Declare(Attrs.None, Init.name, InitSig)

    val stackBottomName = extern("__stack_bottom")
    val moduleArrayName = extern("__modules")
    val moduleArraySizeName = extern("__modules_size")
    val objectArrayIdName = extern("__object_array_id")
    val arrayIdsMinName = extern("__array_ids_min")
    val arrayIdsMaxName = extern("__array_ids_max")

    private def extern(id: String): Global =
      Global.Member(Global.Top("__"), Sig.Extern(id))
  }

  val depends =
    Seq(
      ObjectArray.name,
      Runtime.name,
      RuntimeInit.name,
      RuntimeLoop.name,
      PrintStackTraceName
    )
}<|MERGE_RESOLUTION|>--- conflicted
+++ resolved
@@ -156,18 +156,9 @@
         MainSig,
         Seq(
           Inst.Label(fresh(), Seq(argc, argv)),
-<<<<<<< HEAD
-          Inst.Let(stackBottom.name,
-                   Op.Stackalloc(Type.Ptr, Val.Size(0)),
-                   unwind),
-          Inst.Let(Op.Store(Type.Ptr,
-                            Val.Global(stackBottomName, Type.Ptr),
-                            stackBottom),
-                   unwind),
-=======
           Inst.Let(
             stackBottom.name,
-            Op.Stackalloc(Type.Ptr, Val.Long(0)),
+            Op.Stackalloc(Type.Ptr, Val.Size(0)),
             unwind
           ),
           Inst.Let(
@@ -178,7 +169,6 @@
             ),
             unwind
           ),
->>>>>>> 4e0de6f8
           Inst.Let(Op.Call(InitSig, Init, Seq()), unwind)
         ) ++ // generate the class initialisers
           defns.collect {
