--- conflicted
+++ resolved
@@ -52,22 +52,6 @@
 
   case class Entry[T](propertyName: String, value: T, lintimeValue: Val)
 
-<<<<<<< HEAD
-  val defaultEntries = Seq(
-    Entry("int", 42, Val.Int(42)),
-    Entry("bool", false, Val.False),
-    Entry("welcomeMessage", "Hello native", Val.String("Hello native")),
-    Entry("float", 3.14f, Val.Float(3.14f)),
-    Entry("decimalSeparator", '-', Val.Char('-')),
-    Entry("inner.countFrom", 123456L, Val.Long(123456L)),
-    Entry("secret.performance.multiplier", 9.99, Val.Double(9.99)),
-    // Always required linktime properties
-    Entry(s"$linktimeInfoProperties.isWindows", false, Val.False),
-    Entry(s"$linktimeInfoProperties.is32BitPlatform", false, Val.False),
-    Entry(s"$linktimeInfoProperties.sizeOfPtr", Val.Size(8), Val.Size(8)),
-    Entry(s"$linktimeInfoProperties.asanEnabled", false, Val.False)
-  )
-=======
   val defaultEntries = {
     val linktimeInfo = "scala.scalanative.meta.linktimeinfo"
     Seq(
@@ -79,10 +63,12 @@
       Entry("inner.countFrom", 123456L, Val.Long(123456L)),
       Entry("secret.performance.multiplier", 9.99, Val.Double(9.99)),
       // Always required linktime properties
-      Entry(s"$linktimeInfo.isWindows", false, Val.False)
-    )
-  }
->>>>>>> f1704e57
+      Entry(s"$linktimeInfo.isWindows", false, Val.False),
+      Entry(s"$linktimeInfo.is32BitPlatform", false, Val.False),
+      Entry(s"$linktimeInfo.sizeOfPtr", Val.Size(8), Val.Size(8)),
+      Entry(s"$linktimeInfo.asanEnabled", false, Val.False)
+    )
+  }
   val defaultProperties = defaultEntries.map(e => e.propertyName -> e.value)
 
   "Linktime properties" should "exist in linking results" in {
