package scala.scalanative
package linker

import org.scalatest._
import org.scalatest.funsuite.AnyFunSuite
import java.io.File
import java.nio.file.{Files, Path, Paths}
import scalanative.util.Scope
import scalanative.nir.{Sig, Global}
import scalanative.build.ScalaNative

trait ReachabilitySuite extends AnyFunSuite {

  def g(top: String): Global =
    Global.Top(top)

  def g(top: String, sig: Sig): Global =
    Global.Member(Global.Top(top), sig)

  private val MainMethodDependencies = Set(
    Global.Top("java.lang.String"),
    Global.Top("java.lang.CharSequence"),
    Global.Top("java.lang.Comparable"),
    Global.Top("java.io.Serializable")
  )

  def testReachable(label: String)(f: => (String, Global, Seq[Global])) =
    test(label) {
      val (source, entry, expected) = f
      link(Seq(entry), Seq(source), entry.top.id) { res =>
        val left = res.defns.map(_.name).toSet
        val right = expected.toSet ++ MainMethodDependencies
        assert(res.unavailable.isEmpty, "unavailable")
        assert((left -- right).isEmpty, "underapproximation")
        assert((right -- left).isEmpty, "overapproximation")
      }
    }

  /** Runs the linker using `driver` with `entry` as entry point on `sources`,
   *  and applies `fn` to the definitions.
   *
   *  @param entry
   *    The entry point for the linker.
   *  @param sources
   *    Map from file name to file content representing all the code to compile
   *    and link.
   *  @param driver
   *    Optional custom driver that defines the pipeline.
   *  @param fn
   *    A function to apply to the products of the compilation.
   *  @return
   *    The result of applying `fn` to the resulting definitions.
   */
  def link[T](
      entries: Seq[Global],
      sources: Seq[String],
      mainClass: String
  )(
      f: linker.Result => T
  ): T =
    Scope { implicit in =>
      val outDir = Files.createTempDirectory("native-test-out")
      val compiler = NIRCompiler.getCompiler(outDir)
      val sourceMap = sources.zipWithIndex.map {
        case (b, i) => (s"file$i.scala", b)
      }.toMap
      val sourcesDir = NIRCompiler.writeSources(sourceMap)
      val files = compiler.compile(sourcesDir)
      val config = makeConfig(outDir, mainClass)
      val result = ScalaNative.link(config, entries)

      f(result)
    }

  private def makeClasspath(outDir: Path)(implicit in: Scope) = {
    val parts: Array[Path] =
      sys
        .props("scalanative.nativeruntime.cp")
        .split(File.pathSeparator)
        .map(Paths.get(_))

    parts :+ outDir
  }

  private def makeConfig(outDir: Path, mainClass: String)(implicit
      in: Scope
  ): build.Config = {
    val paths = makeClasspath(outDir)
    val default = build.Config.empty
    default
      .withWorkdir(outDir)
      .withClassPath(paths.toSeq)
<<<<<<< HEAD
=======
      .withMainClass(mainClass)
>>>>>>> 55140e90
  }
}<|MERGE_RESOLUTION|>--- conflicted
+++ resolved
@@ -90,9 +90,6 @@
     default
       .withWorkdir(outDir)
       .withClassPath(paths.toSeq)
-<<<<<<< HEAD
-=======
       .withMainClass(mainClass)
->>>>>>> 55140e90
   }
 }