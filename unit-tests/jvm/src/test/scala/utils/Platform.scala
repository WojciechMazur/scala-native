package org.scalanative.testsuite.utils

// Ported from Scala.js

object Platform {

  final val executingInJVM = true

  final val executingInScalaJS = false

  final val executingInScalaNative = false

  final val hasCompliantArrayIndexOutOfBounds = true

  final val executingInJVMOnJDK8OrLower = jdkVersion <= 8

  private lazy val jdkVersion = {
    val v = System.getProperty("java.version")
    if (v.startsWith("1.")) Integer.parseInt(v.drop(2).takeWhile(_.isDigit))
    else Integer.parseInt(v.takeWhile(_.isDigit))
  }

  final val hasCompliantAsInstanceOfs = true

<<<<<<< HEAD
  final val isFreeBSD = System.getProperty("os.name").equals("FreeBSD")

  final val is32BitPlatform = false

  final val asanEnabled = false
=======
  private val osNameProp = System.getProperty("os.name")
  final val isFreeBSD = osNameProp.equals("FreeBSD")
  final val isWindows = osNameProp.toLowerCase.startsWith("windows")
>>>>>>> 6a369108
}<|MERGE_RESOLUTION|>--- conflicted
+++ resolved
@@ -22,15 +22,9 @@
 
   final val hasCompliantAsInstanceOfs = true
 
-<<<<<<< HEAD
-  final val isFreeBSD = System.getProperty("os.name").equals("FreeBSD")
-
-  final val is32BitPlatform = false
-
-  final val asanEnabled = false
-=======
   private val osNameProp = System.getProperty("os.name")
   final val isFreeBSD = osNameProp.equals("FreeBSD")
   final val isWindows = osNameProp.toLowerCase.startsWith("windows")
->>>>>>> 6a369108
+  final val is32BitPlatform = false
+  final val asanEnabled = false
 }