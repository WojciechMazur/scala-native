--- conflicted
+++ resolved
@@ -26,15 +26,12 @@
   private val osNameProp = System.getProperty("os.name")
   final val isFreeBSD = osNameProp.equals("FreeBSD")
   final val isWindows = osNameProp.toLowerCase.startsWith("windows")
-<<<<<<< HEAD
-  final val is32BitPlatform = false
-  final val asanEnabled = false
-=======
   final val isMacOs = osNameProp.toLowerCase.contains("mac")
 
   private val osArch = System.getProperty("os.arch").toLowerCase(Locale.ROOT)
+  final val is32BitPlatform = false
   final val isArm64 = {
     osArch == "arm64" || osArch == "aarch64"
   }
->>>>>>> 69749b9f
+  final val asanEnabled = false
 }