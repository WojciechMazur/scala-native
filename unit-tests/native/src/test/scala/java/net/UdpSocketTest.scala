--- conflicted
+++ resolved
@@ -144,11 +144,7 @@
 
         // Provide extra room to allow detecting extra junk being sent.
         val maxInData = 2 * outData.length
-<<<<<<< HEAD
-        val inData = alloc[Byte](maxInData.toUSize)
-=======
-        val inData: Ptr[Byte] = alloc[Byte](maxInData)
->>>>>>> fde01f96
+        val inData: Ptr[Byte] = alloc[Byte](maxInData.toUSize)
 
         // Try to prevent spourious race conditions
         Thread.sleep(100)
