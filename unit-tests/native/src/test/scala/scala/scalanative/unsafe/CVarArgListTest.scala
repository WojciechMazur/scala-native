package scala.scalanative
package unsafe

import org.junit.{Test, BeforeClass}
import org.junit.Assert._
import org.junit.Assume._

import scalanative.unsigned._
import scalanative.unsafe._
import scalanative.libc.{stdio, stdlib, string}
import scalanative.windows
import scalanative.meta.LinktimeInfo.isWindows

import scala.scalanative.junit.utils.AssumesHelper._

class CVarArgListTest {
  def vatest(cstr: CString, varargs: Seq[CVarArg], output: String): Unit =
    Zone { implicit z =>
<<<<<<< HEAD
      val buff = alloc[CChar](1024.toUSize)
=======
      val buff: Ptr[CChar] = alloc[CChar](1024)
>>>>>>> fde01f96
      stdio.vsprintf(buff, cstr, toCVarArgList(varargs))
      val got = fromCString(buff)
      assertTrue(s"$got != $output", got == output)
    }

  @Test def byteValue0(): Unit =
    vatest(c"%d", Seq(0.toByte), "0")
  @Test def byteValue1(): Unit =
    vatest(c"%d", Seq(1.toByte), "1")
  @Test def byteValueMinus1(): Unit =
    vatest(c"%d", Seq(-1.toByte), "-1")
  @Test def byteValueMin(): Unit =
    vatest(c"%d", Seq(java.lang.Byte.MIN_VALUE), "-128")
  @Test def byteValueMax(): Unit =
    vatest(c"%d", Seq(java.lang.Byte.MAX_VALUE), "127")
  @Test def byteArgs1(): Unit =
    vatest(c"%d", Seq(1.toByte), "1")
  @Test def byteArgs2(): Unit =
    vatest(c"%d %d", Seq(1.toByte, 2.toByte), "1 2")
  @Test def byteArgs3(): Unit =
    vatest(c"%d %d %d", Seq(1.toByte, 2.toByte, 3.toByte), "1 2 3")
  @Test def byteArgs4(): Unit =
    vatest(
      c"%d %d %d %d",
      Seq(1.toByte, 2.toByte, 3.toByte, 4.toByte),
      "1 2 3 4"
    )
  @Test def byteArgs5(): Unit =
    vatest(
      c"%d %d %d %d %d",
      Seq(1.toByte, 2.toByte, 3.toByte, 4.toByte, 5.toByte),
      "1 2 3 4 5"
    )
  @Test def byteArgs6(): Unit =
    vatest(
      c"%d %d %d %d %d %d",
      Seq(1.toByte, 2.toByte, 3.toByte, 4.toByte, 5.toByte, 6.toByte),
      "1 2 3 4 5 6"
    )
  @Test def byteArgs7(): Unit =
    vatest(
      c"%d %d %d %d %d %d %d",
      Seq(1.toByte, 2.toByte, 3.toByte, 4.toByte, 5.toByte, 6.toByte, 7.toByte),
      "1 2 3 4 5 6 7"
    )
  @Test def byteArgs8(): Unit =
    vatest(
      c"%d %d %d %d %d %d %d %d",
      Seq(
        1.toByte,
        2.toByte,
        3.toByte,
        4.toByte,
        5.toByte,
        6.toByte,
        7.toByte,
        8.toByte
      ),
      "1 2 3 4 5 6 7 8"
    )
  @Test def byteArgs9(): Unit =
    vatest(
      c"%d %d %d %d %d %d %d %d %d",
      Seq(
        1.toByte,
        2.toByte,
        3.toByte,
        4.toByte,
        5.toByte,
        6.toByte,
        7.toByte,
        8.toByte,
        9.toByte
      ),
      "1 2 3 4 5 6 7 8 9"
    )

  @Test def shortValue0(): Unit =
    vatest(c"%d", Seq(0.toShort), "0")
  @Test def shortValue1(): Unit =
    vatest(c"%d", Seq(1.toShort), "1")
  @Test def shortValueMinus1(): Unit =
    vatest(c"%d", Seq(-1.toShort), "-1")
  @Test def shortValueMin(): Unit =
    vatest(c"%d", Seq(java.lang.Short.MIN_VALUE), "-32768")
  @Test def shortValueMax(): Unit =
    vatest(c"%d", Seq(java.lang.Short.MAX_VALUE), "32767")
  @Test def shortArgs1(): Unit =
    vatest(c"%d", Seq(1.toShort), "1")
  @Test def shortArgs2(): Unit =
    vatest(c"%d %d", Seq(1.toShort, 2.toShort), "1 2")
  @Test def shortArgs3(): Unit =
    vatest(c"%d %d %d", Seq(1.toShort, 2.toShort, 3.toShort), "1 2 3")
  @Test def shortArgs4(): Unit =
    vatest(
      c"%d %d %d %d",
      Seq(1.toShort, 2.toShort, 3.toShort, 4.toShort),
      "1 2 3 4"
    )
  @Test def shortArgs5(): Unit =
    vatest(
      c"%d %d %d %d %d",
      Seq(1.toShort, 2.toShort, 3.toShort, 4.toShort, 5.toShort),
      "1 2 3 4 5"
    )
  @Test def shortArgs6(): Unit =
    vatest(
      c"%d %d %d %d %d %d",
      Seq(1.toShort, 2.toShort, 3.toShort, 4.toShort, 5.toShort, 6.toShort),
      "1 2 3 4 5 6"
    )
  @Test def shortArgs7(): Unit =
    vatest(
      c"%d %d %d %d %d %d %d",
      Seq(
        1.toShort,
        2.toShort,
        3.toShort,
        4.toShort,
        5.toShort,
        6.toShort,
        7.toShort
      ),
      "1 2 3 4 5 6 7"
    )
  @Test def shortArgs8(): Unit =
    vatest(
      c"%d %d %d %d %d %d %d %d",
      Seq(
        1.toShort,
        2.toShort,
        3.toShort,
        4.toShort,
        5.toShort,
        6.toShort,
        7.toShort,
        8.toShort
      ),
      "1 2 3 4 5 6 7 8"
    )
  @Test def shortArgs9(): Unit =
    vatest(
      c"%d %d %d %d %d %d %d %d %d",
      Seq(
        1.toShort,
        2.toShort,
        3.toShort,
        4.toShort,
        5.toShort,
        6.toShort,
        7.toShort,
        8.toShort,
        9.toShort
      ),
      "1 2 3 4 5 6 7 8 9"
    )

  @Test def intValue0(): Unit =
    vatest(c"%d", Seq(0), "0")
  @Test def intValue1(): Unit =
    vatest(c"%d", Seq(1), "1")
  @Test def intValueMinus1(): Unit =
    vatest(c"%d", Seq(-1), "-1")
  @Test def intValueMin(): Unit =
    vatest(c"%d", Seq(java.lang.Integer.MIN_VALUE), "-2147483648")
  @Test def intValueMax(): Unit =
    vatest(c"%d", Seq(java.lang.Integer.MAX_VALUE), "2147483647")
  @Test def intArgs1(): Unit =
    vatest(c"%d", Seq(1), "1")
  @Test def intArgs2(): Unit =
    vatest(c"%d %d", Seq(1, 2), "1 2")
  @Test def intArgs3(): Unit =
    vatest(c"%d %d %d", Seq(1, 2, 3), "1 2 3")
  @Test def intArgs4(): Unit =
    vatest(c"%d %d %d %d", Seq(1, 2, 3, 4), "1 2 3 4")
  @Test def intArgs5(): Unit =
    vatest(c"%d %d %d %d %d", Seq(1, 2, 3, 4, 5), "1 2 3 4 5")
  @Test def intArgs6(): Unit =
    vatest(c"%d %d %d %d %d %d", Seq(1, 2, 3, 4, 5, 6), "1 2 3 4 5 6")
  @Test def intArgs7(): Unit =
    vatest(c"%d %d %d %d %d %d %d", Seq(1, 2, 3, 4, 5, 6, 7), "1 2 3 4 5 6 7")
  @Test def intArgs8(): Unit =
    vatest(
      c"%d %d %d %d %d %d %d %d",
      Seq(1, 2, 3, 4, 5, 6, 7, 8),
      "1 2 3 4 5 6 7 8"
    )
  @Test def intArgs9(): Unit =
    vatest(
      c"%d %d %d %d %d %d %d %d %d",
      Seq(1, 2, 3, 4, 5, 6, 7, 8, 9),
      "1 2 3 4 5 6 7 8 9"
    )

  @Test def longValue0(): Unit =
    vatest(c"%d", Seq(0L), "0")
  @Test def longValue1(): Unit =
    vatest(c"%d", Seq(1L), "1")
  @Test def longValueMinus1(): Unit =
    vatest(c"%d", Seq(-1L), "-1")
  @Test def longValueMin(): Unit = {
    assumeNot32Bit()
    vatest(c"%lld", Seq(java.lang.Long.MIN_VALUE), "-9223372036854775808")
  }
  @Test def longValueMax(): Unit = {
    assumeNot32Bit()
    vatest(c"%lld", Seq(java.lang.Long.MAX_VALUE), "9223372036854775807")
  }
  @Test def longArgs1(): Unit =
    vatest(c"%d", Seq(1L), "1")
  @Test def longArgs2(): Unit =
    vatest(c"%d %d", Seq(1L, 2L), "1 2")
  @Test def longArgs3(): Unit =
    vatest(c"%d %d %d", Seq(1L, 2L, 3L), "1 2 3")
  @Test def longArgs4(): Unit =
    vatest(c"%d %d %d %d", Seq(1L, 2L, 3L, 4L), "1 2 3 4")
  @Test def longArgs5(): Unit =
    vatest(c"%d %d %d %d %d", Seq(1L, 2L, 3L, 4L, 5L), "1 2 3 4 5")
  @Test def longArgs6(): Unit =
    vatest(c"%d %d %d %d %d %d", Seq(1L, 2L, 3L, 4L, 5L, 6L), "1 2 3 4 5 6")
  @Test def longArgs7(): Unit =
    vatest(
      c"%d %d %d %d %d %d %d",
      Seq(1L, 2L, 3L, 4L, 5L, 6L, 7L),
      "1 2 3 4 5 6 7"
    )
  @Test def longArgs8(): Unit =
    vatest(
      c"%d %d %d %d %d %d %d %d",
      Seq(1L, 2L, 3L, 4L, 5L, 6L, 7L, 8L),
      "1 2 3 4 5 6 7 8"
    )
  @Test def longArgs9(): Unit =
    vatest(
      c"%d %d %d %d %d %d %d %d %d",
      Seq(1L, 2L, 3L, 4L, 5L, 6L, 7L, 8L, 9L),
      "1 2 3 4 5 6 7 8 9"
    )

  @Test def ubyteValueMin(): Unit =
    vatest(c"%d", Seq(UByte.MinValue), "0")
  @Test def ubyteValueMax(): Unit =
    vatest(c"%d", Seq(UByte.MaxValue), "255")
  @Test def ubyteArgs1(): Unit =
    vatest(c"%d", Seq(1.toUByte), "1")
  @Test def ubyteArgs2(): Unit =
    vatest(c"%d %d", Seq(1.toUByte, 2.toUByte), "1 2")
  @Test def ubyteArgs3(): Unit =
    vatest(c"%d %d %d", Seq(1.toUByte, 2.toUByte, 3.toUByte), "1 2 3")
  @Test def ubyteArgs4(): Unit =
    vatest(
      c"%d %d %d %d",
      Seq(1.toUByte, 2.toUByte, 3.toUByte, 4.toUByte),
      "1 2 3 4"
    )
  @Test def ubyteArgs5(): Unit =
    vatest(
      c"%d %d %d %d %d",
      Seq(1.toUByte, 2.toUByte, 3.toUByte, 4.toUByte, 5.toUByte),
      "1 2 3 4 5"
    )
  @Test def ubyteArgs6(): Unit =
    vatest(
      c"%d %d %d %d %d %d",
      Seq(1.toUByte, 2.toUByte, 3.toUByte, 4.toUByte, 5.toUByte, 6.toUByte),
      "1 2 3 4 5 6"
    )
  @Test def ubyteArgs7(): Unit =
    vatest(
      c"%d %d %d %d %d %d %d",
      Seq(
        1.toUByte,
        2.toUByte,
        3.toUByte,
        4.toUByte,
        5.toUByte,
        6.toUByte,
        7.toUByte
      ),
      "1 2 3 4 5 6 7"
    )
  @Test def ubyteArgs8(): Unit =
    vatest(
      c"%d %d %d %d %d %d %d %d",
      Seq(
        1.toUByte,
        2.toUByte,
        3.toUByte,
        4.toUByte,
        5.toUByte,
        6.toUByte,
        7.toUByte,
        8.toUByte
      ),
      "1 2 3 4 5 6 7 8"
    )
  @Test def ubyteArgs9(): Unit =
    vatest(
      c"%d %d %d %d %d %d %d %d %d",
      Seq(
        1.toUByte,
        2.toUByte,
        3.toUByte,
        4.toUByte,
        5.toUByte,
        6.toUByte,
        7.toUByte,
        8.toUByte,
        9.toUByte
      ),
      "1 2 3 4 5 6 7 8 9"
    )

  @Test def ushortValueMin(): Unit =
    vatest(c"%d", Seq(UShort.MinValue), "0")
  @Test def ushortValueMax(): Unit =
    vatest(c"%d", Seq(UShort.MaxValue), "65535")
  @Test def ushortArgs1(): Unit =
    vatest(c"%d", Seq(1.toUShort), "1")
  @Test def ushortArgs2(): Unit =
    vatest(c"%d %d", Seq(1.toUShort, 2.toUShort), "1 2")
  @Test def ushortArgs3(): Unit =
    vatest(c"%d %d %d", Seq(1.toUShort, 2.toUShort, 3.toUShort), "1 2 3")
  @Test def ushortArgs4(): Unit =
    vatest(
      c"%d %d %d %d",
      Seq(1.toUShort, 2.toUShort, 3.toUShort, 4.toUShort),
      "1 2 3 4"
    )
  @Test def ushortArgs5(): Unit =
    vatest(
      c"%d %d %d %d %d",
      Seq(1.toUShort, 2.toUShort, 3.toUShort, 4.toUShort, 5.toUShort),
      "1 2 3 4 5"
    )
  @Test def ushortArgs6(): Unit =
    vatest(
      c"%d %d %d %d %d %d",
      Seq(
        1.toUShort,
        2.toUShort,
        3.toUShort,
        4.toUShort,
        5.toUShort,
        6.toUShort
      ),
      "1 2 3 4 5 6"
    )
  @Test def ushortArgs7(): Unit =
    vatest(
      c"%d %d %d %d %d %d %d",
      Seq(
        1.toUShort,
        2.toUShort,
        3.toUShort,
        4.toUShort,
        5.toUShort,
        6.toUShort,
        7.toUShort
      ),
      "1 2 3 4 5 6 7"
    )
  @Test def ushortArgs8(): Unit =
    vatest(
      c"%d %d %d %d %d %d %d %d",
      Seq(
        1.toUShort,
        2.toUShort,
        3.toUShort,
        4.toUShort,
        5.toUShort,
        6.toUShort,
        7.toUShort,
        8.toUShort
      ),
      "1 2 3 4 5 6 7 8"
    )
  @Test def ushortArgs9(): Unit =
    vatest(
      c"%d %d %d %d %d %d %d %d %d",
      Seq(
        1.toUShort,
        2.toUShort,
        3.toUShort,
        4.toUShort,
        5.toUShort,
        6.toUShort,
        7.toUShort,
        8.toUShort,
        9.toUShort
      ),
      "1 2 3 4 5 6 7 8 9"
    )

  @Test def uintValueMin(): Unit =
    vatest(c"%u", Seq(UInt.MinValue), "0")
  @Test def uintValueMax(): Unit =
    vatest(c"%u", Seq(UInt.MaxValue), "4294967295")
  @Test def uintArgs1(): Unit =
    vatest(c"%d", Seq(1.toUInt), "1")
  @Test def uintArgs2(): Unit =
    vatest(c"%d %d", Seq(1.toUInt, 2.toUInt), "1 2")
  @Test def uintArgs3(): Unit =
    vatest(c"%d %d %d", Seq(1.toUInt, 2.toUInt, 3.toUInt), "1 2 3")
  @Test def uintArgs4(): Unit =
    vatest(
      c"%d %d %d %d",
      Seq(1.toUInt, 2.toUInt, 3.toUInt, 4.toUInt),
      "1 2 3 4"
    )
  @Test def uintArgs5(): Unit =
    vatest(
      c"%d %d %d %d %d",
      Seq(1.toUInt, 2.toUInt, 3.toUInt, 4.toUInt, 5.toUInt),
      "1 2 3 4 5"
    )
  @Test def uintArgs6(): Unit =
    vatest(
      c"%d %d %d %d %d %d",
      Seq(1.toUInt, 2.toUInt, 3.toUInt, 4.toUInt, 5.toUInt, 6.toUInt),
      "1 2 3 4 5 6"
    )
  @Test def uintArgs7(): Unit =
    vatest(
      c"%d %d %d %d %d %d %d",
      Seq(1.toUInt, 2.toUInt, 3.toUInt, 4.toUInt, 5.toUInt, 6.toUInt, 7.toUInt),
      "1 2 3 4 5 6 7"
    )
  @Test def uintArgs8(): Unit =
    vatest(
      c"%d %d %d %d %d %d %d %d",
      Seq(
        1.toUInt,
        2.toUInt,
        3.toUInt,
        4.toUInt,
        5.toUInt,
        6.toUInt,
        7.toUInt,
        8.toUInt
      ),
      "1 2 3 4 5 6 7 8"
    )
  @Test def uintArgs9(): Unit =
    vatest(
      c"%d %d %d %d %d %d %d %d %d",
      Seq(
        1.toUInt,
        2.toUInt,
        3.toUInt,
        4.toUInt,
        5.toUInt,
        6.toUInt,
        7.toUInt,
        8.toUInt,
        9.toUInt
      ),
      "1 2 3 4 5 6 7 8 9"
    )

  @Test def ulongValueMin(): Unit = {
    assumeNot32Bit()
    vatest(c"%llu", Seq(ULong.MinValue), "0")
  }
  @Test def ulongValueMax(): Unit = {
    assumeNot32Bit()
    vatest(c"%llu", Seq(ULong.MaxValue), "18446744073709551615")
  }
  @Test def ulongArgs1(): Unit =
    vatest(c"%d", Seq(1.toULong), "1")
  @Test def ulongArgs2(): Unit =
    vatest(c"%d %d", Seq(1.toULong, 2.toULong), "1 2")
  @Test def ulongArgs3(): Unit =
    vatest(c"%d %d %d", Seq(1.toULong, 2.toULong, 3.toULong), "1 2 3")
  @Test def ulongArgs4(): Unit =
    vatest(
      c"%d %d %d %d",
      Seq(1.toULong, 2.toULong, 3.toULong, 4.toULong),
      "1 2 3 4"
    )
  @Test def ulongArgs5(): Unit =
    vatest(
      c"%d %d %d %d %d",
      Seq(1.toULong, 2.toULong, 3.toULong, 4.toULong, 5.toULong),
      "1 2 3 4 5"
    )
  @Test def ulongArgs6(): Unit =
    vatest(
      c"%d %d %d %d %d %d",
      Seq(1.toULong, 2.toULong, 3.toULong, 4.toULong, 5.toULong, 6.toULong),
      "1 2 3 4 5 6"
    )
  @Test def ulongArgs7(): Unit =
    vatest(
      c"%d %d %d %d %d %d %d",
      Seq(
        1.toULong,
        2.toULong,
        3.toULong,
        4.toULong,
        5.toULong,
        6.toULong,
        7.toULong
      ),
      "1 2 3 4 5 6 7"
    )
  @Test def ulongArgs8(): Unit =
    vatest(
      c"%d %d %d %d %d %d %d %d",
      Seq(
        1.toULong,
        2.toULong,
        3.toULong,
        4.toULong,
        5.toULong,
        6.toULong,
        7.toULong,
        8.toULong
      ),
      "1 2 3 4 5 6 7 8"
    )
  @Test def ulongArgs9(): Unit =
    vatest(
      c"%d %d %d %d %d %d %d %d %d",
      Seq(
        1.toULong,
        2.toULong,
        3.toULong,
        4.toULong,
        5.toULong,
        6.toULong,
        7.toULong,
        8.toULong,
        9.toULong
      ),
      "1 2 3 4 5 6 7 8 9"
    )

  @Test def floatArgs1(): Unit =
    vatest(c"%1.1f", Seq(1.1f), "1.1")
  @Test def floatArgs2(): Unit =
    vatest(c"%1.1f %1.1f", Seq(1.1f, 2.2f), "1.1 2.2")
  @Test def floatArgs3(): Unit =
    vatest(c"%1.1f %1.1f %1.1f", Seq(1.1f, 2.2f, 3.3f), "1.1 2.2 3.3")
  @Test def floatArgs4(): Unit =
    vatest(
      c"%1.1f %1.1f %1.1f %1.1f",
      Seq(1.1f, 2.2f, 3.3f, 4.4f),
      "1.1 2.2 3.3 4.4"
    )
  @Test def floatArgs5(): Unit =
    vatest(
      c"%1.1f %1.1f %1.1f %1.1f %1.1f",
      Seq(1.1f, 2.2f, 3.3f, 4.4f, 5.5f),
      "1.1 2.2 3.3 4.4 5.5"
    )
  @Test def floatArgs6(): Unit =
    vatest(
      c"%1.1f %1.1f %1.1f %1.1f %1.1f %1.1f",
      Seq(1.1f, 2.2f, 3.3f, 4.4f, 5.5f, 6.6f),
      "1.1 2.2 3.3 4.4 5.5 6.6"
    )
  @Test def floatArgs7(): Unit =
    vatest(
      c"%1.1f %1.1f %1.1f %1.1f %1.1f %1.1f %1.1f",
      Seq(1.1f, 2.2f, 3.3f, 4.4f, 5.5f, 6.6f, 7.7f),
      "1.1 2.2 3.3 4.4 5.5 6.6 7.7"
    )
  @Test def floatArgs8(): Unit =
    vatest(
      c"%1.1f %1.1f %1.1f %1.1f %1.1f %1.1f %1.1f %1.1f",
      Seq(1.1f, 2.2f, 3.3f, 4.4f, 5.5f, 6.6f, 7.7f, 8.8f),
      "1.1 2.2 3.3 4.4 5.5 6.6 7.7 8.8"
    )
  @Test def floatArgs9(): Unit =
    vatest(
      c"%1.1f %1.1f %1.1f %1.1f %1.1f %1.1f %1.1f %1.1f %1.1f",
      Seq(1.1f, 2.2f, 3.3f, 4.4f, 5.5f, 6.6f, 7.7f, 8.8f, 9.9f),
      "1.1 2.2 3.3 4.4 5.5 6.6 7.7 8.8 9.9"
    )

  @Test def doubleArgs1(): Unit =
    vatest(c"%1.1f", Seq(1.1d), "1.1")
  @Test def doubleArgs2(): Unit =
    vatest(c"%1.1f %1.1f", Seq(1.1d, 2.2d), "1.1 2.2")
  @Test def doubleArgs3(): Unit =
    vatest(c"%1.1f %1.1f %1.1f", Seq(1.1d, 2.2d, 3.3d), "1.1 2.2 3.3")
  @Test def doubleArgs4(): Unit =
    vatest(
      c"%1.1f %1.1f %1.1f %1.1f",
      Seq(1.1d, 2.2d, 3.3d, 4.4d),
      "1.1 2.2 3.3 4.4"
    )
  @Test def doubleArgs5(): Unit =
    vatest(
      c"%1.1f %1.1f %1.1f %1.1f %1.1f",
      Seq(1.1d, 2.2d, 3.3d, 4.4d, 5.5d),
      "1.1 2.2 3.3 4.4 5.5"
    )
  @Test def doubleArgs6(): Unit =
    vatest(
      c"%1.1f %1.1f %1.1f %1.1f %1.1f %1.1f",
      Seq(1.1d, 2.2d, 3.3d, 4.4d, 5.5d, 6.6d),
      "1.1 2.2 3.3 4.4 5.5 6.6"
    )
  @Test def doubleArgs7(): Unit =
    vatest(
      c"%1.1f %1.1f %1.1f %1.1f %1.1f %1.1f %1.1f",
      Seq(1.1d, 2.2d, 3.3d, 4.4d, 5.5d, 6.6d, 7.7d),
      "1.1 2.2 3.3 4.4 5.5 6.6 7.7"
    )
  @Test def doubleArgs8(): Unit =
    vatest(
      c"%1.1f %1.1f %1.1f %1.1f %1.1f %1.1f %1.1f %1.1f",
      Seq(1.1d, 2.2d, 3.3d, 4.4d, 5.5d, 6.6d, 7.7d, 8.8d),
      "1.1 2.2 3.3 4.4 5.5 6.6 7.7 8.8"
    )
  @Test def doubleArgs9(): Unit =
    vatest(
      c"%1.1f %1.1f %1.1f %1.1f %1.1f %1.1f %1.1f %1.1f %1.1f",
      Seq(1.1d, 2.2d, 3.3d, 4.4d, 5.5d, 6.6d, 7.7d, 8.8d, 9.9d),
      "1.1 2.2 3.3 4.4 5.5 6.6 7.7 8.8 9.9"
    )

  @Test def mixArgs1(): Unit =
    vatest(c"%d %1.1f", Seq(1, 1.1d), "1 1.1")
  @Test def mixArgs2(): Unit =
    vatest(c"%d %d %1.1f %1.1f", Seq(1, 2, 1.1d, 2.2d), "1 2 1.1 2.2")
  @Test def mixArgs3(): Unit =
    vatest(
      c"%d %d %d %1.1f %1.1f %1.1f",
      Seq(1, 2, 3, 1.1d, 2.2d, 3.3d),
      "1 2 3 1.1 2.2 3.3"
    )
  @Test def mixArgs4(): Unit =
    vatest(
      c"%d %d %d %d %1.1f %1.1f %1.1f %1.1f",
      Seq(1, 2, 3, 4, 1.1d, 2.2d, 3.3d, 4.4d),
      "1 2 3 4 1.1 2.2 3.3 4.4"
    )
  @Test def mixArgs5(): Unit =
    vatest(
      c"%d %d %d %d %d %1.1f %1.1f %1.1f %1.1f %1.1f",
      Seq(1, 2, 3, 4, 5, 1.1d, 2.2d, 3.3d, 4.4d, 5.5d),
      "1 2 3 4 5 1.1 2.2 3.3 4.4 5.5"
    )
  @Test def mixArgs6(): Unit =
    vatest(
      c"%d %d %d %d %d %d %1.1f %1.1f %1.1f %1.1f %1.1f %1.1f",
      Seq(1, 2, 3, 4, 5, 6, 1.1d, 2.2d, 3.3d, 4.4d, 5.5d, 6.6d),
      "1 2 3 4 5 6 1.1 2.2 3.3 4.4 5.5 6.6"
    )
  @Test def mixArgs7(): Unit =
    vatest(
      c"%d %d %d %d %d %d %d %1.1f %1.1f %1.1f %1.1f %1.1f %1.1f %1.1f",
      Seq(1, 2, 3, 4, 5, 6, 7, 1.1d, 2.2d, 3.3d, 4.4d, 5.5d, 6.6d, 7.7d),
      "1 2 3 4 5 6 7 1.1 2.2 3.3 4.4 5.5 6.6 7.7"
    )
  @Test def mixArgs8(): Unit =
    vatest(
      c"%d %d %d %d %d %d %d %d %1.1f %1.1f %1.1f %1.1f %1.1f %1.1f %1.1f %1.1f",
      Seq(1, 2, 3, 4, 5, 6, 7, 8, 1.1d, 2.2d, 3.3d, 4.4d, 5.5d, 6.6d, 7.7d,
        8.8d),
      "1 2 3 4 5 6 7 8 1.1 2.2 3.3 4.4 5.5 6.6 7.7 8.8"
    )
  @Test def mixArgs9(): Unit =
    vatest(
      c"%d %d %d %d %d %d %d %d %d %1.1f %1.1f %1.1f %1.1f %1.1f %1.1f %1.1f %1.1f %1.1f",
      Seq(1, 2, 3, 4, 5, 6, 7, 8, 9, 1.1d, 2.2d, 3.3d, 4.4d, 5.5d, 6.6d, 7.7d,
        8.8d, 9.9d),
      "1 2 3 4 5 6 7 8 9 1.1 2.2 3.3 4.4 5.5 6.6 7.7 8.8 9.9"
    )
}<|MERGE_RESOLUTION|>--- conflicted
+++ resolved
@@ -16,11 +16,7 @@
 class CVarArgListTest {
   def vatest(cstr: CString, varargs: Seq[CVarArg], output: String): Unit =
     Zone { implicit z =>
-<<<<<<< HEAD
-      val buff = alloc[CChar](1024.toUSize)
-=======
-      val buff: Ptr[CChar] = alloc[CChar](1024)
->>>>>>> fde01f96
+      val buff: Ptr[CChar] = alloc[CChar](1024.toUSize)
       stdio.vsprintf(buff, cstr, toCVarArgList(varargs))
       val got = fromCString(buff)
       assertTrue(s"$got != $output", got == output)
