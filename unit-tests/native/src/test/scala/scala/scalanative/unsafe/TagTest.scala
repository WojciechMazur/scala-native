--- conflicted
+++ resolved
@@ -9,17 +9,10 @@
 class TagTest {
 
   @Test def tagSize(): Unit = {
-<<<<<<< HEAD
     assertTrue(tagof[Ptr[_]].size == sizeof[Size])
     assertTrue(tagof[Object].size == sizeof[Size])
-    assertTrue(tagof[Array[_]].size == sizeof[Size])
+    assertTrue(tagof[Array[Any]].size == sizeof[Size])
     assertTrue(tagof[Unit].size == sizeof[Size])
-=======
-    assertTrue(tagof[Ptr[_]].size == 8.toULong)
-    assertTrue(tagof[Object].size == 8.toULong)
-    assertTrue(tagof[Array[Any]].size == 8.toULong)
-    assertTrue(tagof[Unit].size == 8.toULong)
->>>>>>> fde01f96
     assertTrue(tagof[Boolean].size == 1.toULong)
     assertTrue(tagof[Char].size == 2.toULong)
     assertTrue(tagof[Byte].size == 1.toULong)
