--- conflicted
+++ resolved
@@ -23,12 +23,10 @@
   private val osNameProp = System.getProperty("os.name")
   final val isFreeBSD = osNameProp.equals("FreeBSD")
   final val isWindows = osNameProp.toLowerCase.startsWith("windows")
-<<<<<<< HEAD
-  final val is32BitPlatform = scala.scalanative.unsafe.is32BitPlatform
-  final val asanEnabled = scala.scalanative.meta.LinktimeInfo.asanEnabled
-=======
   final val isMacOs = osNameProp.toLowerCase.contains("mac")
 
+  final val is32BitPlatform = scala.scalanative.unsafe.is32BitPlatform
   final val isArm64 = scalanative.runtime.PlatformExt.isArm64
->>>>>>> 69749b9f
+
+  final val asanEnabled = scala.scalanative.meta.LinktimeInfo.asanEnabled
 }