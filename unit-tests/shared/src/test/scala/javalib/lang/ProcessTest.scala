--- conflicted
+++ resolved
@@ -10,10 +10,7 @@
 import org.junit.Assert._
 import org.junit.Assume._
 import org.scalanative.testsuite.utils.Platform._
-<<<<<<< HEAD
-=======
 import scala.scalanative.junit.utils.AssumesHelper._
->>>>>>> 55140e90
 
 class ProcessTest {
   import javalib.lang.ProcessUtils._
@@ -42,18 +39,11 @@
   }
 
   @Test def pathOverride(): Unit = {
-<<<<<<< HEAD
-=======
     assumeNotJVMCompliant()
->>>>>>> 55140e90
     assumeFalse(
       "Not possible in Windows, would use dir keyword anyway",
       isWindows
     )
-<<<<<<< HEAD
-    assumeFalse("Not JVM complient", executingInJVM)
-=======
->>>>>>> 55140e90
 
     val pb = new ProcessBuilder("ls", resourceDir)
     pb.environment.put("PATH", resourceDir)
@@ -61,18 +51,11 @@
   }
 
   @Test def pathPrefixOverride(): Unit = {
-<<<<<<< HEAD
-=======
     assumeNotJVMCompliant()
->>>>>>> 55140e90
     assumeFalse(
       "Not possible in Windows, would use dir keyword anyway",
       isWindows
     )
-<<<<<<< HEAD
-    assumeFalse("Not JVM complient", executingInJVM)
-=======
->>>>>>> 55140e90
 
     val pb = new ProcessBuilder("ls", resourceDir)
     pb.environment.put("PATH", s"$resourceDir:${pb.environment.get("PATH")}")
