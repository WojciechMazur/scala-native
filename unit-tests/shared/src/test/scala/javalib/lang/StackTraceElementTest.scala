--- conflicted
+++ resolved
@@ -6,9 +6,8 @@
 import org.junit.Assert._
 import org.junit.Assume._
 
-<<<<<<< HEAD
 import org.scalanative.testsuite.utils.Platform
-=======
+
 object StackTraceElementTest {
   @BeforeClass
   def assumeSupportsStackTraces() {
@@ -19,9 +18,11 @@
       "StackTrace tests not available in the current build",
       sys.env.get("SCALANATIVE_CI_NO_DEBUG_SYMBOLS").exists(_.toBoolean)
     )
+
+    // libunwind does not work with AddressSanitizer
+    assumeFalse(Platform.asanEnabled)
   }
 }
->>>>>>> f1704e57
 
 class StackTraceDummy1 @noinline() {
   def dummy1: StackTraceElement =
@@ -56,7 +57,6 @@
   def dummy4 = (new StackTraceDummy4).dummy4
 
   @Test def getClassName(): Unit = {
-    assumeFalse(Platform.asanEnabled)
     assertEquals("javalib.lang.StackTraceDummy1", dummy1.getClassName)
     assertEquals("javalib.lang.StackTraceDummy1", dummy2.getClassName)
     assertEquals(
@@ -67,7 +67,6 @@
   }
 
   @Test def getMethodName(): Unit = {
-    assumeFalse(Platform.asanEnabled)
     assertEquals("dummy1", dummy1.getMethodName)
     assertEquals("_dummy2", dummy2.getMethodName)
     assertEquals("dummy3", dummy3.getMethodName)
@@ -75,7 +74,6 @@
   }
 
   @Test def isNativeMethod(): Unit = {
-    assumeFalse(Platform.asanEnabled)
     assertFalse(dummy1.isNativeMethod)
     assertFalse(dummy2.isNativeMethod)
     assertFalse(dummy3.isNativeMethod)
