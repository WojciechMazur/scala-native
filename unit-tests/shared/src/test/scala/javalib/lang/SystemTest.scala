--- conflicted
+++ resolved
@@ -67,13 +67,8 @@
       else base
     }
     assertEquals(
-<<<<<<< HEAD
-      System.getProperty("user.dir").toLowerCase(),
-      System.getenv("SCALA_NATIVE_USER_DIR").toLowerCase()
-=======
       expected,
       System.getProperty("user.dir").toLowerCase()
->>>>>>> 55140e90
     )
   }
 
