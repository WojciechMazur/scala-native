--- conflicted
+++ resolved
@@ -197,20 +197,12 @@
       props.list(ps)
       ps.close()
       assertEquals(
-<<<<<<< HEAD
-        out.toString.replaceAll(System.lineSeparator(), "\n").trim,
-        result.replaceAll(System.lineSeparator(), "\n").trim
-=======
         withUnixLineSeperators(out.toString.trim),
         withUnixLineSeperators(result.trim)
->>>>>>> 55140e90
       )
     }
 
-    assertResult(
-      new Properties(),
-      s"-- listing properties --${System.lineSeparator()}"
-    )
+    assertResult(new Properties(), "-- listing properties --\n")
 
     val prop1 = new Properties()
     prop1.put("name", "alice")
@@ -379,13 +371,8 @@
          |#Line4
          |!AfterExclaim
          |#AfterPound
-<<<<<<< HEAD
-         |#Wow!""".stripMargin.replaceAll(System.lineSeparator(), "\n")
-    val out = out1.toString().replaceAll(System.lineSeparator(), "\n")
-=======
          |#Wow!""".stripMargin)
     val out = withUnixLineSeperators(out1.toString())
->>>>>>> 55140e90
     assertTrue(s"starts with, got: '$out'", out.startsWith(commentsWithoutDate))
   }
 
@@ -480,8 +467,7 @@
     val prop = new java.util.Properties()
     prop.load(
       new InputStreamReader(
-        new ByteArrayInputStream(in.getBytes(StandardCharsets.UTF_8)),
-        StandardCharsets.UTF_8
+        new ByteArrayInputStream(in.getBytes(StandardCharsets.UTF_8))
       )
     )
     prop
