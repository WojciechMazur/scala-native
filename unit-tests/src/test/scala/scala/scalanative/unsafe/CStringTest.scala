--- conflicted
+++ resolved
@@ -89,11 +89,7 @@
     Zone { implicit z =>
       val szFrom = "abcde"
       val cstrTo = toCString(szFrom)
-<<<<<<< HEAD
-      assertTrue(strlen(cstrTo) == 5.toWord)
-=======
-      assertEquals(5.toULong, strlen(cstrTo))
->>>>>>> 4f913968
+      assertEquals(5.toUWord, strlen(cstrTo))
       assertTrue(cstrTo(0) == 'a'.toByte)
       assertTrue(cstrTo(1) == 'b'.toByte)
       assertTrue(cstrTo(2) == 'c'.toByte)
@@ -104,11 +100,7 @@
       val piArr = Charset.forName("UTF-8").encode("\u03c0")
       val cstr2 = toCString("2\u03c0r")
 //    val cstr3 = c"2\u03c0r" //would result in error at NIR
-<<<<<<< HEAD
-      assertEquals(strlen(cstr2), 4.toWord)
-=======
-      assertEquals(4.toULong, strlen(cstr2))
->>>>>>> 4f913968
+      assertEquals(4.toUWord, strlen(cstr2))
       assertEquals(cstr2(0), '2')
       assertEquals(cstr2(1), piArr.get(0))
       assertEquals(cstr2(2), piArr.get(1))
@@ -132,14 +124,7 @@
       val jstr2: String = fromCString(arr.at(0))
 
       assertEquals(strcmp(cstr1, cstr2), 0)
-<<<<<<< HEAD
-      assertEquals(
-        strlen(arr.at(0)),
-        10.toWord
-      ) // TODO (shadaj): figure out equality between words and integers
-=======
-      assertEquals(strlen(arr.at(0)), 10.toULong)
->>>>>>> 4f913968
+      assertEquals(strlen(arr.at(0)), 10.toUWord)
 
       assertEquals(jstr2, jstr1 * 2)
       assertEquals(jstr2.last, 'd')
