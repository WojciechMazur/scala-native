--- conflicted
+++ resolved
@@ -27,11 +27,7 @@
   // workaround for CI
   def runTest(): Unit = {
     import scalanative.libc.string
-<<<<<<< HEAD
-    val bufsize = 10
-=======
     val bufsize = 10.toUInt
->>>>>>> 4f913968
     val buf1    = stackalloc[Byte](bufsize)
     val buf2    = stackalloc[Byte](bufsize)
     Ext1.snprintf(buf1, bufsize, c"%s", c"hello")
