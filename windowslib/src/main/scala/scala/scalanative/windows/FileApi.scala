package scala.scalanative.windows

import scala.language.implicitConversions
import scala.scalanative.unsafe._
import scala.scalanative.unsigned._
import scala.scalanative.windows.HandleApi.Handle
import MinWinBaseApi._
import WinBaseApi.SecurityAttributes

@extern
object FileApi {
  private[windows] type PathMax = Nat.Digit3[Nat._2, Nat._6, Nat._0]
  private[windows] type FileName[C] = CArray[C, PathMax]
  private[windows] type AlternateFileName[C] =
    CArray[C, Nat.Digit2[Nat._1, Nat._4]]
  private[windows] type Win32FindData[C] = CStruct13[
    DWord,
    FileTimeStruct,
    FileTimeStruct,
    FileTimeStruct,
    DWord,
    DWord,
    DWord,
    DWord,
    FileName[C],
    AlternateFileName[C],
    DWord,
    DWord,
    Word
  ]
  type Win32FindDataW = Win32FindData[WChar]
  type Win32FindDataA = Win32FindData[CChar]
  type ByHandleFileInformation = CStruct10[
    DWord,
    FileTimeStruct,
    FileTimeStruct,
    FileTimeStruct,
    DWord,
    DWord,
    DWord,
    DWord,
    DWord,
    DWord
  ]

  def CreateFileA(
      filename: CString,
      desiredAccess: DWord,
      shareMode: DWord,
      securityAttributes: SecurityAttributes,
      creationDisposition: DWord,
      flagsAndAttributes: UInt,
      templateFile: Handle
  ): Handle = extern

  def CreateFileW(
      filename: CWString,
      desiredAccess: DWord,
      shareMode: DWord,
      securityAttributes: SecurityAttributes,
      creationDisposition: DWord,
      flagsAndAttributes: UInt,
      templateFile: Handle
  ): Handle = extern

  def CreateDirectoryA(
      filename: CString,
      securityAttributes: Ptr[SecurityAttributes]
  ): Boolean =
    extern
  def CreateDirectoryW(
      filename: CWString,
      securityAttributes: Ptr[SecurityAttributes]
  ): Boolean =
    extern
  def DeleteFileA(filename: CString): Boolean = extern
  def DeleteFileW(filename: CWString): Boolean = extern
  def FindFirstFileA(
      filename: CString,
      findFileData: Ptr[Win32FindDataA]
  ): Handle = extern
  def FindNextFileA(
      searchHandle: Handle,
      findFileData: Ptr[Win32FindDataA]
  ): Boolean = extern

  def FindFirstFileW(
      filename: CWString,
      findFileData: Ptr[Win32FindDataW]
  ): Handle = extern
  def FindNextFileW(
      searchHandle: Handle,
      findFileData: Ptr[Win32FindDataW]
  ): Boolean = extern
  def FindClose(searchHandle: Handle): Boolean = extern
  def FlushFileBuffers(handle: Handle): Boolean = extern
  def GetFileAttributesA(filename: CString): DWord = extern
  def GetFileAttributesW(filename: CWString): DWord = extern

  def GetFileInformationByHandle(
      file: Handle,
      fileInformation: Ptr[ByHandleFileInformation]
  ): Boolean =
    extern

  def GetFinalPathNameByHandleA(
      handle: Handle,
      buffer: CString,
      bufferSize: DWord,
      flags: DWord
  ): DWord = extern

  def GetFinalPathNameByHandleW(
      handle: Handle,
      buffer: CWString,
      bufferSize: DWord,
      flags: DWord
  ): DWord = extern

  def GetFullPathNameA(
      filename: CString,
      bufferLength: DWord,
      buffer: CString,
      filePart: Ptr[CString]
  ): DWord = extern

  def GetFullPathNameW(
      filename: CWString,
      bufferLength: DWord,
      buffer: CWString,
      filePart: Ptr[CWString]
  ): DWord = extern
  def GetFileSizeEx(file: Handle, fileSize: Ptr[LargeInteger]): Boolean = extern
<<<<<<< HEAD

=======
>>>>>>> 55140e90
  def GetFileTime(
      file: Handle,
      creationTime: Ptr[FileTime],
      lastAccessTime: Ptr[FileTime],
      lastWriteTime: Ptr[FileTime]
  ): Boolean = extern

  def GetLogicalDriveStringsW(bufferLength: DWord, buffer: CWString): DWord =
    extern

  def GetTempFileNameW(
      pathName: CWString,
      prefixString: CWString,
      unique: UInt,
      tempFileName: CWString
  ): UInt = extern

  def GetTempPathA(bufferLength: DWord, buffer: CString): DWord = extern
  def GetTempPathW(bufferLength: DWord, buffer: CWString): DWord = extern

  def GetVolumePathNameW(
      filename: CWString,
      volumePathName: CWString,
      bufferLength: DWord
  ): Boolean = extern

  def ReadFile(
      fileHandle: Handle,
      buffer: Ptr[Byte],
      bytesToRead: DWord,
      bytesReadPtr: Ptr[DWord],
      overlapped: Ptr[Byte]
  ): Boolean = extern

  def RemoveDirectoryW(filename: CWString): Boolean = extern
  def SetEndOfFile(file: Handle): Boolean = extern
  def SetFileAttributesA(filename: CString, fileAttributes: DWord): Boolean =
    extern
  def SetFileAttributesW(filename: CWString, fileAttributes: DWord): Boolean =
    extern
  def SetFilePointerEx(
      file: Handle,
      distanceToMove: LargeInteger,
      newFilePointer: Ptr[LargeInteger],
      moveMethod: DWord
  ): Boolean = extern

  def SetFileTime(
      file: Handle,
      creationTime: Ptr[FileTime],
      lastAccessTime: Ptr[FileTime],
      lastWriteTime: Ptr[FileTime]
  ): Boolean = extern

  def WriteFile(
      fileHandle: Handle,
      buffer: Ptr[Byte],
      bytesToRead: DWord,
      bytesWritten: Ptr[DWord],
      overlapped: Ptr[Byte]
  ): Boolean = extern

  def LockFile(
      hfile: Handle,
      dwFileOffsetLow: DWord,
      dwFileOffsetHigh: DWord,
      nNumberOfBytesToLockLow: DWord,
      nNumberOfBytesToLockHigh: DWord
  ): Boolean = extern

  def LockFileEx(
      hfile: Handle,
      dwFlags: DWord,
      dwReserved: DWord,
      nNumberOfBytesToLockLow: DWord,
      nNumberOfBytesToLockHigh: DWord,
      lpOverlapped: Ptr[OVERLAPPED]
  ): Boolean = extern

  def UnlockFile(
      hfile: Handle,
      dwFileOffsetLow: DWord,
      dwFileOffsetHigh: DWord,
      nNumberOfBytesToUnlockLow: DWord,
      nNumberOfBytesToUnlockHigh: DWord
  ): Boolean = extern
}

object FileApiExt {
  final val MAX_PATH = 260.toUInt

  // File Pointer Move Methods
  final val FILE_BEGIN = 0.toUInt
  final val FILE_CURRENT = 1.toUInt
  final val FILE_END = 2.toUInt

  // File sharing
  final val FILE_NOT_SHARED = 0.toUInt
  final val FILE_SHARE_READ = 0x01.toUInt
  final val FILE_SHARE_WRITE = 0x02.toUInt
  final val FILE_SHARE_DELETE = 0x04.toUInt
  final val FILE_SHARE_ALL =
    FILE_SHARE_READ | FILE_SHARE_WRITE | FILE_SHARE_DELETE

  // File disposition
  final val CREATE_NEW = 0x01.toUInt
  final val CREATE_ALWAYS = 0x02.toUInt
  final val OPEN_EXISTING = 0x03.toUInt
  final val OPEN_ALWAYS = 0x04.toUInt
  final val TRUNCATE_EXISTING = 0x05.toUShort

  // File attributes
  final val INVALID_FILE_ATTRIBUTES = 0xffffffff.toUInt
  final val FILE_ATTRIBUTE_READONLY = 0x00000001.toUInt
  final val FILE_ATTRIBUTE_HIDDEN = 0x00000002.toUInt
  final val FILE_ATTRIBUTE_SYSTEM = 0x00000004.toUInt
  final val FILE_ATTRIBUTE_DIRECTORY = 0x00000010.toUInt
  final val FILE_ATTRIBUTE_ARCHIVE = 0x00000020.toUInt
  final val FILE_ATTRIBUTE_DEVICE = 0x00000040.toUInt
  final val FILE_ATTRIBUTE_NORMAL = 0x00000080.toUInt
  final val FILE_ATTRIBUTE_TEMPORARY = 0x00000100.toUInt
  final val FILE_ATTRIBUTE_SPARSE_FILE = 0x00000200.toUInt
  final val FILE_ATTRIBUTE_REPARSE_POINT = 0x00000400.toUInt
  final val FILE_ATTRIBUTE_COMPRESSED = 0x00000800.toUInt
  final val FILE_ATTRIBUTE_OFFLINE = 0x00001000.toUInt
  final val FILE_ATTRIBUTE_NOT_CONTENT_INDEXED = 0x00002000.toUInt
  final val FILE_ATTRIBUTE_ENCRYPTED = 0x00004000.toUInt
  final val FILE_ATTRIBUTE_INTEGRITY_STREAM = 0x00008000.toUInt
  final val FILE_ATTRIBUTE_VIRTUAL = 0x00010000.toUInt
  final val FILE_ATTRIBUTE_NO_SCRUB_DATA = 0x00020000.toUInt
  final val FILE_ATTRIBUTE_EA = 0x00040000.toUInt
  final val FILE_ATTRIBUTE_PINNED = 0x00080000.toUInt
  final val FILE_ATTRIBUTE_UNPINNED = 0x00100000.toUInt
  final val FILE_ATTRIBUTE_RECALL_ON_OPEN = 0x00040000.toUInt
  final val FILE_ATTRIBUTE_RECALL_ON_DATA_ACCCESS = 0x00400000.toUInt

  // File flags
  final val FILE_FLAG_BACKUP_SEMANTICS = 0x02000000.toUInt
  final val FILE_FLAG_DELETE_ON_CLOSE = 0x04000000.toUInt
  final val FILE_FLAG_NO_BUFFERING = 0x20000000.toUInt
  final val FILE_FLAG_OPEN_NO_RECALL = 0x00100000.toUInt
  final val FILE_FLAG_OPEN_REPARSE_POINT = 0x00200000.toUInt
  final val FILE_FLAG_OVERLAPPED = 0x40000000.toUInt
  final val FILE_FLAG_POSIX_SEMANTICS = 0x01000000.toUInt
  final val FILE_FLAG_RANDOM_ACCESS = 0x10000000.toUInt
  final val FILE_FLAG_SESSION_AWARE = 0x00800000.toUInt
  final val FILE_FLAG_SEQUENTIAL_SCAN = 0x08000000.toUInt
  final val FILE_FLAG_WRITE_THROUGH = 0x80000000.toUInt

  // Final path flags
  final val FILE_NAME_NORMALIZED = 0.toUInt
  final val FILE_NAME_OPENED = 0x8.toUInt

  final val VOLUME_NAME_DOS = 0.toUInt
  final val VOLUME_NAME_GUID = 0x01.toUInt
  final val VOLUME_NAME_NT = 0x02.toUInt
  final val VOLUME_NAME_NONE = 0x04.toUInt
<<<<<<< HEAD
=======

  // File lock flags
  final val LOCKFILE_EXCLUSIVE_LOCK = 0x00000002.toUInt
  final val LOCKFILE_FAIL_IMMEDIATELY = 0x00000001.toUInt
>>>>>>> 55140e90
}

object FileApiOps {
  import FileApi._
  import MinWinBaseApiOps._
  import util.Conversion._
  import scalanative.libc.string.strcpy
  import scala.scalanative.libc.wchar.wcscpy

  abstract class Win32FileDataOps[C: Tag](ref: Ptr[Win32FindData[C]]) {
    def fileAttributes: DWord = ref._1
    def creationTime: FileTime = ref.at2.fileTime
    def lastAccessTime: FileTime = ref.at3.fileTime
    def lastWriteTime: FileTime = ref.at4.fileTime
    private def fileSizeHigh: DWord = ref._5
    private def fileSizeLow: DWord = ref._6
    def fileSize: ULargeInteger =
      dwordPairToULargeInteger(fileSizeHigh, fileSizeLow)
    def reserved0: DWord = ref._7
    def reserved1: DWord = ref._8
    def fileName: Ptr[C] = ref._9.at(0)
    def alternateFileName: Ptr[C] = ref._10.at(0)
    // following fields are not used on some devices, though should not be written
    def fileType: DWord = ref._11
    def creatorType: DWord = ref._12
    def finderFlags: Word = ref._13

    def fileAttributes_=(v: DWord): Unit = ref._1 = v
    def creationTime_=(v: FileTime): Unit = ref.at2.fileTime = v
    def lastAccessTime_=(v: FileTime): Unit = ref.at3.fileTime = v
    def lastWriteTime_=(v: FileTime): Unit = ref.at4.fileTime = v
    def fileSize_=(v: ULargeInteger): Unit =
      uLargeIntegerToDWordPair(v, ref.at5, ref.at6)
    def reserved0_=(v: DWord): Unit = ref._7 = v
    def reserved1_=(v: DWord): Unit = ref._8 = v

    def fileName_=(v: Ptr[C]): Unit
    def alternateFileName_=(v: Ptr[C]): Unit
  }

  implicit final class Win32FileDataAOps(ref: Ptr[Win32FindDataA])
      extends Win32FileDataOps[CChar](ref) {
    override def fileName_=(v: CString): Unit = strcpy(ref.at9.at(0), v)
    override def alternateFileName_=(v: CString): Unit =
      strcpy(ref.at10.at(0), v)
  }

  implicit final class Win32FileDataWOps(ref: Ptr[Win32FindDataW])
      extends Win32FileDataOps[CChar16](ref) {
    override def fileName_=(v: CWString): Unit =
      wcscpy(
        ref.at9.at(0).asInstanceOf[CWideString],
        v.asInstanceOf[CWideString]
      )

    override def alternateFileName_=(v: CWString): Unit =
      wcscpy(
        ref.at10.at(0).asInstanceOf[CWideString],
        v.asInstanceOf[CWideString]
      )
  }

  implicit class ByHandleFileInformationOps(
      val ref: Ptr[ByHandleFileInformation]
  ) extends AnyVal {
    def fileAttributes: DWord = ref._1
    def creationTime: FileTime = ref.at2.fileTime
    def lastAccessTime: FileTime = ref.at3.fileTime
    def lastWriteTime: FileTime = ref.at4.fileTime
    def volumeSerialNumber: DWord = ref._5
    private def fileSizeHigh: DWord = ref._6
    private def fileSizeLow: DWord = ref._7
    def fileSize: ULargeInteger =
      dwordPairToULargeInteger(fileSizeHigh, fileSizeLow)
    def numberOfLinks: DWord = ref._8
    private def fileIndexHigh: DWord = ref._9
    private def fileIndexLow: DWord = ref._10
    def fileIndex: ULargeInteger =
      dwordPairToULargeInteger(fileIndexHigh, fileIndexLow)

    def fileAttributes_=(v: DWord): Unit = ref._1 = v
    def creationTime_=(v: FileTime): Unit = ref.at2.fileTime = v
    def lastAccessTime_=(v: FileTime): Unit = ref.at3.fileTime = v
    def lastWriteTime_=(v: FileTime): Unit = ref.at4.fileTime = v
    def volumeSerialNumber_=(v: DWord): Unit = ref._5
    def fileSize_=(v: ULargeInteger): Unit =
      uLargeIntegerToDWordPair(v, ref.at6, ref.at7)
    def numberOfLinks_=(v: DWord): Unit = ref._8
    def fileIndex_=(v: ULargeInteger): Unit =
      uLargeIntegerToDWordPair(v, ref.at9, ref.at10)
  }
}<|MERGE_RESOLUTION|>--- conflicted
+++ resolved
@@ -131,10 +131,6 @@
       filePart: Ptr[CWString]
   ): DWord = extern
   def GetFileSizeEx(file: Handle, fileSize: Ptr[LargeInteger]): Boolean = extern
-<<<<<<< HEAD
-
-=======
->>>>>>> 55140e90
   def GetFileTime(
       file: Handle,
       creationTime: Ptr[FileTime],
@@ -292,13 +288,10 @@
   final val VOLUME_NAME_GUID = 0x01.toUInt
   final val VOLUME_NAME_NT = 0x02.toUInt
   final val VOLUME_NAME_NONE = 0x04.toUInt
-<<<<<<< HEAD
-=======
 
   // File lock flags
   final val LOCKFILE_EXCLUSIVE_LOCK = 0x00000002.toUInt
   final val LOCKFILE_FAIL_IMMEDIATELY = 0x00000001.toUInt
->>>>>>> 55140e90
 }
 
 object FileApiOps {
