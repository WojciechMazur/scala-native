package scala.scalanative.windows

// Make sure to use windows.Word in this file, depending on Scala version
// order of type resolution might differ
import scala.scalanative.unsafe.{Word => _, _}
import scalanative.unsigned._
import HandleApi.Handle
import WinBaseApi.SecurityAttributes

@link("Advapi32")
@link("Kernel32")
@extern()
object ProcessThreadsApi {
  type StartupInfoW = CStruct18[
    DWord,
    CWString,
    CWString,
    CWString,
    DWord,
    DWord,
    DWord,
    DWord,
    DWord,
    DWord,
    DWord,
    DWord,
    Word,
    Word,
    Ptr[Byte],
    Handle,
    Handle,
    Handle
  ]
  type ProcessInformation = CStruct4[Handle, Handle, DWord, DWord]

  def CreateProcessW(
      applicationName: CWString,
      commandLine: CWString,
      processAttributres: Ptr[SecurityAttributes],
      threadAttributes: Ptr[SecurityAttributes],
      inheritHandle: Boolean,
      creationFlags: DWord,
      environment: Ptr[Byte],
      currentDirectory: CWString,
      startupInfo: Ptr[StartupInfoW],
      processInformation: Ptr[ProcessInformation]
  ): Boolean =
    extern

  def ExitProcess(exitCode: UInt): Unit = extern
  def ExitThread(exitCode: DWord): Unit = extern
  def FlushProcessWriteBuffers(): Unit = extern
  def GetCurrentProcess(): Handle = extern
  def GetCurrentProcessToken(): Handle = extern
  def GetCurrentThread(): Handle = extern
  def GetExitCodeProcess(handle: Handle, exitCodePtr: Ptr[DWord]): Boolean =
    extern

  def GetExitCodeThread(handle: Handle, exitCodePtr: Ptr[DWord]): Boolean =
    extern

  def GetProcessId(handle: Handle): DWord = extern
  def OpenThreadToken(
      thread: Handle,
      desiredAccess: DWord,
      openAsSelf: Boolean,
      tokenHandle: Ptr[Handle]
  ): Boolean = extern
  def OpenProcessToken(
      process: Handle,
      desiredAccess: DWord,
      tokenHandle: Ptr[Handle]
  ): Boolean = extern
<<<<<<< HEAD
  def ResumeThread(thread: Handle): DWord = extern
  def SwitchToThread(): Boolean = extern
  def SuspendThread(thread: Handle): DWord = extern
=======
>>>>>>> 55140e90

  def TerminateProcess(handle: Handle, exitCode: UInt): Boolean = extern
  def TerminateThread(handle: Handle, exitCode: DWord): Boolean = extern

}

object ProcessThreadsApiExt {
  // Exit codes
  final val SUCCESSFUL = 0.toUInt
  final val STILL_ACTIVE = 259.toUInt

  // StartupInfo flags
  final val STARTF_FORCEONFEEDBACK = 0x00000040.toUInt
  final val STARTF_FORCEOFFFEEDBACK = 0x00000080.toUInt
  final val STARTF_PREVENTPINNING = 0x00002000.toUInt
  final val STARTF_RUNFULLSCREEN = 0x00000020.toUInt
  final val STARTF_TITLEISAPPID = 0x00001000.toUInt
  final val STARTF_TITLEISLINKNAME = 0x00000800.toUInt
  final val STARTF_UNTRUSTEDSOURCE = 0x00008000.toUInt
  final val STARTF_USECOUNTCHARS = 0x00000008.toUInt
  final val STARTF_USEFILLATTRIBUTE = 0x00000010.toUInt
  final val STARTF_USEHOTKEY = 0x00000200.toUInt
  final val STARTF_USEPOSITION = 0x00000004.toUInt
  final val STARTF_USESHOWWINDOW = 0x00000001.toUInt
  final val STARTF_USESIZE = 0x00000002.toUInt
  final val STARTF_USESTDHANDLES = 0x00000100.toUInt

  // Creation flags
  final val CREATE_BREAKAWAY_FROM_JOB = 0x01000000.toUInt
  final val CREATE_DEFAULT_ERROR_MODE = 0x04000000.toUInt
  final val CREATE_NEW_CONSOLE = 0x00000010.toUInt
  final val CREATE_NEW_PROCESS_GROUP = 0x00000200.toUInt
  final val CREATE_NO_WINDOW = 0x08000000.toUInt
  final val CREATE_PROTECTED_PROCESS = 0x00040000.toUInt
  final val CREATE_PRESERVE_CODE_AUTHZ_LEVEL = 0x02000000.toUInt
  final val CREATE_SECURE_PROCESS = 0x00400000.toUInt
  final val CREATE_SEPARATE_WOW_VDM = 0x00000800.toUInt
  final val CREATE_SHARED_WOW_VDM = 0x00001000.toUInt
  final val CREATE_SUSPENDED = 0x00000004.toUInt
  final val CREATE_UNICODE_ENVIRONMENT = 0x00000400.toUInt
  final val DEBUG_ONLY_THIS_PROCESS = 0x00000002.toUInt
  final val DEBUG_PROCESS = 0x00000001.toUInt
  final val DETACHED_PROCESS = 0x00000008.toUInt
  final val EXTENDED_STARTUPINFO_PRESENT = 0x00080000.toUInt
  final val INHERIT_PARENT_AFFINITY = 0x00010000.toUInt
}
object ProcessThreadsApiOps {
  import ProcessThreadsApi._
  implicit class StartupInfoWOps(ref: Ptr[StartupInfoW])(implicit
      tag: Tag[StartupInfoW]
  ) {
    def cb: DWord = ref._1
    def reserved: CWString = ref._2
    def desktop: CWString = ref._3
    def title: CWString = ref._4
    def x: DWord = ref._5
    def y: DWord = ref._6
    def xSize: DWord = ref._7
    def ySize: DWord = ref._8
    def xCountChars: DWord = ref._9
    def yCountChars: DWord = ref._10
    def fillAtribute: DWord = ref._11
    def flags: DWord = ref._12
    def showWindow: Word = ref._13
    def cbReserved2: Word = ref._14
    def lpReserved2: Ptr[Byte] = ref._15
    def stdInput: Handle = ref._16
    def stdOutput: Handle = ref._17
    def stdError: Handle = ref._18

    def cb_=(v: DWord): Unit = ref._1 = v
    def reserved_=(v: CWString): Unit = ref._2 = v
    def desktop_=(v: CWString): Unit = ref._3 = v
    def title_=(v: CWString): Unit = ref._4 = v
    def x_=(v: DWord): Unit = ref._5 = v
    def y_=(v: DWord): Unit = ref._6 = v
    def xSize_=(v: DWord): Unit = ref._7 = v
    def ySize_=(v: DWord): Unit = ref._8 = v
    def xCountChars_=(v: DWord): Unit = ref._9 = v
    def yCountChars_=(v: DWord): Unit = ref._10 = v
    def fillAtribute_=(v: DWord): Unit = ref._11 = v
    def flags_=(v: DWord): Unit = ref._12 = v
    def showWindow_=(v: Word): Unit = ref._13 = v
    def cbReserved2_=(v: Word): Unit = ref._14 = v
    def lpReserved2_=(v: Ptr[Byte]): Unit = ref._15 = v
    def stdInput_=(v: Handle): Unit = ref._16 = v
    def stdOutput_=(v: Handle): Unit = ref._17 = v
    def stdError_=(v: Handle): Unit = ref._18 = v
  }

  implicit class ProcessInformationOps(ref: Ptr[ProcessInformation])(implicit
      tag: Tag[ProcessInformation]
  ) {
    def process: Handle = ref._1
    def thread: Handle = ref._2
    def processId: DWord = ref._3
    def threadId: DWord = ref._4

    def process_=(v: Handle): Unit = ref._1 = v
    def thread_=(v: Handle): Unit = ref._2 = v
    def processId_=(v: DWord): Unit = ref._3 = v
    def threadId_=(v: DWord): Unit = ref._4 = v
  }
}<|MERGE_RESOLUTION|>--- conflicted
+++ resolved
@@ -71,12 +71,10 @@
       desiredAccess: DWord,
       tokenHandle: Ptr[Handle]
   ): Boolean = extern
-<<<<<<< HEAD
+
   def ResumeThread(thread: Handle): DWord = extern
   def SwitchToThread(): Boolean = extern
   def SuspendThread(thread: Handle): DWord = extern
-=======
->>>>>>> 55140e90
 
   def TerminateProcess(handle: Handle, exitCode: UInt): Boolean = extern
   def TerminateThread(handle: Handle, exitCode: DWord): Boolean = extern
