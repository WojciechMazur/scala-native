package scala.scalanative.windows

import scala.scalanative.unsafe._
import scala.scalanative.unsigned._
import scala.scalanative.windows.HandleApi.Handle

@link("Advapi32")
@extern()
object SecurityBaseApi {
  import winnt.TokenInformationClass

  type AccessMask = DWord
  type SecurityDescriptorControl = Word
  type SecurityImpersonationLevel = CInt

  type SecurityDescriptor = CStruct7[
    Byte,
    Byte,
    SecurityDescriptorControl,
    SIDPtr,
    SIDPtr,
    ACLPtr,
    ACLPtr
  ]
  type GenericMapping = CStruct4[AccessMask, AccessMask, AccessMask, AccessMask]

  // Internal Windows structures, might have variable size and should not be modifed by the user
  type SIDPtr = Ptr[Byte]
  type ACLPtr = Ptr[Byte]
  type PrivilegeSetPtr = Ptr[Byte]

  def AccessCheck(
      securityDescriptor: Ptr[SecurityDescriptor],
      clientToken: Handle,
      desiredAccess: DWord,
      genericMapping: Ptr[GenericMapping],
      privilegeSet: PrivilegeSetPtr,
      privilegeSetLength: Ptr[DWord],
      grantedAccess: Ptr[DWord],
      accessStatus: Ptr[Boolean]
  ): DWord =
    extern

  def DuplicateToken(
      existingToken: Handle,
      impersonationLevel: CInt,
      duplicateTokenHandle: Ptr[Handle]
  ): Boolean = extern

  def FreeSid(sid: SIDPtr): Ptr[Byte] = extern
  def GetTokenInformation(
      handle: Handle,
      informationClass: TokenInformationClass,
      information: Ptr[Byte],
      informationLength: DWord,
      returnLength: Ptr[DWord]
  ): Boolean = extern

  def MapGenericMask(
      accessMask: Ptr[DWord],
      genericMapping: Ptr[GenericMapping]
  ): Unit = extern

  // SecurityImpersonationLevel enum
<<<<<<< HEAD
  @name("scalanative_win32_security_impersonation_anonymous")
  def SecurityAnonymous: SecurityImpersonationLevel = extern

  @name("scalanative_win32_security_impersonation_identification")
  def SecurityIdentification: SecurityImpersonationLevel = extern

  @name("scalanative_win32_security_impersonation_impersonation")
  def SecurityImpersonation: SecurityImpersonationLevel = extern

  @name("scalanative_win32_security_impersonation_delegation")
  def SecurityDelegation: SecurityImpersonationLevel = extern

  // utils
  @name("scalanative_win32_winnt_empty_priviliges_size")
=======
  @name("scalanative_securityanonymous")
  def SecurityAnonymous: SecurityImpersonationLevel = extern

  @name("scalanative_securityidentification")
  def SecurityIdentification: SecurityImpersonationLevel = extern

  @name("scalanative_securityimpersonation")
  def SecurityImpersonation: SecurityImpersonationLevel = extern

  @name("scalanative_securitydelegation")
  def SecurityDelegation: SecurityImpersonationLevel = extern

  // utils
  @name("scalanative_winnt_empty_priviliges_size")
>>>>>>> 55140e90
  def emptyPriviligesSize: CSize = extern

}

object SecurityBaseApiOps {
  import SecurityBaseApi._
  implicit class SecurityDescriptorOps(ref: Ptr[SecurityDescriptor]) {
    def revision: Byte = ref._1
    def sbz1: Byte = ref._2
    def control: SecurityDescriptorControl = ref._3
    def owner: SIDPtr = ref._4
    def group: SIDPtr = ref._5
    def sAcl: ACLPtr = ref._6
    def dAcl: ACLPtr = ref._7

    def revision_=(v: Byte): Unit = ref._1 = v
    def sbz1_=(v: Byte): Unit = ref._2 = v
    def control_=(v: SecurityDescriptorControl): Unit = ref._3 = v
    def owner_=(v: SIDPtr): Unit = ref._4 = v
    def group_=(v: SIDPtr): Unit = ref._5 = v
    def sAcl_=(v: ACLPtr): Unit = ref._6 = v
    def dAcl_=(v: ACLPtr): Unit = ref._7 = v
  }

  implicit class GenericMappingOps(ref: Ptr[GenericMapping]) {
    def genericRead: AccessMask = ref._1
    def genericWrite: AccessMask = ref._2
    def genericExecute: AccessMask = ref._3
    def genericAll: AccessMask = ref._4

    def genericRead_=(v: AccessMask): Unit = ref._1 = v
    def genericWrite_=(v: AccessMask): Unit = ref._2 = v
    def genericExecute_=(v: AccessMask): Unit = ref._3 = v
    def genericAll_=(v: AccessMask): Unit = ref._4 = v
  }

}<|MERGE_RESOLUTION|>--- conflicted
+++ resolved
@@ -62,22 +62,6 @@
   ): Unit = extern
 
   // SecurityImpersonationLevel enum
-<<<<<<< HEAD
-  @name("scalanative_win32_security_impersonation_anonymous")
-  def SecurityAnonymous: SecurityImpersonationLevel = extern
-
-  @name("scalanative_win32_security_impersonation_identification")
-  def SecurityIdentification: SecurityImpersonationLevel = extern
-
-  @name("scalanative_win32_security_impersonation_impersonation")
-  def SecurityImpersonation: SecurityImpersonationLevel = extern
-
-  @name("scalanative_win32_security_impersonation_delegation")
-  def SecurityDelegation: SecurityImpersonationLevel = extern
-
-  // utils
-  @name("scalanative_win32_winnt_empty_priviliges_size")
-=======
   @name("scalanative_securityanonymous")
   def SecurityAnonymous: SecurityImpersonationLevel = extern
 
@@ -92,7 +76,6 @@
 
   // utils
   @name("scalanative_winnt_empty_priviliges_size")
->>>>>>> 55140e90
   def emptyPriviligesSize: CSize = extern
 
 }
